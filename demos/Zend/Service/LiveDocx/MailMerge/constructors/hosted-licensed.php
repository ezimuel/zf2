<?php

require_once dirname(dirname(__DIR__)) . DIRECTORY_SEPARATOR . 'Bootstrap.php';


use Zend\Service\LiveDocx\Helper;
use Zend\Service\LiveDocx\MailMerge;

Helper::printLine(
    PHP_EOL . 'Using Hosted Solution and Fully-Licensed Servers' .
    PHP_EOL .
    PHP_EOL . 'This sample application illustrates how to use the Zend Framework LiveDocx component with hosted and fully-licensed LiveDocx servers, by specifying the server\'s WSDL.' .
    PHP_EOL .
    PHP_EOL
);

<<<<<<< HEAD
$mailMerge = new MailMerge();

$mailMerge->setWSDL(DEMOS_ZEND_SERVICE_LIVEDOCX_PREMIUM_WSDL)
          ->setUsername(DEMOS_ZEND_SERVICE_LIVEDOCX_PREMIUM_USERNAME)
          ->setPassword(DEMOS_ZEND_SERVICE_LIVEDOCX_PREMIUM_PASSWORD);
=======
$mailMerge = new Zend_Service_LiveDocx_MailMerge();

$mailMerge->setWsdl('https://api.example.com/1.2/mailmerge.asmx?WSDL')
          ->setUsername(DEMOS_ZEND_SERVICE_LIVEDOCX_USERNAME)
          ->setPassword(DEMOS_ZEND_SERVICE_LIVEDOCX_PASSWORD);
>>>>>>> 85a932b0

$mailMerge->getTemplateFormats(); // then call methods as usual

printf('Username : %s%sPassword : %s%s    WSDL : %s%s%s',
    $mailMerge->getUsername(),
    PHP_EOL,
    $mailMerge->getPassword(),
    PHP_EOL,
<<<<<<< HEAD
    $mailMerge->getWSDL(),
=======
    $mailMerge->getWsdl(),
>>>>>>> 85a932b0
    PHP_EOL,
    PHP_EOL
);

<<<<<<< HEAD
unset($mailMerge);
=======
unset($mailMerge, $mySoapClient);
>>>>>>> 85a932b0
<|MERGE_RESOLUTION|>--- conflicted
+++ resolved
@@ -14,19 +14,11 @@
     PHP_EOL
 );
 
-<<<<<<< HEAD
 $mailMerge = new MailMerge();
 
 $mailMerge->setWSDL(DEMOS_ZEND_SERVICE_LIVEDOCX_PREMIUM_WSDL)
           ->setUsername(DEMOS_ZEND_SERVICE_LIVEDOCX_PREMIUM_USERNAME)
           ->setPassword(DEMOS_ZEND_SERVICE_LIVEDOCX_PREMIUM_PASSWORD);
-=======
-$mailMerge = new Zend_Service_LiveDocx_MailMerge();
-
-$mailMerge->setWsdl('https://api.example.com/1.2/mailmerge.asmx?WSDL')
-          ->setUsername(DEMOS_ZEND_SERVICE_LIVEDOCX_USERNAME)
-          ->setPassword(DEMOS_ZEND_SERVICE_LIVEDOCX_PASSWORD);
->>>>>>> 85a932b0
 
 $mailMerge->getTemplateFormats(); // then call methods as usual
 
@@ -35,17 +27,9 @@
     PHP_EOL,
     $mailMerge->getPassword(),
     PHP_EOL,
-<<<<<<< HEAD
     $mailMerge->getWSDL(),
-=======
-    $mailMerge->getWsdl(),
->>>>>>> 85a932b0
     PHP_EOL,
     PHP_EOL
 );
 
-<<<<<<< HEAD
-unset($mailMerge);
-=======
-unset($mailMerge, $mySoapClient);
->>>>>>> 85a932b0
+unset($mailMerge);