<?php
/**
 * Zend Framework
 *
 * LICENSE
 *
 * This source file is subject to the new BSD license that is bundled
 * with this package in the file LICENSE.txt.
 * It is also available through the world-wide-web at this URL:
 * http://framework.zend.com/license/new-bsd
 * If you did not receive a copy of the license and are unable to
 * obtain it through the world-wide-web, please send an email
 * to license@zend.com so we can send you a copy immediately.
 *
 * @category   Zend
 * @package    Zend_Filter
 * @copyright  Copyright (c) 2005-2010 Zend Technologies USA Inc. (http://www.zend.com)
 * @license    http://framework.zend.com/license/new-bsd     New BSD License
 */

/**
 * @namespace
 */
namespace Zend\Filter;

use Zend\Loader\Broker;

/**
 * @category   Zend
 * @package    Zend_Filter
 * @copyright  Copyright (c) 2005-2010 Zend Technologies USA Inc. (http://www.zend.com)
 * @license    http://framework.zend.com/license/new-bsd     New BSD License
 */
class StaticFilter
{
    /**
     * @var Broker
     */
    protected static $broker;

    /**
     * Set broker for resolving filter classes
     * 
     * @param  Broker $broker 
     * @return void
     */
    public static function setBroker(Broker $broker = null)
    {
        self::$broker = $broker;
    }

    /**
     * Get broker for loading filter classes
     * 
     * @return Broker
     */
    public static function getBroker()
    {
        if (null === self::$broker) {
            static::setBroker(new FilterBroker());
        }
        return self::$broker;
    }

    /**
     * Returns a value filtered through a specified filter class, without requiring separate
     * instantiation of the filter object.
     *
     * The first argument of this method is a data input value, that you would have filtered.
     * The second argument is a string, which corresponds to the basename of the filter class,
     * relative to the Zend_Filter namespace. This method automatically loads the class,
     * creates an instance, and applies the filter() method to the data input. You can also pass
     * an array of constructor arguments, if they are needed for the filter class.
     *
     * @param  mixed        $value
     * @param  string       $classBaseName
     * @param  array        $args          OPTIONAL
     * @return mixed
     * @throws \Zend\Filter\Exception
     */
    public static function execute($value, $classBaseName, array $args = array())
    {
<<<<<<< HEAD
        $loader = static::getPluginLoader();
        if (!class_exists($classBaseName)) {
            try {
                $className  = $loader->load($classBaseName);
            } catch (Loader\Exception $e) {
                throw new Exception\InvalidArgumentException("Filter class not found from basename '$classBaseName'", null, $e);
            }
        } else {
            $className = $classBaseName;
        }

        $class = new \ReflectionClass($className);
        if (!$class->implementsInterface('Zend\Filter\Filter')) {
            throw new Exception\InvalidArgumentException("Filter class not found from basename '$classBaseName'");
        }
=======
        $broker = static::getBroker();
>>>>>>> 1c46ae8d

        $filter = $broker->load($classBaseName, $args);
        $filteredValue = $filter->filter($value);

        // Unregistering filter to allow different arguments on subsequent calls
        $broker->unregister($classBaseName);

        return $filteredValue;
    }
}<|MERGE_RESOLUTION|>--- conflicted
+++ resolved
@@ -80,25 +80,7 @@
      */
     public static function execute($value, $classBaseName, array $args = array())
     {
-<<<<<<< HEAD
-        $loader = static::getPluginLoader();
-        if (!class_exists($classBaseName)) {
-            try {
-                $className  = $loader->load($classBaseName);
-            } catch (Loader\Exception $e) {
-                throw new Exception\InvalidArgumentException("Filter class not found from basename '$classBaseName'", null, $e);
-            }
-        } else {
-            $className = $classBaseName;
-        }
-
-        $class = new \ReflectionClass($className);
-        if (!$class->implementsInterface('Zend\Filter\Filter')) {
-            throw new Exception\InvalidArgumentException("Filter class not found from basename '$classBaseName'");
-        }
-=======
         $broker = static::getBroker();
->>>>>>> 1c46ae8d
 
         $filter = $broker->load($classBaseName, $args);
         $filteredValue = $filter->filter($value);
