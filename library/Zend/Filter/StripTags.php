<?php

/**
 * Zend Framework
 *
 * LICENSE
 *
 * This source file is subject to the new BSD license that is bundled
 * with this package in the file LICENSE.txt.
 * It is also available through the world-wide-web at this URL:
 * http://framework.zend.com/license/new-bsd
 * If you did not receive a copy of the license and are unable to
 * obtain it through the world-wide-web, please send an email
 * to license@zend.com so we can send you a copy immediately.
 *
 * @category   Zend
 * @package    Zend_Filter
 * @copyright  Copyright (c) 2005-2010 Zend Technologies USA Inc. (http://www.zend.com)
 * @license    http://framework.zend.com/license/new-bsd     New BSD License
 * @version    $Id$
 */

/**
 * @namespace
 */
namespace Zend\Filter;

/**
 * @uses       Zend\Filter\AbstractFilter
 * @category   Zend
 * @package    Zend_Filter
 * @copyright  Copyright (c) 2005-2010 Zend Technologies USA Inc. (http://www.zend.com)
 * @license    http://framework.zend.com/license/new-bsd     New BSD License
 */
class StripTags extends AbstractFilter
{
    /**
     * Unique ID prefix used for allowing comments
     */
    const UNIQUE_ID_PREFIX = '__Zend_Filter_StripTags__';

    /**
     * Whether comments are allowed
     *
     * If false (the default), then comments are removed from the input string.
     *
     * This setting is now deprecated, and ignored internally.
     *
     * @deprecated
     * @var boolean
     */
    public $commentsAllowed = false;

    /**
     * Array of allowed tags and allowed attributes for each allowed tag
     *
     * Tags are stored in the array keys, and the array values are themselves
     * arrays of the attributes allowed for the corresponding tag.
     *
     * @var array
     */
    protected $_tagsAllowed = array();

    /**
     * Array of allowed attributes for all allowed tags
     *
     * Attributes stored here are allowed for all of the allowed tags.
     *
     * @var array
     */
    protected $_attributesAllowed = array();

    /**
     * Sets the filter options
     * Allowed options are
     *     'allowTags'     => Tags which are allowed
     *     'allowAttribs'  => Attributes which are allowed
     *     'allowComments' => Are comments allowed ?
     *
     * @param  string|array|\Zend\Config\Config $options
     * @return void
     */
    public function __construct($options = null)
    {
        if ($options instanceof \Zend\Config\Config) {
            $options = $options->toArray();
        } else if ((!is_array($options)) || (is_array($options) && !array_key_exists('allowTags', $options) &&
            !array_key_exists('allowAttribs', $options) && !array_key_exists('allowComments', $options))) {
            $options = func_get_args();
            $temp['allowTags'] = array_shift($options);
            if (!empty($options)) {
                $temp['allowAttribs'] = array_shift($options);
            }

            if (!empty($options)) {
                $temp['allowComments'] = array_shift($options);
            }

            $options = $temp;
        }

        if (array_key_exists('allowTags', $options)) {
            $this->setTagsAllowed($options['allowTags']);
        }

        if (array_key_exists('allowAttribs', $options)) {
            $this->setAttributesAllowed($options['allowAttribs']);
        }

        if (array_key_exists('allowComments', $options)) {
            $this->setCommentsAllowed($options['allowComments']);
        }
    }

    /**
     * Returns the commentsAllowed option
     *
     * This setting is now deprecated and ignored internally.
     *
     * @deprecated
     * @return bool
     */
    public function getCommentsAllowed()
    {
        return $this->commentsAllowed;
    }

    /**
     * Sets the commentsAllowed option
     *
     * This setting is now deprecated and ignored internally.
     *
     * @deprecated
     * @param  boolean $commentsAllowed
     * @return \Zend\Filter\StripTags Provides a fluent interface
     */
    public function setCommentsAllowed($commentsAllowed)
    {
       $this->commentsAllowed = (boolean) $commentsAllowed;
       return $this;
    }

    /**
     * Returns the tagsAllowed option
     *
     * @return array
     */
    public function getTagsAllowed()
    {
        return $this->_tagsAllowed;
    }

    /**
     * Sets the tagsAllowed option
     *
     * @param  array|string $tagsAllowed
     * @return \Zend\Filter\StripTags Provides a fluent interface
     */
    public function setTagsAllowed($tagsAllowed)
    {
        if (!is_array($tagsAllowed)) {
            $tagsAllowed = array($tagsAllowed);
        }

        foreach ($tagsAllowed as $index => $element) {
            // If the tag was provided without attributes
            if (is_int($index) && is_string($element)) {
                // Canonicalize the tag name
                $tagName = strtolower($element);
                // Store the tag as allowed with no attributes
                $this->_tagsAllowed[$tagName] = array();
            }
            // Otherwise, if a tag was provided with attributes
            else if (is_string($index) && (is_array($element) || is_string($element))) {
                // Canonicalize the tag name
                $tagName = strtolower($index);
                // Canonicalize the attributes
                if (is_string($element)) {
                    $element = array($element);
                }
                // Store the tag as allowed with the provided attributes
                $this->_tagsAllowed[$tagName] = array();
                foreach ($element as $attribute) {
                    if (is_string($attribute)) {
                        // Canonicalize the attribute name
                        $attributeName = strtolower($attribute);
                        $this->_tagsAllowed[$tagName][$attributeName] = null;
                    }
                }
            }
        }

        return $this;
    }

    /**
     * Returns the attributesAllowed option
     *
     * @return array
     */
    public function getAttributesAllowed()
    {
        return $this->_attributesAllowed;
    }

    /**
     * Sets the attributesAllowed option
     *
     * @param  array|string $attributesAllowed
     * @return \Zend\Filter\StripTags Provides a fluent interface
     */
    public function setAttributesAllowed($attributesAllowed)
    {
        if (!is_array($attributesAllowed)) {
            $attributesAllowed = array($attributesAllowed);
        }

        // Store each attribute as allowed
        foreach ($attributesAllowed as $attribute) {
            if (is_string($attribute)) {
                // Canonicalize the attribute name
                $attributeName = strtolower($attribute);
                $this->_attributesAllowed[$attributeName] = null;
            }
        }

        return $this;
    }

    /**
     * Defined by Zend_Filter_Interface
     *
     * @todo improve docblock descriptions
     *
     * @param  string $value
     * @return string
     */
    public function filter($value)
    {
        $value = (string) $value;

        // Strip HTML comments first
        while (strpos($value, '<!--') !== false) {
            $pos   = strrpos($value, '<!--');
            $start = substr($value, 0, $pos);
            $value = substr($value, $pos);
            $value = preg_replace('/<(?:!(?:--[\s\S]*?--\s*)?(>))/us', '',  $value);
            $value = $start . $value;
        }

        // Initialize accumulator for filtered data
        $dataFiltered = '';
        // Parse the input data iteratively as regular pre-tag text followed by a
        // tag; either may be empty strings
        preg_match_all('/([^<]*)(<?[^>]*>?)/', (string) $value, $matches);
<<<<<<< HEAD
=======

>>>>>>> 85a932b0
        // Iterate over each set of matches
        foreach ($matches[1] as $index => $preTag) {
            // If the pre-tag text is non-empty, strip any ">" characters from it
            if (strlen($preTag)) {
                $preTag = str_replace('>', '', $preTag);
            }
            // If a tag exists in this match, then filter the tag
            $tag = $matches[2][$index];
            if (strlen($tag)) {
                $tagFiltered = $this->_filterTag($tag);
            } else {
                $tagFiltered = '';
            }
            // Add the filtered pre-tag text and filtered tag to the data buffer
            $dataFiltered .= $preTag . $tagFiltered;
        }

        // Return the filtered data
        return $dataFiltered;
    }

    /**
     * Filters a single tag against the current option settings
     *
     * @param  string $tag
     * @return string
     */
    protected function _filterTag($tag)
    {
        // Parse the tag into:
        // 1. a starting delimiter (mandatory)
        // 2. a tag name (if available)
        // 3. a string of attributes (if available)
        // 4. an ending delimiter (if available)
        $isMatch = preg_match('~(</?)(\w*)((/(?!>)|[^/>])*)(/?>)~', $tag, $matches);

        // If the tag does not match, then strip the tag entirely
        if (!$isMatch) {
            return '';
        }

        // Save the matches to more meaningfully named variables
        $tagStart      = $matches[1];
        $tagName       = strtolower($matches[2]);
        $tagAttributes = $matches[3];
        $tagEnd        = $matches[5];

        // If the tag is not an allowed tag, then remove the tag entirely
        if (!isset($this->_tagsAllowed[$tagName])) {
            return '';
        }

        // Trim the attribute string of whitespace at the ends
        $tagAttributes = trim($tagAttributes);

        // If there are non-whitespace characters in the attribute string
        if (strlen($tagAttributes)) {
            // Parse iteratively for well-formed attributes
            preg_match_all('/(\w+)\s*=\s*(?:(")(.*?)"|(\')(.*?)\')/s', $tagAttributes, $matches);

            // Initialize valid attribute accumulator
            $tagAttributes = '';

            // Iterate over each matched attribute
            foreach ($matches[1] as $index => $attributeName) {
                $attributeName      = strtolower($attributeName);
                $attributeDelimiter = empty($matches[2][$index]) ? $matches[4][$index] : $matches[2][$index];
                $attributeValue     = empty($matches[3][$index]) ? $matches[5][$index] : $matches[3][$index];

                // If the attribute is not allowed, then remove it entirely
                if (!array_key_exists($attributeName, $this->_tagsAllowed[$tagName])
                    && !array_key_exists($attributeName, $this->_attributesAllowed)) {
                    continue;
                }
                // Add the attribute to the accumulator
                $tagAttributes .= " $attributeName=" . $attributeDelimiter
                                . $attributeValue . $attributeDelimiter;
            }
        }

        // Reconstruct tags ending with "/>" as backwards-compatible XHTML tag
        if (strpos($tagEnd, '/') !== false) {
            $tagEnd = " $tagEnd";
        }

        // Return the filtered tag
        return $tagStart . $tagName . $tagAttributes . $tagEnd;
    }
}<|MERGE_RESOLUTION|>--- conflicted
+++ resolved
@@ -253,10 +253,7 @@
         // Parse the input data iteratively as regular pre-tag text followed by a
         // tag; either may be empty strings
         preg_match_all('/([^<]*)(<?[^>]*>?)/', (string) $value, $matches);
-<<<<<<< HEAD
-=======
-
->>>>>>> 85a932b0
+
         // Iterate over each set of matches
         foreach ($matches[1] as $index => $preTag) {
             // If the pre-tag text is non-empty, strip any ">" characters from it
