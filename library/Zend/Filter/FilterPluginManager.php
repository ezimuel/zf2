<?php
/**
 * Zend Framework (http://framework.zend.com/)
 *
 * @link      http://github.com/zendframework/zf2 for the canonical source repository
 * @copyright Copyright (c) 2005-2015 Zend Technologies USA Inc. (http://www.zend.com)
 * @license   http://framework.zend.com/license/new-bsd New BSD License
 */

namespace Zend\Filter;

use Zend\ServiceManager\AbstractPluginManager;

/**
 * Plugin manager implementation for the filter chain.
 *
 * Enforces that filters retrieved are either callbacks or instances of
 * FilterInterface. Additionally, it registers a number of default filters
 * available, as well as aliases for them.
 */
class FilterPluginManager extends AbstractPluginManager
{
    /**
     * Default set of plugins factories
     *
     * @var array
     */
    protected $factories = array(
        'wordseparatortoseparator' => 'Zend\Filter\Word\Service\SeparatorToSeparatorFactory',
    );

    /**
     * Default set of filters
     *
     * @var array
     */
    protected $invokableClasses = array(
        'alnum'                      => 'Zend\I18n\Filter\Alnum',
        'alpha'                      => 'Zend\I18n\Filter\Alpha',
        'basename'                   => 'Zend\Filter\BaseName',
        'boolean'                    => 'Zend\Filter\Boolean',
        'callback'                   => 'Zend\Filter\Callback',
        'compress'                   => 'Zend\Filter\Compress',
        'compressbz2'                => 'Zend\Filter\Compress\Bz2',
        'compressgz'                 => 'Zend\Filter\Compress\Gz',
        'compresslzf'                => 'Zend\Filter\Compress\Lzf',
        'compressrar'                => 'Zend\Filter\Compress\Rar',
        'compresssnappy'             => 'Zend\Filter\Compress\Snappy',
        'compresstar'                => 'Zend\Filter\Compress\Tar',
        'compresszip'                => 'Zend\Filter\Compress\Zip',
        'datetimeformatter'          => 'Zend\Filter\DateTimeFormatter',
        'decompress'                 => 'Zend\Filter\Decompress',
        'decrypt'                    => 'Zend\Filter\Decrypt',
        'digits'                     => 'Zend\Filter\Digits',
        'dir'                        => 'Zend\Filter\Dir',
        'encrypt'                    => 'Zend\Filter\Encrypt',
        'encryptblockcipher'         => 'Zend\Filter\Encrypt\BlockCipher',
        'encryptopenssl'             => 'Zend\Filter\Encrypt\Openssl',
        'filedecrypt'                => 'Zend\Filter\File\Decrypt',
        'fileencrypt'                => 'Zend\Filter\File\Encrypt',
        'filelowercase'              => 'Zend\Filter\File\LowerCase',
        'filerename'                 => 'Zend\Filter\File\Rename',
        'filerenameupload'           => 'Zend\Filter\File\RenameUpload',
        'fileuppercase'              => 'Zend\Filter\File\UpperCase',
        'htmlentities'               => 'Zend\Filter\HtmlEntities',
        'inflector'                  => 'Zend\Filter\Inflector',
        'int'                        => 'Zend\Filter\Int',
        'null'                       => 'Zend\Filter\Null',
        'numberformat'               => 'Zend\I18n\Filter\NumberFormat',
        'numberparse'                => 'Zend\I18n\Filter\NumberParse',
        'pregreplace'                => 'Zend\Filter\PregReplace',
        'realpath'                   => 'Zend\Filter\RealPath',
        'stringtolower'              => 'Zend\Filter\StringToLower',
        'stringtoupper'              => 'Zend\Filter\StringToUpper',
        'stringtrim'                 => 'Zend\Filter\StringTrim',
        'stripnewlines'              => 'Zend\Filter\StripNewlines',
        'striptags'                  => 'Zend\Filter\StripTags',
        'urinormalize'               => 'Zend\Filter\UriNormalize',
        'wordcamelcasetodash'        => 'Zend\Filter\Word\CamelCaseToDash',
        'wordcamelcasetoseparator'   => 'Zend\Filter\Word\CamelCaseToSeparator',
        'wordcamelcasetounderscore'  => 'Zend\Filter\Word\CamelCaseToUnderscore',
        'worddashtocamelcase'        => 'Zend\Filter\Word\DashToCamelCase',
        'worddashtoseparator'        => 'Zend\Filter\Word\DashToSeparator',
        'worddashtounderscore'       => 'Zend\Filter\Word\DashToUnderscore',
        'wordseparatortocamelcase'   => 'Zend\Filter\Word\SeparatorToCamelCase',
        'wordseparatortodash'        => 'Zend\Filter\Word\SeparatorToDash',
<<<<<<< HEAD
        'wordseparatortoseparator'   => 'Zend\Filter\Word\SeparatorToSeparator',
=======
>>>>>>> cad021dd
        'wordunderscoretocamelcase'  => 'Zend\Filter\Word\UnderscoreToCamelCase',
        'wordunderscoretostudlycase' => 'Zend\Filter\Word\UnderscoreToStudlyCase',
        'wordunderscoretodash'       => 'Zend\Filter\Word\UnderscoreToDash',
        'wordunderscoretoseparator'  => 'Zend\Filter\Word\UnderscoreToSeparator',
    );

    /**
     * Whether or not to share by default; default to false
     *
     * @var bool
     */
    protected $shareByDefault = false;

    /**
     * Validate the plugin
     *
     * Checks that the filter loaded is either a valid callback or an instance
     * of FilterInterface.
     *
     * @param  mixed $plugin
     * @return void
     * @throws Exception\RuntimeException if invalid
     */
    public function validatePlugin($plugin)
    {
        if ($plugin instanceof FilterInterface) {
            // we're okay
            return;
        }
        if (is_callable($plugin)) {
            // also okay
            return;
        }

        throw new Exception\RuntimeException(sprintf(
            'Plugin of type %s is invalid; must implement %s\FilterInterface or be callable',
            (is_object($plugin) ? get_class($plugin) : gettype($plugin)),
            __NAMESPACE__
        ));
    }
}<|MERGE_RESOLUTION|>--- conflicted
+++ resolved
@@ -84,10 +84,6 @@
         'worddashtounderscore'       => 'Zend\Filter\Word\DashToUnderscore',
         'wordseparatortocamelcase'   => 'Zend\Filter\Word\SeparatorToCamelCase',
         'wordseparatortodash'        => 'Zend\Filter\Word\SeparatorToDash',
-<<<<<<< HEAD
-        'wordseparatortoseparator'   => 'Zend\Filter\Word\SeparatorToSeparator',
-=======
->>>>>>> cad021dd
         'wordunderscoretocamelcase'  => 'Zend\Filter\Word\UnderscoreToCamelCase',
         'wordunderscoretostudlycase' => 'Zend\Filter\Word\UnderscoreToStudlyCase',
         'wordunderscoretodash'       => 'Zend\Filter\Word\UnderscoreToDash',
