<?php
/**
 * Zend Framework (http://framework.zend.com/)
 *
 * @link      http://github.com/zendframework/zf2 for the canonical source repository
 * @copyright Copyright (c) 2005-2014 Zend Technologies USA Inc. (http://www.zend.com)
 * @license   http://framework.zend.com/license/new-bsd New BSD License
 */

namespace Zend\XmlRpc;

use Zend\Http;
use Zend\Server\Client as ServerClient;

/**
 * An XML-RPC client implementation
 */
class Client implements ServerClient
{
    /**
     * Full address of the XML-RPC service
     * @var string
     * @example http://time.xmlrpc.com/RPC2
     */
    protected $serverAddress;

    /**
     * HTTP Client to use for requests
     * @var \Zend\Http\Client
     */
    protected $httpClient = null;

    /**
     * Introspection object
     * @var \Zend\XmlRpc\Client\ServerIntrospection
     */
    protected $introspector = null;

    /**
     * Request of the last method call
     * @var \Zend\XmlRpc\Request
     */
    protected $lastRequest = null;

    /**
     * Response received from the last method call
     * @var \Zend\XmlRpc\Response
     */
    protected $lastResponse = null;

    /**
     * Proxy object for more convenient method calls
     * @var array of Zend\XmlRpc\Client\ServerProxy
     */
    protected $proxyCache = array();

    /**
     * Flag for skipping system lookup
     * @var bool
     */
    protected $skipSystemLookup = false;

    /**
     * Create a new XML-RPC client to a remote server
     *
     * @param  string $server      Full address of the XML-RPC service
     *                             (e.g. http://time.xmlrpc.com/RPC2)
     * @param  \Zend\Http\Client $httpClient HTTP Client to use for requests
     */
    public function __construct($server, Http\Client $httpClient = null)
    {
        if ($httpClient === null) {
            $this->httpClient = new Http\Client();
        } else {
            $this->httpClient = $httpClient;
        }

        $this->introspector  = new Client\ServerIntrospection($this);
        $this->serverAddress = $server;
    }

    /**
     * Sets the HTTP client object to use for connecting the XML-RPC server.
     *
     * @param  \Zend\Http\Client $httpClient
     * @return \Zend\Http\Client
     */
    public function setHttpClient(Http\Client $httpClient)
    {
        return $this->httpClient = $httpClient;
    }

    /**
     * Gets the HTTP client object.
     *
     * @return \Zend\Http\Client
     */
    public function getHttpClient()
    {
        return $this->httpClient;
    }

    /**
     * Sets the object used to introspect remote servers
     *
     * @param  \Zend\XmlRpc\Client\ServerIntrospection
     * @return \Zend\XmlRpc\Client\ServerIntrospection
     */
    public function setIntrospector(Client\ServerIntrospection $introspector)
    {
        return $this->introspector = $introspector;
    }

    /**
     * Gets the introspection object.
     *
     * @return \Zend\XmlRpc\Client\ServerIntrospection
     */
    public function getIntrospector()
    {
        return $this->introspector;
    }

<<<<<<< HEAD
   /**
=======

    /**
>>>>>>> ff40b407
     * The request of the last method call
     *
     * @return \Zend\XmlRpc\Request
     */
    public function getLastRequest()
    {
        return $this->lastRequest;
    }

    /**
     * The response received from the last method call
     *
     * @return \Zend\XmlRpc\Response
     */
    public function getLastResponse()
    {
        return $this->lastResponse;
    }

    /**
     * Returns a proxy object for more convenient method calls
     *
     * @param string $namespace  Namespace to proxy or empty string for none
     * @return \Zend\XmlRpc\Client\ServerProxy
     */
    public function getProxy($namespace = '')
    {
        if (empty($this->proxyCache[$namespace])) {
            $proxy = new Client\ServerProxy($this, $namespace);
            $this->proxyCache[$namespace] = $proxy;
        }
        return $this->proxyCache[$namespace];
    }

    /**
     * Set skip system lookup flag
     *
     * @param  bool $flag
     * @return \Zend\XmlRpc\Client
     */
    public function setSkipSystemLookup($flag = true)
    {
        $this->skipSystemLookup = (bool) $flag;
        return $this;
    }

    /**
     * Skip system lookup when determining if parameter should be array or struct?
     *
     * @return bool
     */
    public function skipSystemLookup()
    {
        return $this->skipSystemLookup;
    }

    /**
     * Perform an XML-RPC request and return a response.
     *
     * @param \Zend\XmlRpc\Request $request
     * @param null|\Zend\XmlRpc\Response $response
     * @return void
     * @throws \Zend\XmlRpc\Client\Exception\HttpException
     */
    public function doRequest($request, $response = null)
    {
        $this->lastRequest = $request;

        if (PHP_VERSION_ID < 50600) {
            iconv_set_encoding('input_encoding', 'UTF-8');
            iconv_set_encoding('output_encoding', 'UTF-8');
            iconv_set_encoding('internal_encoding', 'UTF-8');
        } else {
            ini_set('default_charset', 'UTF-8');
        }

        $http        = $this->getHttpClient();
        $httpRequest = $http->getRequest();
        if ($httpRequest->getUriString() === null) {
            $http->setUri($this->serverAddress);
        }

        $headers = $httpRequest->getHeaders();
        $headers->addHeaders(array(
            'Content-Type: text/xml; charset=utf-8',
            'Accept: text/xml',
        ));

        if (!$headers->get('user-agent')) {
            $headers->addHeaderLine('user-agent', 'Zend_XmlRpc_Client');
        }

        $xml = $this->lastRequest->__toString();
        $http->setRawBody($xml);
        $httpResponse = $http->setMethod('POST')->send();

        if (!$httpResponse->isSuccess()) {
            /**
             * Exception thrown when an HTTP error occurs
             */
            throw new Client\Exception\HttpException(
                $httpResponse->getReasonPhrase(),
                $httpResponse->getStatusCode()
            );
        }

        if ($response === null) {
            $response = new Response();
        }

        $this->lastResponse = $response;
        $this->lastResponse->loadXml(trim($httpResponse->getBody()));
    }

    /**
     * Send an XML-RPC request to the service (for a specific method)
     *
     * @param  string $method Name of the method we want to call
     * @param  array $params Array of parameters for the method
     * @return mixed
     * @throws \Zend\XmlRpc\Client\Exception\FaultException
     */
    public function call($method, $params = array())
    {
        if (!$this->skipSystemLookup() && ('system.' != substr($method, 0, 7))) {
            // Ensure empty array/struct params are cast correctly
            // If system.* methods are not available, bypass. (ZF-2978)
            $success = true;
            try {
                $signatures = $this->getIntrospector()->getMethodSignature($method);
            } catch (\Zend\XmlRpc\Exception\ExceptionInterface $e) {
                $success = false;
            }
            if ($success) {
                $validTypes = array(
                    AbstractValue::XMLRPC_TYPE_ARRAY,
                    AbstractValue::XMLRPC_TYPE_BASE64,
                    AbstractValue::XMLRPC_TYPE_BOOLEAN,
                    AbstractValue::XMLRPC_TYPE_DATETIME,
                    AbstractValue::XMLRPC_TYPE_DOUBLE,
                    AbstractValue::XMLRPC_TYPE_I4,
                    AbstractValue::XMLRPC_TYPE_INTEGER,
                    AbstractValue::XMLRPC_TYPE_NIL,
                    AbstractValue::XMLRPC_TYPE_STRING,
                    AbstractValue::XMLRPC_TYPE_STRUCT,
                );

                if (!is_array($params)) {
                    $params = array($params);
                }
                foreach ($params as $key => $param) {
                    if ($param instanceof AbstractValue) {
                        continue;
                    }

                    if (count($signatures) > 1) {
                        $type = AbstractValue::getXmlRpcTypeByValue($param);
                        foreach ($signatures as $signature) {
                            if (!is_array($signature)) {
                                continue;
                            }
                            if (isset($signature['parameters'][$key])) {
                                if ($signature['parameters'][$key] == $type) {
                                    break;
                                }
                            }
                        }
                    } elseif (isset($signatures[0]['parameters'][$key])) {
                        $type = $signatures[0]['parameters'][$key];
                    } else {
                        $type = null;
                    }

                    if (empty($type) || !in_array($type, $validTypes)) {
                        $type = AbstractValue::AUTO_DETECT_TYPE;
                    }

                    $params[$key] = AbstractValue::getXmlRpcValue($param, $type);
                }
            }
        }

        $request = $this->_createRequest($method, $params);

        $this->doRequest($request);

        if ($this->lastResponse->isFault()) {
            $fault = $this->lastResponse->getFault();
            /**
             * Exception thrown when an XML-RPC fault is returned
             */
            throw new Client\Exception\FaultException(
                $fault->getMessage(),
                $fault->getCode()
            );
        }

        return $this->lastResponse->getReturnValue();
    }

    /**
     * Create request object
     *
     * @param string $method
     * @param array $params
     * @return \Zend\XmlRpc\Request
     */
    protected function _createRequest($method, $params)
    {
        return new Request($method, $params);
    }
}<|MERGE_RESOLUTION|>--- conflicted
+++ resolved
@@ -121,12 +121,7 @@
         return $this->introspector;
     }
 
-<<<<<<< HEAD
-   /**
-=======
-
-    /**
->>>>>>> ff40b407
+    /**
      * The request of the last method call
      *
      * @return \Zend\XmlRpc\Request
