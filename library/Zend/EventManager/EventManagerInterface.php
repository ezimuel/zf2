--- conflicted
+++ resolved
@@ -70,13 +70,8 @@
 
     /**
      * Detach an event listener
-<<<<<<< HEAD
-     * 
-     * @param  CallbackHandler|ListenerAggregateInterface $listener 
-=======
      *
      * @param  CallbackHandler|ListenerAggregateInterface $listener
->>>>>>> 0e2a8b1d
      * @return bool
      */
     public function detach($listener);
