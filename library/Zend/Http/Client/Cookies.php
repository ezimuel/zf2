--- conflicted
+++ resolved
@@ -156,13 +156,8 @@
      * checking cookie expiry time.
      *
      * @param string|Uri\Uri $uri URI to check against (secure, domain, path)
-<<<<<<< HEAD
-     * @param  bool $matchSessionCookies Whether to send session cookies
-     * @param int $ret_as Whether to return cookies as objects of \Zend\Http\Header\Cookie or as strings
-=======
-     * @param boolean $matchSessionCookies Whether to send session cookies
+     * @param bool $matchSessionCookies Whether to send session cookies
      * @param int $retAs Whether to return cookies as objects of \Zend\Http\Header\Cookie or as strings
->>>>>>> c3f4f17a
      * @param int $now Override the current time when checking for expiry time
      * @throws Exception\InvalidArgumentException if invalid URI
      * @return array|string
@@ -345,13 +340,8 @@
      */
     public static function fromResponse(Response $response, $refUri)
     {
-<<<<<<< HEAD
         $jar = new static();
-        $jar->addCookiesFromResponse($response, $ref_uri);
-=======
-        $jar = new self();
         $jar->addCookiesFromResponse($response, $refUri);
->>>>>>> c3f4f17a
         return $jar;
     }
 
