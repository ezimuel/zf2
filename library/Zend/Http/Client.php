<?php
namespace Zend\Http;

use Zend\Config\Config,
    Zend\Uri\Uri;

class Client
{   
    /**
     * HTTP protocol versions
     */
    const HTTP_1 = '1.1';
    const HTTP_0 = '1.0';
    
    /**
     * Content attributes
     */
    const CONTENT_TYPE   = 'Content-Type';
    const CONTENT_LENGTH = 'Content-Length';

    /**
     * POST data encoding methods
     */
    const ENC_URLENCODED = 'application/x-www-form-urlencoded';
    const ENC_FORMDATA   = 'multipart/form-data';
    
    protected static $client;
    protected $response;
    protected $request;
    protected $adapter;
    protected $enctype;
    
    // as string
    protected $lastRequest;
    protected $lastResponse;
    
    /**
     * Configuration array, set using the constructor or using ::setConfig()
     *
     * @var array
     */
    protected $config = array(
        'maxredirects'    => 5,
        'strictredirects' => false,
        'useragent'       => 'Zend\\Http\\Client',
        'timeout'         => 10,
        'adapter'         => 'Zend\\Http\\Client\\Adapter\\Socket',
        'httpversion'     => self::HTTP_1,
        'keepalive'       => false,
        'storeresponse'   => true,
        'strict'          => true,
        'output_stream'   => false,
        'encodecookies'   => true,
    );
<<<<<<< HEAD
   
=======

    /**
     * The adapter used to perform the actual connection to the server
     *
     * @var \Zend\Http\Client\Adapter
     */
    protected $adapter = null;

    /**
     * Request URI
     *
     * @var Uri\Uri
     */
    protected $uri = null;

    /**
     * Associative array of request headers
     *
     * @var array
     */
    protected $headers = array();

    /**
     * HTTP request method
     *
     * @var string
     */
    protected $method = self::GET;

    /**
     * Associative array of GET parameters
     *
     * @var array
     */
    protected $paramsGet = array();

    /**
     * Associative array of POST parameters
     *
     * @var array
     */
    protected $paramsPost = array();

    /**
     * Request body content type (for POST requests)
     *
     * @var string
     */
    protected $enctype = null;

    /**
     * The raw post data to send. Could be set by setRawData($data, $enctype).
     *
     * @var string
     */
    protected $raw_post_data = null;

    /**
     * HTTP Authentication settings
     *
     * Expected to be an associative array with this structure:
     * $this->auth = array('user' => 'username', 'password' => 'password', 'type' => 'basic')
     * Where 'type' should be one of the supported authentication types (see the AUTH_*
     * constants), for example 'basic' or 'digest'.
     *
     * If null, no authentication will be used.
     *
     * @var array|null
     */
    protected $auth;

    /**
     * File upload arrays (used in POST requests)
     *
     * An associative array, where each element is of the format:
     *   'name' => array('filename.txt', 'text/plain', 'This is the actual file contents')
     *
     * @var array
     */
    protected $files = array();

    /**
     * The client's cookie jar
     *
     * @var \Cookies\Http\CookieJar
     */
    protected $cookiejar = null;

>>>>>>> 198820c2
    /**
     * Constructor
     * 
     * @param string $uri
     * @param array $config 
     */
    public function __construct($uri = null, $config = null)
    {
        if ($uri !== null) {
            $this->setUri($uri);
        }
        if ($config !== null) {
            $this->setConfig($config);
        }
    }
    /**
     * Get the static HTTP client
     * 
     * @return Zend\Http\Client 
     */
    protected static function getStaticClient()
    {
        if (!isset(self::$client)) {
            self::$client = new Client();
        }
        return self::$client;
    }
    /**
     * Set configuration parameters for this HTTP client
     *
     * @param  \Zend\Config\Config | array $config
     * @return \Zend\Http\Client
     * @throws \Zend\Http\Client\Exception
     */
    public function setConfig($config = array())
    {
        if ($config instanceof Config) {
            $config = $config->toArray();

        } elseif (! is_array($config)) {
            throw new Client\Exception\InvalidArgumentException('Array or Zend\\Config object expected, got ' . gettype($config));
        }

        foreach ($config as $k => $v) {
            $this->config[strtolower($k)] = $v;
        }

        // Pass configuration options to the adapter if it exists
        if ($this->adapter instanceof Client\Adapter) {
            $this->adapter->setConfig($config);
        }

        return $this;
    }
<<<<<<< HEAD
    
=======

    /**
     * Set the next request's method
     *
     * Validated the passed method and sets it. If we have files set for
     * POST requests, and the new method is not POST, the files are silently
     * dropped.
     *
     * @param string $method
     * @return \Zend\Http\Client
     * @throws \Zend\Http\Client\Exception
     */
    public function setMethod($method = self::GET)
    {
        if (! preg_match('/^[^\x00-\x1f\x7f-\xff\(\)<>@,;:\\\\"\/\[\]\?={}\s]+$/', $method)) {
            throw new Client\Exception\InvalidArgumentException("'{$method}' is not a valid HTTP request method.");
        }

        if ($method == self::POST && $this->enctype === null) {
            $this->setEncType(self::ENC_URLENCODED);
        }

        $this->method = $method;

        return $this;
    }

    /**
     * Set one or more request headers
     *
     * This function can be used in several ways to set the client's request
     * headers:
     * 1. By providing two parameters: $name as the header to set (e.g. 'Host')
     *    and $value as it's value (e.g. 'www.example.com').
     * 2. By providing a single header string as the only parameter
     *    e.g. 'Host: www.example.com'
     * 3. By providing an array of headers as the first parameter
     *    e.g. array('host' => 'www.example.com', 'x-foo: bar'). In This case
     *    the function will call itself recursively for each array item.
     *
     * @param string|array $name Header name, full header string ('Header: value')
     *     or an array of headers
     * @param mixed $value Header value or null
     * @return \Zend\Http\Client
     * @throws \Zend\Http\Client\Exception
     */
    public function setHeaders($name, $value = null)
    {
        // If we got an array, go recursive!
        if (is_array($name)) {
            foreach ($name as $k => $v) {
                if (is_string($k)) {
                    $this->setHeaders($k, $v);
                } else {
                    $this->setHeaders($v, null);
                }
            }
        } else {
            // Check if $name needs to be split
            if ($value === null && (strpos($name, ':') > 0)) {
                list($name, $value) = explode(':', $name, 2);
            }

            // Make sure the name is valid if we are in strict mode
            if ($this->config['strict'] && (! preg_match('/^[a-zA-Z0-9-]+$/', $name))) {
                throw new Client\Exception\InvalidArgumentException("{$name} is not a valid HTTP header name");
            }

            $normalized_name = strtolower($name);

            // If $value is null or false, unset the header
            if ($value === null || $value === false) {
                unset($this->headers[$normalized_name]);

            // Else, set the header
            } else {
                // Header names are stored lowercase internally.
                if (is_string($value)) {
                    $value = trim($value);
                }
                $this->headers[$normalized_name] = array($name, $value);
            }
        }

        return $this;
    }

    /**
     * Get the value of a specific header
     *
     * Note that if the header has more than one value, an array
     * will be returned.
     *
     * @param string $key
     * @return string|array|null The header value or null if it is not set
     */
    public function getHeader($key)
    {
        $key = strtolower($key);
        if (isset($this->headers[$key])) {
            return $this->headers[$key][1];
        } else {
            return null;
        }
    }

    /**
     * Set a GET parameter for the request. Wrapper around _setParameter
     *
     * @param string|array $name
     * @param string $value
     * @return \Zend\Http\Client
     */
    public function setParameterGet($name, $value = null)
    {
        if (is_array($name)) {
            foreach ($name as $k => $v)
                $this->_setParameter('GET', $k, $v);
        } else {
            $this->_setParameter('GET', $name, $value);
        }

        return $this;
    }

    /**
     * Set a POST parameter for the request. Wrapper around _setParameter
     *
     * @param string|array $name
     * @param string $value
     * @return \Zend\Http\Client
     */
    public function setParameterPost($name, $value = null)
    {
        if (is_array($name)) {
            foreach ($name as $k => $v)
                $this->_setParameter('POST', $k, $v);
        } else {
            $this->_setParameter('POST', $name, $value);
        }

        return $this;
    }

    /**
     * Set a GET or POST parameter - used by SetParameterGet and SetParameterPost
     *
     * @param string $type GET or POST
     * @param string $name
     * @param string $value
     * @return null
     */
    protected function _setParameter($type, $name, $value)
    {
        $parray = array();
        $type = strtolower($type);
        switch ($type) {
            case 'get':
                $parray = &$this->paramsGet;
                break;
            case 'post':
                $parray = &$this->paramsPost;
                break;
        }

        if ($value === null) {
            if (isset($parray[$name])) unset($parray[$name]);
        } else {
            $parray[$name] = $value;
        }
    }

    /**
     * Get the number of redirections done on the last request
     *
     * @return int
     */
    public function getRedirectionsCount()
    {
        return $this->redirectCounter;
    }

    /**
     * Set HTTP authentication parameters
     *
     * $type should be one of the supported types - see the self::AUTH_*
     * constants.
     *
     * To enable authentication:
     * <code>
     * $this->setAuth('shahar', 'secret', Zend_Http_Client::AUTH_BASIC);
     * </code>
     *
     * To disable authentication:
     * <code>
     * $this->setAuth(false);
     * </code>
     *
     * @see http://www.faqs.org/rfcs/rfc2617.html
     * @param string|false $user User name or false disable authentication
     * @param string $password Password
     * @param string $type Authentication type
     * @return \Zend\Http\Client
     * @throws \Zend\Http\Client\Exception
     */
    public function setAuth($user, $password = '', $type = self::AUTH_BASIC)
    {
        // If we got false or null, disable authentication
        if ($user === false || $user === null) {
            $this->auth = null;

            // Clear the auth information in the uri instance as well
            if ($this->uri instanceof Uri\Http) {
                $this->getUri()->setUser('');
                $this->getUri()->setPassword('');
            }
        // Else, set up authentication
        } else {
            // Check we got a proper authentication type
            if (! defined('self::AUTH_' . strtoupper($type))) {
                throw new Client\Exception\InvalidArgumentException("Invalid or not supported authentication type: '$type'");
            }

            $this->auth = array(
                'user' => (string) $user,
                'password' => (string) $password,
                'type' => $type
            );
        }

        return $this;
    }

    /**
     * Set the HTTP client's cookie jar.
     *
     * A cookie jar is an object that holds and maintains cookies across HTTP requests
     * and responses.
     *
     * @param \Cookies\Http\CookieJar|boolean $cookiejar Existing cookiejar object, true to create a new one, false to disable
     * @return \Zend\Http\Client
     * @throws \Zend\Http\Client\Exception
     */
    public function setCookieJar($cookiejar = true)
    {
        if ($cookiejar instanceof Cookies) {
            $this->cookiejar = $cookiejar;
        } elseif ($cookiejar === true) {
            $this->cookiejar = new Cookies();
        } elseif (! $cookiejar) {
            $this->cookiejar = null;
        } else {
            throw new Client\Exception\InvalidArgumentException('Invalid parameter type passed as CookieJar');
        }

        return $this;
    }

    /**
     * Return the current cookie jar or null if none.
     *
     * @return \Cookies\Http\CookieJar|null
     */
    public function getCookieJar()
    {
        return $this->cookiejar;
    }

    /**
     * Add a cookie to the request. If the client has no Cookie Jar, the cookies
     * will be added directly to the headers array as "Cookie" headers.
     *
     * @param \Zend\Http\Cookie|string $cookie
     * @param string|null $value If "cookie" is a string, this is the cookie value.
     * @return \Zend\Http\Client
     * @throws \Zend\Http\Client\Exception
     */
    public function setCookie($cookie, $value = null)
    {
        if (is_array($cookie)) {
            foreach ($cookie as $c => $v) {
                if (is_string($c)) {
                    $this->setCookie($c, $v);
                } else {
                    $this->setCookie($v);
                }
            }

            return $this;
        }

        if ($value !== null && $this->config['encodecookies']) {
            $value = urlencode($value);
        }

        if (isset($this->cookiejar)) {
            if ($cookie instanceof Cookie) {
                $this->cookiejar->addCookie($cookie);
            } elseif (is_string($cookie) && $value !== null) {
                $cookie = Cookie::fromString("{$cookie}={$value}",
                                                       $this->uri,
                                                       $this->config['encodecookies']);
                $this->cookiejar->addCookie($cookie);
            }
        } else {
            if ($cookie instanceof Cookie) {
                $name = $cookie->getName();
                $value = $cookie->getValue();
                $cookie = $name;
            }

            if (preg_match("/[=,; \t\r\n\013\014]/", $cookie)) {
                throw new Client\Exception\RuntimeException("Cookie name cannot contain these characters: =,; \t\r\n\013\014 ({$cookie})");
            }

            $value = addslashes($value);

            if (! isset($this->headers['cookie'])) {
                $this->headers['cookie'] = array('Cookie', '');
            }
            $this->headers['cookie'][1] .= $cookie . '=' . $value . '; ';
        }

        return $this;
    }

    /**
     * Set a file to upload (using a POST request)
     *
     * Can be used in two ways:
     *
     * 1. $data is null (default): $filename is treated as the name if a local file which
     *    will be read and sent. Will try to guess the content type using mime_content_type().
     * 2. $data is set - $filename is sent as the file name, but $data is sent as the file
     *    contents and no file is read from the file system. In this case, you need to
     *    manually set the Content-Type ($ctype) or it will default to
     *    application/octet-stream.
     *
     * @param string $filename Name of file to upload, or name to save as
     * @param string $formname Name of form element to send as
     * @param string $data Data to send (if null, $filename is read and sent)
     * @param string $ctype Content type to use (if $data is set and $ctype is
     *     null, will be application/octet-stream)
     * @return \Zend\Http\Client
     * @throws \Zend\Http\Client\Exception
     */
    public function setFileUpload($filename, $formname, $data = null, $ctype = null)
    {
        if ($data === null) {
            if (($data = @file_get_contents($filename)) === false) {
                throw new Client\Exception\RuntimeException("Unable to read file '{$filename}' for upload");
            }

            if (! $ctype) {
                $ctype = $this->_detectFileMimeType($filename);
            }
        }

        // Force enctype to multipart/form-data
        $this->setEncType(self::ENC_FORMDATA);

        $this->files[] = array(
            'formname' => $formname,
            'filename' => basename($filename),
            'ctype'    => $ctype,
            'data'     => $data
        );

        return $this;
    }

    /**
     * Set the encoding type for POST data
     *
     * @param string $enctype
     * @return \Zend\Http\Client
     */
    public function setEncType($enctype = self::ENC_URLENCODED)
    {
        $this->enctype = $enctype;

        return $this;
    }

    /**
     * Set the raw (already encoded) POST data.
     *
     * This function is here for two reasons:
     * 1. For advanced user who would like to set their own data, already encoded
     * 2. For backwards compatibilty: If someone uses the old post($data) method.
     *    this method will be used to set the encoded data.
     *
     * $data can also be stream (such as file) from which the data will be read.
     *
     * @param string|resource $data
     * @param string $enctype
     * @return \Zend\Http\Client
     */
    public function setRawData($data, $enctype = null)
    {
        $this->raw_post_data = $data;
        $this->setEncType($enctype);
        if (is_resource($data)) {
            // We've got stream data
            $stat = @fstat($data);
            if($stat) {
                $this->setHeaders(self::CONTENT_LENGTH, $stat['size']);
            }
        }
        return $this;
    }

    /**
     * Clear all GET and POST parameters
     *
     * Should be used to reset the request parameters if the client is
     * used for several concurrent requests.
     *
     * clearAll parameter controls if we clean just parameters or also
     * headers and last_*
     *
     * @param bool $clearAll Should all data be cleared?
     * @return \Zend\Http\Client
     */
    public function resetParameters($clearAll = false)
    {
        // Reset parameter data
        $this->paramsGet     = array();
        $this->paramsPost    = array();
        $this->files         = array();
        $this->raw_post_data = null;

        if($clearAll) {
            $this->headers = array();
            $this->last_request = null;
            $this->last_response = null;
        } else {
            // Clear outdated headers
            if (isset($this->headers[strtolower(self::CONTENT_TYPE)])) {
                unset($this->headers[strtolower(self::CONTENT_TYPE)]);
            }
            if (isset($this->headers[strtolower(self::CONTENT_LENGTH)])) {
                unset($this->headers[strtolower(self::CONTENT_LENGTH)]);
            }
        }

        return $this;
    }

    /**
     * Get the last HTTP request as string
     *
     * @return string
     */
    public function getLastRequest()
    {
        return $this->last_request;
    }

    /**
     * Get the last HTTP response received by this client
     *
     * If $config['storeresponse'] is set to false, or no response was
     * stored yet, will return null
     *
     * @return \Zend\Http\Response or null if none
     */
    public function getLastResponse()
    {
        return $this->last_response;
    }

>>>>>>> 198820c2
    /**
     * Load the connection adapter
     *
     * While this method is not called more than one for a client, it is
     * seperated from ->request() to preserve logic and readability
     *
     * @param \Zend\Http\Client\Adapter|string $adapter
     * @return null
     * @throws \Zend\Http\Client\Exception
     */
    public function setAdapter($adapter)
    {
        if (is_string($adapter)) {
            if (!class_exists($adapter)) {
                throw new Client\Exception\InvalidArgumentException('Unable to locate adapter class "' . $adapter . '"');
            }
            $adapter = new $adapter;
        }

        if (! $adapter instanceof Client\Adapter) {
            throw new Client\Exception\InvalidArgumentException('Passed adapter is not a HTTP connection adapter');
        }

        $this->adapter = $adapter;
        $config = $this->config;
        unset($config['adapter']);
        $this->adapter->setConfig($config);
    }

    /**
     * Load the connection adapter
     *
     * @return \Zend\Http\Client\Adapter $adapter
     */
    public function getAdapter()
    {
        return $this->adapter;
    }
    
    public function getRequest()
    {
        if (empty($this->request)) {
            $this->request= new Request();
        }
        return $this->request;
    }
    
    public function getResponse()
    {
        if (empty($this->response)) {
            $this->response= new Response();
        }
        return $this->response;
    }
    
    public function setRequest(Request $request)
    {
        $this->request= $request;
    }
    
    public function setResponse(Response $response)
    {
        $this->response= $response;
    }
    
    public function setUri($uri)
    {
        if (!empty($uri)) {
            $this->getRequest()->setUri($this->uri);
        }
    }
    
    public function getUri()
    {
        return $this->getRequest()->getRequestUri();
    }
    
    /**
     * Send HTTP request
     * 
     * @param Request $request
     * @return Response 
     */
    public function send(Request $request=null)
    {
        if ($request !== null) {
            $this->setRequest($request);
        }
        
        $this->redirectCounter = 0;
        $response = null;

        // Make sure the adapter is loaded
        if ($this->adapter == null) {
            $this->setAdapter($this->config['adapter']);
        }

        // Send the first request. If redirected, continue.
        do {
            // uri
            $uri= $this->getRequest()->getRequestUri();
            // query
            $query= $this->getRequest()->query()->toArray();
            if (!empty($query)) {
                $uri.= '?'.http_build_query($query);
            }
            // headers
            $headers= $this->getRequest()->headers();
            // method
            $method= $this->getRequest()->getMethod();
            // body
            $body = $this->prepareBody();
            
            // @todo fix the prepareHeaders according to the Request object
            //$headers = $this->prepareHeaders();

            // check that adapter supports streaming before using it
            if(is_resource($body) && !($this->adapter instanceof Client\Adapter\Stream)) {
                throw new Client\Exception\RuntimeException('Adapter does not support streaming');
            }
            
            // Open the connection, send the request and read the response
            $this->adapter->connect($uri, $this->getRequest()->uri()->getPort(),
                ($this->getRequest()->uri()->getScheme() == 'https' ? true : false));

            if($this->config['output_stream']) {
                if($this->adapter instanceof Client\Adapter\Stream) {
                    $stream = $this->_openTempStream();
                    $this->adapter->setOutputStream($stream);
                } else {
                    throw new Exception\RuntimeException('Adapter does not support streaming');
                }
            }

            // HTTP connection
            $this->lastRequest = $this->adapter->write($method,
                $uri, $this->config['httpversion'], $headers, $body);

            $this->lastResponse = $this->adapter->read();
            if (! $this->lastResponse) {
                throw new Exception\RuntimeException('Unable to read response, or response is empty');
            }

            if($this->config['output_stream']) {
                rewind($stream);
                // cleanup the adapter
                $this->adapter->setOutputStream(null);
                $response = Response\Stream::fromStream($this->lastResponse, $stream);
                $response->setStreamName($this->_stream_name);
                if(!is_string($this->config['output_stream'])) {
                    // we used temp name, will need to clean up
                    $response->setCleanup(true);
                }
            } else {
                $response = Response::fromString($this->lastResponse);
            }

            if ($this->config['storeresponse']) {
                $this->last_response = $response;
            }

            // Load cookies into cookie jar
            if (isset($this->cookiejar)) {
                $this->cookiejar->addCookiesFromResponse($response, $uri);
            }

            // If we got redirected, look for the Location header
            if ($response->isRedirect() && ($location = $response->getHeader('location'))) {

                // Check whether we send the exact same request again, or drop the parameters
                // and send a GET request
                if ($response->getStatus() == 303 ||
                   ((! $this->config['strictredirects']) && ($response->getStatus() == 302 ||
                       $response->getStatus() == 301))) {

                    $this->resetParameters();
                    $this->setMethod(Request::METHOD_GET);
                }

                // If we got a well formed absolute URI
                $url = new Uri\Url($location);
                
                if ($url->isValid()) {
                    $this->setHeaders('host', null);
                    $this->setUri($location);

                } else {

                    // Split into path and query and set the query
                    if (strpos($location, '?') !== false) {
                        list($location, $query) = explode('?', $location, 2);
                    } else {
                        $query = '';
                    }
                    $this->uri->setQuery($query);

                    // Else, if we got just an absolute path, set it
                    if(strpos($location, '/') === 0) {
                        $this->uri->setPath($location);

                        // Else, assume we have a relative path
                    } else {
                        // Get the current path directory, removing any trailing slashes
                        $path = $this->uri->getPath();
                        $path = rtrim(substr($path, 0, strrpos($path, '/')), "/");
                        $this->uri->setPath($path . '/' . $location);
                    }
                }
                ++$this->redirectCounter;

            } else {
                // If we didn't get any location, stop redirecting
                break;
            }

        } while ($this->redirectCounter < $this->config['maxredirects']);

        $this->response= $response;
        return $response;
    }

    /**
     * Set a file to upload (using a POST request)
     *
     * Can be used in two ways:
     *
     * 1. $data is null (default): $filename is treated as the name if a local file which
     *    will be read and sent. Will try to guess the content type using mime_content_type().
     * 2. $data is set - $filename is sent as the file name, but $data is sent as the file
     *    contents and no file is read from the file system. In this case, you need to
     *    manually set the Content-Type ($ctype) or it will default to
     *    application/octet-stream.
     *
     * @param string $filename Name of file to upload, or name to save as
     * @param string $formname Name of form element to send as
     * @param string $data Data to send (if null, $filename is read and sent)
     * @param string $ctype Content type to use (if $data is set and $ctype is
     *     null, will be application/octet-stream)
     * @return \Zend\Http\Client
     * @throws \Zend\Http\Client\Exception
     */
    public function setFileUpload($filename, $formname, $data = null, $ctype = null)
    {
        if ($data === null) {
            if (($data = @file_get_contents($filename)) === false) {
                throw new Exception\RuntimeException("Unable to read file '{$filename}' for upload");
            }
            if (! $ctype) {
                $ctype = $this->_detectFileMimeType($filename);
            }
        }

        // Force enctype to multipart/form-data
        $this->setEncType(self::ENC_FORMDATA);

        $this->getRequest()->file()->set($filename, array(
            'formname' => $formname,
            'filename' => basename($filename),
            'ctype'    => $ctype,
            'data'     => $data
        ));

        return $this;
    }
    /**
     * Remove a file to upload
     * 
     * @param string $filename
     * @return boolean 
     */
    public function removeFileUpload($filename)
    {
        $file= $this->getRequest()->file()->get($filename);
        if (!empty($file)) {
            $this->getRequest()->file()->set($filename,null);
            return true;
        }
        return false;
    }
    /**
     * Prepare the request headers
     *
     * @return array
     */
    protected function prepareHeaders()
    {
        $headers = array();

        // Set the host header
        if (! isset($this->headers['host'])) {
            $host = $this->uri->getHost();

            // If the port is not default, add it
            if (! (($this->uri->getScheme() == 'http' && $this->uri->getPort() == 80) ||
                  ($this->uri->getScheme() == 'https' && $this->uri->getPort() == 443))) {
                $host .= ':' . $this->uri->getPort();
            }

            $headers[] = "Host: {$host}";
        }

        // Set the connection header
        if (! isset($this->headers['connection'])) {
            if (! $this->config['keepalive']) {
                $headers[] = "Connection: close";
            }
        }

        // Set the Accept-encoding header if not set - depending on whether
        // zlib is available or not.
        if (! isset($this->headers['accept-encoding'])) {
            if (function_exists('gzinflate')) {
                $headers[] = 'Accept-encoding: gzip, deflate';
            } else {
                $headers[] = 'Accept-encoding: identity';
            }
        }

        // Set the Content-Type header
        if ($this->method == self::POST &&
           (! isset($this->headers[strtolower(self::CONTENT_TYPE)]) && isset($this->enctype))) {

            $headers[] = self::CONTENT_TYPE . ': ' . $this->enctype;
        }

        // Set the user agent header
        if (! isset($this->headers['user-agent']) && isset($this->config['useragent'])) {
            $headers[] = "User-Agent: {$this->config['useragent']}";
        }

        // Set HTTP authentication if needed
        if (is_array($this->auth)) {
            $auth = self::encodeAuthHeader($this->auth['user'], $this->auth['password'], $this->auth['type']);
            $headers[] = "Authorization: {$auth}";
        }

        // Load cookies from cookie jar
        if (isset($this->cookiejar)) {
            $cookstr = $this->cookiejar->getMatchingCookies($this->uri,
                true, Cookies::COOKIE_STRING_CONCAT);

            if ($cookstr) {
                $headers[] = "Cookie: {$cookstr}";
            }
        }

        // Add all other user defined headers
        foreach ($this->headers as $header) {
            list($name, $value) = $header;
            if (is_array($value)) {
                $value = implode(', ', $value);
            }

            $headers[] = "$name: $value";
        }

        return $headers;
    }
    
    /**
     * Set the encoding type for POST data
     *
     * @param string $enctype
     * @return \Zend\Http\Client
     */
    public function setEncType($enctype = self::ENC_URLENCODED)
    {
        $this->enctype = $enctype;
        return $this;
    }

    /**
     * Prepare the request body (for POST and PUT requests)
     *
     * @return string
     * @throws \Zend\Http\Client\Exception
     */
    protected function prepareBody()
    {
        // According to RFC2616, a TRACE request should not have a body.
        if ($this->getRequest()->isTrace()) {
            return '';
        }
        
        // If mbstring overloads substr and strlen functions, we have to
        // override it's internal encoding
        if (function_exists('mb_internal_encoding') &&
           ((int) ini_get('mbstring.func_overload')) & 2) {
            $mbIntEnc = mb_internal_encoding();
            mb_internal_encoding('ASCII');
        }
        
        $rawBody= $this->getRequest()->getRawBody();
        if (!empty($rawBody)) {
            // @todo add the CONTENT_LENGTH header
            // $this->setHeaders(self::CONTENT_LENGTH, strlen($this->raw_post_data));
            if (isset($mbIntEnc)) {
                mb_internal_encoding($mbIntEnc);
            }
            return $rawBody;
        }

        $body = '';

        $tot_files= count ($this->getRequest()->file()->toArray());
        // If we have files to upload, force enctype to multipart/form-data
        if ($tot_files > 0) {
            $this->setEncType(self::ENC_FORMDATA);
        }

        // If we have POST parameters or files, encode and add them to the body
        if (count($this->getRequest()->post()->toArray()) > 0 || $tot_files > 0) {
            switch($this->enctype) {
                case self::ENC_FORMDATA:
                    // Encode body as multipart/form-data
                    $boundary = '---ZENDHTTPCLIENT-' . md5(microtime());
                    // @todo set CONTENT_TYPE header
                    // $this->setHeaders(self::CONTENT_TYPE, self::ENC_FORMDATA . "; boundary={$boundary}");

                    // Get POST parameters and encode them
                    $params = self::_flattenParametersArray($this->getRequest()->post()->toArray());
                    foreach ($params as $pp) {
                        $body .= self::encodeFormData($boundary, $pp[0], $pp[1]);
                    }

                    // Encode files
                    foreach ($this->getRequest()->file()->toArray() as $key => $file) {
                        $fhead = array(self::CONTENT_TYPE => $file['ctype']);
                        $body .= self::encodeFormData($boundary, $file['formname'], $file['data'], $file['filename'], $fhead);
                    }

                    $body .= "--{$boundary}--\r\n";
                    break;

                case self::ENC_URLENCODED:
                    // Encode body as application/x-www-form-urlencoded
                    // @todo set the CONTENT_TYPE header
                    // $this->setHeaders(self::CONTENT_TYPE, self::ENC_URLENCODED);
                    $body = http_build_query($this->paramsPost);
                    break;

                default:
                    if (isset($mbIntEnc)) {
                        mb_internal_encoding($mbIntEnc);
                    }

                    throw new Exception\RuntimeException("Cannot handle content type '{$this->enctype}' automatically." .
                        " Please use Zend\Http\Client->setRawData() to send this kind of content.");
                    break;
            }
        }

        // Set the Content-Length if we have a body or if request is POST/PUT
        if ($body || $this->getRequest()->isPost() || $this->getRequest()->isPut()) {
            // @todo set the CONTENT_TYPE header
            // $this->setHeaders(self::CONTENT_LENGTH, strlen($body));
        }

        if (isset($mbIntEnc)) {
            mb_internal_encoding($mbIntEnc);
        }

        return $body;
    }

    
    /**
     * Attempt to detect the MIME type of a file using available extensions
     *
     * This method will try to detect the MIME type of a file. If the fileinfo
     * extension is available, it will be used. If not, the mime_magic
     * extension which is deprected but is still available in many PHP setups
     * will be tried.
     *
     * If neither extension is available, the default application/octet-stream
     * MIME type will be returned
     *
     * @param  string $file File path
     * @return string       MIME type
     */
    protected function _detectFileMimeType($file)
    {
        $type = null;

        // First try with fileinfo functions
        if (function_exists('finfo_open')) {
            if (self::$_fileInfoDb === null) {
                self::$_fileInfoDb = @finfo_open(FILEINFO_MIME);
            }

            if (self::$_fileInfoDb) {
                $type = finfo_file(self::$_fileInfoDb, $file);
            }

        } elseif (function_exists('mime_content_type')) {
            $type = mime_content_type($file);
        }

        // Fallback to the default application/octet-stream
        if (! $type) {
            $type = 'application/octet-stream';
        }

        return $type;
    }

    /**
     * Encode data to a multipart/form-data part suitable for a POST request.
     *
     * @param string $boundary
     * @param string $name
     * @param mixed $value
     * @param string $filename
     * @param array $headers Associative array of optional headers @example ("Content-Transfer-Encoding" => "binary")
     * @return string
     */
    public static function encodeFormData($boundary, $name, $value, $filename = null, $headers = array()) {
        $ret = "--{$boundary}\r\n" .
            'Content-Disposition: form-data; name="' . $name .'"';

        if ($filename) {
            $ret .= '; filename="' . $filename . '"';
        }
        $ret .= "\r\n";

        foreach ($headers as $hname => $hvalue) {
            $ret .= "{$hname}: {$hvalue}\r\n";
        }
        $ret .= "\r\n";

        $ret .= "{$value}\r\n";

        return $ret;
    }

    /**
     * Create a HTTP authentication "Authorization:" header according to the
     * specified user, password and authentication method.
     *
     * @see http://www.faqs.org/rfcs/rfc2617.html
     * @param string $user
     * @param string $password
     * @param string $type
     * @return string
     * @throws \Zend\Http\Client\Exception
     */
    public static function encodeAuthHeader($user, $password, $type = self::AUTH_BASIC)
    {
        $authHeader = null;

        switch ($type) {
            case self::AUTH_BASIC:
                // In basic authentication, the user name cannot contain ":"
                if (strpos($user, ':') !== false) {
                    throw new Client\Exception\InvalidArgumentException("The user name cannot contain ':' in 'Basic' HTTP authentication");
                }

                $authHeader = 'Basic ' . base64_encode($user . ':' . $password);
                break;

            //case self::AUTH_DIGEST:
                /**
                 * @todo Implement digest authentication
                 */
            //    break;

            default:
                throw new Client\Exception\InvalidArgumentException("Not a supported HTTP authentication type: '$type'");
        }

        return $authHeader;
    }

    /**
     * Convert an array of parameters into a flat array of (key, value) pairs
     *
     * Will flatten a potentially multi-dimentional array of parameters (such
     * as POST parameters) into a flat array of (key, value) paris. In case
     * of multi-dimentional arrays, square brackets ([]) will be added to the
     * key to indicate an array.
     *
     * @since  1.9
     *
     * @param  array  $parray
     * @param  string $prefix
     * @return array
     */
    static protected function _flattenParametersArray($parray, $prefix = null)
    {
        if (! is_array($parray)) {
            return $parray;
        }

        $parameters = array();

        foreach($parray as $name => $value) {

            // Calculate array key
            if ($prefix) {
                if (is_int($name)) {
                    $key = $prefix . '[]';
                } else {
                    $key = $prefix . "[$name]";
                }
            } else {
                $key = $name;
            }

            if (is_array($value)) {
                $parameters = array_merge($parameters, self::_flattenParametersArray($value, $key));

            } else {
                $parameters[] = array($key, $value);
            }
        }

        return $parameters;
    }
    
    /**
     * STATIC METHODS
     */
    
    /**
     * GET static
     * 
     * @param string $url
     * @param array $query
     * @param array $headers
     * @return Response 
     */
    public static function get($url,array $query=null,array $headers=null)
    {
        if (empty($url)) {
            return false;
        }
        
        $request= new Request();
        $request->setRequestUri($url);
        $request->setMethod(Request::METHOD_GET);
        
        if (!empty($headers) && is_array($headers)) {
            foreach ($headers as $key => $value) {
                $request->headers()->addHeader($key,$value);
            }    
        }
        
        if (!empty($query) && is_array($query)) {
            $request->query()->fromArray($query);
        }
        
        return self::getStaticClient()->send($request);
    }
    
}<|MERGE_RESOLUTION|>--- conflicted
+++ resolved
@@ -1,11 +1,41 @@
 <?php
+/**
+ * Zend Framework
+ *
+ * LICENSE
+ *
+ * This source file is subject to the new BSD license that is bundled
+ * with this package in the file LICENSE.txt.
+ * It is also available through the world-wide-web at this URL:
+ * http://framework.zend.com/license/new-bsd
+ * If you did not receive a copy of the license and are unable to
+ * obtain it through the world-wide-web, please send an email
+ * to license@zend.com so we can send you a copy immediately.
+ *
+ * @category   Zend
+ * @package    Zend\Http
+ * @copyright  Copyright (c) 2005-2011 Zend Technologies USA Inc. (http://www.zend.com)
+ * @license    http://framework.zend.com/license/new-bsd     New BSD License
+ */
+
+/**
+ * @namespace
+ */
 namespace Zend\Http;
 
 use Zend\Config\Config,
-    Zend\Uri\Uri;
-
+    Zend\Uri\Http;
+
+/**
+ * Http client
+ *
+ * @category   Zend
+ * @package    Zend\Http
+ * @copyright  Copyright (c) 2005-2011 Zend Technologies USA Inc. (http://www.zend.com)
+ * @license    http://framework.zend.com/license/new-bsd     New BSD License
+ */
 class Client
-{   
+{
     /**
      * HTTP protocol versions
      */
@@ -28,11 +58,7 @@
     protected $response;
     protected $request;
     protected $adapter;
-    protected $enctype;
-    
-    // as string
-    protected $lastRequest;
-    protected $lastResponse;
+    protected $auth;
     
     /**
      * Configuration array, set using the constructor or using ::setConfig()
@@ -40,115 +66,23 @@
      * @var array
      */
     protected $config = array(
-        'maxredirects'    => 5,
+        'maxredirects' => 5,
         'strictredirects' => false,
-        'useragent'       => 'Zend\\Http\\Client',
-        'timeout'         => 10,
-        'adapter'         => 'Zend\\Http\\Client\\Adapter\\Socket',
-        'httpversion'     => self::HTTP_1,
-        'keepalive'       => false,
-        'storeresponse'   => true,
-        'strict'          => true,
-        'output_stream'   => false,
-        'encodecookies'   => true,
+        'useragent' => 'Zend\\Http\\Client',
+        'timeout' => 10,
+        'adapter' => 'Zend\\Http\\Client\\Adapter\\Socket',
+        'httpversion' => self::HTTP_1,
+        'keepalive' => false,
+        'strict' => true,
+        'output_stream' => false,
+        'encodecookies' => true,
     );
-<<<<<<< HEAD
    
-=======
-
-    /**
-     * The adapter used to perform the actual connection to the server
-     *
-     * @var \Zend\Http\Client\Adapter
-     */
-    protected $adapter = null;
-
-    /**
-     * Request URI
-     *
-     * @var Uri\Uri
-     */
-    protected $uri = null;
-
-    /**
-     * Associative array of request headers
-     *
-     * @var array
-     */
-    protected $headers = array();
-
-    /**
-     * HTTP request method
-     *
-     * @var string
-     */
-    protected $method = self::GET;
-
-    /**
-     * Associative array of GET parameters
-     *
-     * @var array
-     */
-    protected $paramsGet = array();
-
-    /**
-     * Associative array of POST parameters
-     *
-     * @var array
-     */
-    protected $paramsPost = array();
-
-    /**
-     * Request body content type (for POST requests)
-     *
-     * @var string
-     */
-    protected $enctype = null;
-
-    /**
-     * The raw post data to send. Could be set by setRawData($data, $enctype).
-     *
-     * @var string
-     */
-    protected $raw_post_data = null;
-
-    /**
-     * HTTP Authentication settings
-     *
-     * Expected to be an associative array with this structure:
-     * $this->auth = array('user' => 'username', 'password' => 'password', 'type' => 'basic')
-     * Where 'type' should be one of the supported authentication types (see the AUTH_*
-     * constants), for example 'basic' or 'digest'.
-     *
-     * If null, no authentication will be used.
-     *
-     * @var array|null
-     */
-    protected $auth;
-
-    /**
-     * File upload arrays (used in POST requests)
-     *
-     * An associative array, where each element is of the format:
-     *   'name' => array('filename.txt', 'text/plain', 'This is the actual file contents')
-     *
-     * @var array
-     */
-    protected $files = array();
-
-    /**
-     * The client's cookie jar
-     *
-     * @var \Cookies\Http\CookieJar
-     */
-    protected $cookiejar = null;
-
->>>>>>> 198820c2
     /**
      * Constructor
-     * 
+     *
      * @param string $uri
-     * @param array $config 
+     * @param array  $config
      */
     public function __construct($uri = null, $config = null)
     {
@@ -161,8 +95,8 @@
     }
     /**
      * Get the static HTTP client
-     * 
-     * @return Zend\Http\Client 
+     *
+     * @return Zend\Http\Client
      */
     protected static function getStaticClient()
     {
@@ -198,489 +132,13 @@
 
         return $this;
     }
-<<<<<<< HEAD
-    
-=======
-
-    /**
-     * Set the next request's method
-     *
-     * Validated the passed method and sets it. If we have files set for
-     * POST requests, and the new method is not POST, the files are silently
-     * dropped.
-     *
-     * @param string $method
-     * @return \Zend\Http\Client
-     * @throws \Zend\Http\Client\Exception
-     */
-    public function setMethod($method = self::GET)
-    {
-        if (! preg_match('/^[^\x00-\x1f\x7f-\xff\(\)<>@,;:\\\\"\/\[\]\?={}\s]+$/', $method)) {
-            throw new Client\Exception\InvalidArgumentException("'{$method}' is not a valid HTTP request method.");
-        }
-
-        if ($method == self::POST && $this->enctype === null) {
-            $this->setEncType(self::ENC_URLENCODED);
-        }
-
-        $this->method = $method;
-
-        return $this;
-    }
-
-    /**
-     * Set one or more request headers
-     *
-     * This function can be used in several ways to set the client's request
-     * headers:
-     * 1. By providing two parameters: $name as the header to set (e.g. 'Host')
-     *    and $value as it's value (e.g. 'www.example.com').
-     * 2. By providing a single header string as the only parameter
-     *    e.g. 'Host: www.example.com'
-     * 3. By providing an array of headers as the first parameter
-     *    e.g. array('host' => 'www.example.com', 'x-foo: bar'). In This case
-     *    the function will call itself recursively for each array item.
-     *
-     * @param string|array $name Header name, full header string ('Header: value')
-     *     or an array of headers
-     * @param mixed $value Header value or null
-     * @return \Zend\Http\Client
-     * @throws \Zend\Http\Client\Exception
-     */
-    public function setHeaders($name, $value = null)
-    {
-        // If we got an array, go recursive!
-        if (is_array($name)) {
-            foreach ($name as $k => $v) {
-                if (is_string($k)) {
-                    $this->setHeaders($k, $v);
-                } else {
-                    $this->setHeaders($v, null);
-                }
-            }
-        } else {
-            // Check if $name needs to be split
-            if ($value === null && (strpos($name, ':') > 0)) {
-                list($name, $value) = explode(':', $name, 2);
-            }
-
-            // Make sure the name is valid if we are in strict mode
-            if ($this->config['strict'] && (! preg_match('/^[a-zA-Z0-9-]+$/', $name))) {
-                throw new Client\Exception\InvalidArgumentException("{$name} is not a valid HTTP header name");
-            }
-
-            $normalized_name = strtolower($name);
-
-            // If $value is null or false, unset the header
-            if ($value === null || $value === false) {
-                unset($this->headers[$normalized_name]);
-
-            // Else, set the header
-            } else {
-                // Header names are stored lowercase internally.
-                if (is_string($value)) {
-                    $value = trim($value);
-                }
-                $this->headers[$normalized_name] = array($name, $value);
-            }
-        }
-
-        return $this;
-    }
-
-    /**
-     * Get the value of a specific header
-     *
-     * Note that if the header has more than one value, an array
-     * will be returned.
-     *
-     * @param string $key
-     * @return string|array|null The header value or null if it is not set
-     */
-    public function getHeader($key)
-    {
-        $key = strtolower($key);
-        if (isset($this->headers[$key])) {
-            return $this->headers[$key][1];
-        } else {
-            return null;
-        }
-    }
-
-    /**
-     * Set a GET parameter for the request. Wrapper around _setParameter
-     *
-     * @param string|array $name
-     * @param string $value
-     * @return \Zend\Http\Client
-     */
-    public function setParameterGet($name, $value = null)
-    {
-        if (is_array($name)) {
-            foreach ($name as $k => $v)
-                $this->_setParameter('GET', $k, $v);
-        } else {
-            $this->_setParameter('GET', $name, $value);
-        }
-
-        return $this;
-    }
-
-    /**
-     * Set a POST parameter for the request. Wrapper around _setParameter
-     *
-     * @param string|array $name
-     * @param string $value
-     * @return \Zend\Http\Client
-     */
-    public function setParameterPost($name, $value = null)
-    {
-        if (is_array($name)) {
-            foreach ($name as $k => $v)
-                $this->_setParameter('POST', $k, $v);
-        } else {
-            $this->_setParameter('POST', $name, $value);
-        }
-
-        return $this;
-    }
-
-    /**
-     * Set a GET or POST parameter - used by SetParameterGet and SetParameterPost
-     *
-     * @param string $type GET or POST
-     * @param string $name
-     * @param string $value
-     * @return null
-     */
-    protected function _setParameter($type, $name, $value)
-    {
-        $parray = array();
-        $type = strtolower($type);
-        switch ($type) {
-            case 'get':
-                $parray = &$this->paramsGet;
-                break;
-            case 'post':
-                $parray = &$this->paramsPost;
-                break;
-        }
-
-        if ($value === null) {
-            if (isset($parray[$name])) unset($parray[$name]);
-        } else {
-            $parray[$name] = $value;
-        }
-    }
-
-    /**
-     * Get the number of redirections done on the last request
-     *
-     * @return int
-     */
-    public function getRedirectionsCount()
-    {
-        return $this->redirectCounter;
-    }
-
-    /**
-     * Set HTTP authentication parameters
-     *
-     * $type should be one of the supported types - see the self::AUTH_*
-     * constants.
-     *
-     * To enable authentication:
-     * <code>
-     * $this->setAuth('shahar', 'secret', Zend_Http_Client::AUTH_BASIC);
-     * </code>
-     *
-     * To disable authentication:
-     * <code>
-     * $this->setAuth(false);
-     * </code>
-     *
-     * @see http://www.faqs.org/rfcs/rfc2617.html
-     * @param string|false $user User name or false disable authentication
-     * @param string $password Password
-     * @param string $type Authentication type
-     * @return \Zend\Http\Client
-     * @throws \Zend\Http\Client\Exception
-     */
-    public function setAuth($user, $password = '', $type = self::AUTH_BASIC)
-    {
-        // If we got false or null, disable authentication
-        if ($user === false || $user === null) {
-            $this->auth = null;
-
-            // Clear the auth information in the uri instance as well
-            if ($this->uri instanceof Uri\Http) {
-                $this->getUri()->setUser('');
-                $this->getUri()->setPassword('');
-            }
-        // Else, set up authentication
-        } else {
-            // Check we got a proper authentication type
-            if (! defined('self::AUTH_' . strtoupper($type))) {
-                throw new Client\Exception\InvalidArgumentException("Invalid or not supported authentication type: '$type'");
-            }
-
-            $this->auth = array(
-                'user' => (string) $user,
-                'password' => (string) $password,
-                'type' => $type
-            );
-        }
-
-        return $this;
-    }
-
-    /**
-     * Set the HTTP client's cookie jar.
-     *
-     * A cookie jar is an object that holds and maintains cookies across HTTP requests
-     * and responses.
-     *
-     * @param \Cookies\Http\CookieJar|boolean $cookiejar Existing cookiejar object, true to create a new one, false to disable
-     * @return \Zend\Http\Client
-     * @throws \Zend\Http\Client\Exception
-     */
-    public function setCookieJar($cookiejar = true)
-    {
-        if ($cookiejar instanceof Cookies) {
-            $this->cookiejar = $cookiejar;
-        } elseif ($cookiejar === true) {
-            $this->cookiejar = new Cookies();
-        } elseif (! $cookiejar) {
-            $this->cookiejar = null;
-        } else {
-            throw new Client\Exception\InvalidArgumentException('Invalid parameter type passed as CookieJar');
-        }
-
-        return $this;
-    }
-
-    /**
-     * Return the current cookie jar or null if none.
-     *
-     * @return \Cookies\Http\CookieJar|null
-     */
-    public function getCookieJar()
-    {
-        return $this->cookiejar;
-    }
-
-    /**
-     * Add a cookie to the request. If the client has no Cookie Jar, the cookies
-     * will be added directly to the headers array as "Cookie" headers.
-     *
-     * @param \Zend\Http\Cookie|string $cookie
-     * @param string|null $value If "cookie" is a string, this is the cookie value.
-     * @return \Zend\Http\Client
-     * @throws \Zend\Http\Client\Exception
-     */
-    public function setCookie($cookie, $value = null)
-    {
-        if (is_array($cookie)) {
-            foreach ($cookie as $c => $v) {
-                if (is_string($c)) {
-                    $this->setCookie($c, $v);
-                } else {
-                    $this->setCookie($v);
-                }
-            }
-
-            return $this;
-        }
-
-        if ($value !== null && $this->config['encodecookies']) {
-            $value = urlencode($value);
-        }
-
-        if (isset($this->cookiejar)) {
-            if ($cookie instanceof Cookie) {
-                $this->cookiejar->addCookie($cookie);
-            } elseif (is_string($cookie) && $value !== null) {
-                $cookie = Cookie::fromString("{$cookie}={$value}",
-                                                       $this->uri,
-                                                       $this->config['encodecookies']);
-                $this->cookiejar->addCookie($cookie);
-            }
-        } else {
-            if ($cookie instanceof Cookie) {
-                $name = $cookie->getName();
-                $value = $cookie->getValue();
-                $cookie = $name;
-            }
-
-            if (preg_match("/[=,; \t\r\n\013\014]/", $cookie)) {
-                throw new Client\Exception\RuntimeException("Cookie name cannot contain these characters: =,; \t\r\n\013\014 ({$cookie})");
-            }
-
-            $value = addslashes($value);
-
-            if (! isset($this->headers['cookie'])) {
-                $this->headers['cookie'] = array('Cookie', '');
-            }
-            $this->headers['cookie'][1] .= $cookie . '=' . $value . '; ';
-        }
-
-        return $this;
-    }
-
-    /**
-     * Set a file to upload (using a POST request)
-     *
-     * Can be used in two ways:
-     *
-     * 1. $data is null (default): $filename is treated as the name if a local file which
-     *    will be read and sent. Will try to guess the content type using mime_content_type().
-     * 2. $data is set - $filename is sent as the file name, but $data is sent as the file
-     *    contents and no file is read from the file system. In this case, you need to
-     *    manually set the Content-Type ($ctype) or it will default to
-     *    application/octet-stream.
-     *
-     * @param string $filename Name of file to upload, or name to save as
-     * @param string $formname Name of form element to send as
-     * @param string $data Data to send (if null, $filename is read and sent)
-     * @param string $ctype Content type to use (if $data is set and $ctype is
-     *     null, will be application/octet-stream)
-     * @return \Zend\Http\Client
-     * @throws \Zend\Http\Client\Exception
-     */
-    public function setFileUpload($filename, $formname, $data = null, $ctype = null)
-    {
-        if ($data === null) {
-            if (($data = @file_get_contents($filename)) === false) {
-                throw new Client\Exception\RuntimeException("Unable to read file '{$filename}' for upload");
-            }
-
-            if (! $ctype) {
-                $ctype = $this->_detectFileMimeType($filename);
-            }
-        }
-
-        // Force enctype to multipart/form-data
-        $this->setEncType(self::ENC_FORMDATA);
-
-        $this->files[] = array(
-            'formname' => $formname,
-            'filename' => basename($filename),
-            'ctype'    => $ctype,
-            'data'     => $data
-        );
-
-        return $this;
-    }
-
-    /**
-     * Set the encoding type for POST data
-     *
-     * @param string $enctype
-     * @return \Zend\Http\Client
-     */
-    public function setEncType($enctype = self::ENC_URLENCODED)
-    {
-        $this->enctype = $enctype;
-
-        return $this;
-    }
-
-    /**
-     * Set the raw (already encoded) POST data.
-     *
-     * This function is here for two reasons:
-     * 1. For advanced user who would like to set their own data, already encoded
-     * 2. For backwards compatibilty: If someone uses the old post($data) method.
-     *    this method will be used to set the encoded data.
-     *
-     * $data can also be stream (such as file) from which the data will be read.
-     *
-     * @param string|resource $data
-     * @param string $enctype
-     * @return \Zend\Http\Client
-     */
-    public function setRawData($data, $enctype = null)
-    {
-        $this->raw_post_data = $data;
-        $this->setEncType($enctype);
-        if (is_resource($data)) {
-            // We've got stream data
-            $stat = @fstat($data);
-            if($stat) {
-                $this->setHeaders(self::CONTENT_LENGTH, $stat['size']);
-            }
-        }
-        return $this;
-    }
-
-    /**
-     * Clear all GET and POST parameters
-     *
-     * Should be used to reset the request parameters if the client is
-     * used for several concurrent requests.
-     *
-     * clearAll parameter controls if we clean just parameters or also
-     * headers and last_*
-     *
-     * @param bool $clearAll Should all data be cleared?
-     * @return \Zend\Http\Client
-     */
-    public function resetParameters($clearAll = false)
-    {
-        // Reset parameter data
-        $this->paramsGet     = array();
-        $this->paramsPost    = array();
-        $this->files         = array();
-        $this->raw_post_data = null;
-
-        if($clearAll) {
-            $this->headers = array();
-            $this->last_request = null;
-            $this->last_response = null;
-        } else {
-            // Clear outdated headers
-            if (isset($this->headers[strtolower(self::CONTENT_TYPE)])) {
-                unset($this->headers[strtolower(self::CONTENT_TYPE)]);
-            }
-            if (isset($this->headers[strtolower(self::CONTENT_LENGTH)])) {
-                unset($this->headers[strtolower(self::CONTENT_LENGTH)]);
-            }
-        }
-
-        return $this;
-    }
-
-    /**
-     * Get the last HTTP request as string
-     *
-     * @return string
-     */
-    public function getLastRequest()
-    {
-        return $this->last_request;
-    }
-
-    /**
-     * Get the last HTTP response received by this client
-     *
-     * If $config['storeresponse'] is set to false, or no response was
-     * stored yet, will return null
-     *
-     * @return \Zend\Http\Response or null if none
-     */
-    public function getLastResponse()
-    {
-        return $this->last_response;
-    }
-
->>>>>>> 198820c2
     /**
      * Load the connection adapter
      *
      * While this method is not called more than one for a client, it is
      * seperated from ->request() to preserve logic and readability
      *
-     * @param \Zend\Http\Client\Adapter|string $adapter
+     * @param  \Zend\Http\Client\Adapter|string $adapter
      * @return null
      * @throws \Zend\Http\Client\Exception
      */
@@ -702,7 +160,6 @@
         unset($config['adapter']);
         $this->adapter->setConfig($config);
     }
-
     /**
      * Load the connection adapter
      *
@@ -712,7 +169,11 @@
     {
         return $this->adapter;
     }
-    
+    /**
+     * Get Request
+     * 
+     * @return Zend\Http\Request
+     */
     public function getRequest()
     {
         if (empty($this->request)) {
@@ -720,7 +181,11 @@
         }
         return $this->request;
     }
-    
+    /**
+     * Get Response
+     * 
+     * @return Zend\Http\Response
+     */
     public function getResponse()
     {
         if (empty($this->response)) {
@@ -728,34 +193,115 @@
         }
         return $this->response;
     }
-    
+    /**
+     * Set request
+     * 
+     * @param Zend\Http\Request $request 
+     */
     public function setRequest(Request $request)
     {
         $this->request= $request;
     }
-    
+    /**
+     * Set response
+     * 
+     * @param Zend\Http\Response $response 
+     */
     public function setResponse(Response $response)
     {
         $this->response= $response;
     }
-    
+    /**
+     * Set Uri (to the request)
+     * 
+     * @param string|Zend\Uri\Http $uri 
+     */
     public function setUri($uri)
     {
         if (!empty($uri)) {
-            $this->getRequest()->setUri($this->uri);
-        }
-    }
-    
+            $this->getRequest()->setUri($uri);
+        }
+    }
+    /**
+     * Get uri (from the request)
+     * 
+     * @return string 
+     */
     public function getUri()
     {
-        return $this->getRequest()->getRequestUri();
-    }
-    
+        return $this->getRequest()->getUri();
+    }
+    /**
+     * Set a cookie (to the request)
+     * 
+     * @param  \Zend\Stdlib\ParametersDescription $cookie
+     * @return Client 
+     */
+    public function setCookie($cookie) 
+    {
+        if (!empty($cookie)) {
+            $this->getRequest()->setCookie($cookie);
+        }
+        return $this;
+    }
+    /**
+     * Get the cookie (from the request)
+     * 
+     * @return type 
+     */
+    public function getCookie()
+    {
+        return $this->getRequest()->cookie();
+    }
+    /**
+     * Set the headers (for the request)
+     * 
+     * @param  \Zend\Http\RequestHeaders $headers
+     * @return Client 
+     */
+    public function setHeaders($headers)
+    {
+        if (!empty($headers)) {
+            $this->getRequest()->headers($headers);
+        }
+        return $this;
+    }
+    /**
+     * Add an header to the request
+     * 
+     * @param  string|array $type
+     * @param  string $value 
+     * @return boolean
+     */
+    public function addHeader($type,$value=null)
+    {
+        if (!empty($type)) {
+            if (is_array($type)) {
+                foreach ($type as $key => $value) {
+                    $this->getRequest()->headers()->addHeader($key, $value);
+                }
+            } else {
+                $this->getRequest()->headers()->addHeader($type, $value);
+            }
+            return true;
+        }
+        return false;
+    }
+    /**
+     * Check if exists the header type specified
+     * 
+     * @param  string $type
+     * @return boolean 
+     */
+    public function hasHeader($type)
+    {
+        return $this->getRequest()->headers()->has($type);
+    }
     /**
      * Send HTTP request
-     * 
-     * @param Request $request
-     * @return Response 
+     *
+     * @param  Request $request
+     * @return Response
      */
     public function send(Request $request=null)
     {
@@ -774,29 +320,27 @@
         // Send the first request. If redirected, continue.
         do {
             // uri
-            $uri= $this->getRequest()->getRequestUri();
+            $uri= $this->getUri();
             // query
             $query= $this->getRequest()->query()->toArray();
             if (!empty($query)) {
                 $uri.= '?'.http_build_query($query);
             }
-            // headers
-            $headers= $this->getRequest()->headers();
             // method
             $method= $this->getRequest()->getMethod();
             // body
             $body = $this->prepareBody();
+            // headers
+            $headers = $this->prepareHeaders($body);
             
-            // @todo fix the prepareHeaders according to the Request object
-            //$headers = $this->prepareHeaders();
-
             // check that adapter supports streaming before using it
             if(is_resource($body) && !($this->adapter instanceof Client\Adapter\Stream)) {
                 throw new Client\Exception\RuntimeException('Adapter does not support streaming');
             }
+
             
             // Open the connection, send the request and read the response
-            $this->adapter->connect($uri, $this->getRequest()->uri()->getPort(),
+            $this->adapter->connect($this->getRequest()->uri()->getHost(), $this->getRequest()->uri()->getPort(),
                 ($this->getRequest()->uri()->getScheme() == 'https' ? true : false));
 
             if($this->config['output_stream']) {
@@ -810,8 +354,8 @@
 
             // HTTP connection
             $this->lastRequest = $this->adapter->write($method,
-                $uri, $this->config['httpversion'], $headers, $body);
-
+                $this->getRequest()->uri(), $this->config['httpversion'], $headers, $body);
+            
             $this->lastResponse = $this->adapter->read();
             if (! $this->lastResponse) {
                 throw new Exception\RuntimeException('Unable to read response, or response is empty');
@@ -831,10 +375,6 @@
                 $response = Response::fromString($this->lastResponse);
             }
 
-            if ($this->config['storeresponse']) {
-                $this->last_response = $response;
-            }
-
             // Load cookies into cookie jar
             if (isset($this->cookiejar)) {
                 $this->cookiejar->addCookiesFromResponse($response, $uri);
@@ -901,17 +441,17 @@
      * Can be used in two ways:
      *
      * 1. $data is null (default): $filename is treated as the name if a local file which
-     *    will be read and sent. Will try to guess the content type using mime_content_type().
+     * will be read and sent. Will try to guess the content type using mime_content_type().
      * 2. $data is set - $filename is sent as the file name, but $data is sent as the file
-     *    contents and no file is read from the file system. In this case, you need to
-     *    manually set the Content-Type ($ctype) or it will default to
-     *    application/octet-stream.
-     *
-     * @param string $filename Name of file to upload, or name to save as
-     * @param string $formname Name of form element to send as
-     * @param string $data Data to send (if null, $filename is read and sent)
-     * @param string $ctype Content type to use (if $data is set and $ctype is
-     *     null, will be application/octet-stream)
+     * contents and no file is read from the file system. In this case, you need to
+     * manually set the Content-Type ($ctype) or it will default to
+     * application/octet-stream.
+     *
+     * @param  string $filename Name of file to upload, or name to save as
+     * @param  string $formname Name of form element to send as
+     * @param  string $data Data to send (if null, $filename is read and sent)
+     * @param  string $ctype Content type to use (if $data is set and $ctype is
+     *                null, will be application/octet-stream)
      * @return \Zend\Http\Client
      * @throws \Zend\Http\Client\Exception
      */
@@ -926,23 +466,20 @@
             }
         }
 
-        // Force enctype to multipart/form-data
-        $this->setEncType(self::ENC_FORMDATA);
-
         $this->getRequest()->file()->set($filename, array(
             'formname' => $formname,
             'filename' => basename($filename),
-            'ctype'    => $ctype,
-            'data'     => $data
+            'ctype' => $ctype,
+            'data' => $data
         ));
 
         return $this;
     }
     /**
      * Remove a file to upload
-     * 
-     * @param string $filename
-     * @return boolean 
+     *
+     * @param  string $filename
+     * @return boolean
      */
     public function removeFileUpload($filename)
     {
@@ -953,32 +490,35 @@
         }
         return false;
     }
+    
     /**
      * Prepare the request headers
      *
      * @return array
      */
-    protected function prepareHeaders()
-    {
-        $headers = array();
+    protected function prepareHeaders($body)
+    {
+        if (!empty($body)) {
+            $this->addHeader(self::CONTENT_LENGTH,strlen($body));
+        }
 
         // Set the host header
-        if (! isset($this->headers['host'])) {
-            $host = $this->uri->getHost();
-
+        if ($this->config['httpversion']==self::HTTP_1) {
+            $uri = $this->getRequest()->uri();
+            $host= $uri->getHost();
             // If the port is not default, add it
-            if (! (($this->uri->getScheme() == 'http' && $this->uri->getPort() == 80) ||
-                  ($this->uri->getScheme() == 'https' && $this->uri->getPort() == 443))) {
-                $host .= ':' . $this->uri->getPort();
-            }
-
-            $headers[] = "Host: {$host}";
+            if (! (($uri->getScheme() == 'http' && $uri->getPort() == 80) ||
+                  ($uri->getScheme() == 'https' && $uri->getPort() == 443))) {
+                $host .= ':' . $uri->getPort();
+            }
+
+            $this->addHeader('Host',$host);
         }
 
         // Set the connection header
-        if (! isset($this->headers['connection'])) {
+        if (!$this->hasHeader('Connection')) {
             if (! $this->config['keepalive']) {
-                $headers[] = "Connection: close";
+                $this->addHeader('Connection','close');
             }
         }
 
@@ -986,64 +526,39 @@
         // zlib is available or not.
         if (! isset($this->headers['accept-encoding'])) {
             if (function_exists('gzinflate')) {
-                $headers[] = 'Accept-encoding: gzip, deflate';
+                $this->addHeader('Accept-encoding','gzip, deflate');
             } else {
-                $headers[] = 'Accept-encoding: identity';
-            }
-        }
-
-        // Set the Content-Type header
-        if ($this->method == self::POST &&
-           (! isset($this->headers[strtolower(self::CONTENT_TYPE)]) && isset($this->enctype))) {
-
-            $headers[] = self::CONTENT_TYPE . ': ' . $this->enctype;
-        }
+                $this->addHeader('Accept-encoding','identity');
+            }
+        }
+
 
         // Set the user agent header
-        if (! isset($this->headers['user-agent']) && isset($this->config['useragent'])) {
-            $headers[] = "User-Agent: {$this->config['useragent']}";
+        if (!$this->hasHeader('User-Agent') && isset($this->config['useragent'])) {
+            $this->addHeader('User-Agent',$this->config['useragent']);
         }
 
         // Set HTTP authentication if needed
         if (is_array($this->auth)) {
             $auth = self::encodeAuthHeader($this->auth['user'], $this->auth['password'], $this->auth['type']);
-            $headers[] = "Authorization: {$auth}";
+            $this->addHeader('Authorization',$auth);
         }
 
         // Load cookies from cookie jar
-        if (isset($this->cookiejar)) {
-            $cookstr = $this->cookiejar->getMatchingCookies($this->uri,
-                true, Cookies::COOKIE_STRING_CONCAT);
+        // @todo cookie management
+        /*
+        if (!empty($this->getCookie())) {
+            $cookstr = $this->getCookie()->match($this->getUri(),
+                true, Header\Cookie::COOKIE_STRING_CONCAT);
 
             if ($cookstr) {
-                $headers[] = "Cookie: {$cookstr}";
-            }
-        }
-
-        // Add all other user defined headers
-        foreach ($this->headers as $header) {
-            list($name, $value) = $header;
-            if (is_array($value)) {
-                $value = implode(', ', $value);
-            }
-
-            $headers[] = "$name: $value";
-        }
-
-        return $headers;
-    }
-    
-    /**
-     * Set the encoding type for POST data
-     *
-     * @param string $enctype
-     * @return \Zend\Http\Client
-     */
-    public function setEncType($enctype = self::ENC_URLENCODED)
-    {
-        $this->enctype = $enctype;
-        return $this;
-    }
+                $this->addHeader('Cookie',$cookstr);
+            }
+        }
+        */
+        return $this->getRequest()->headers()->toArray();
+    }
+    
 
     /**
      * Prepare the request body (for POST and PUT requests)
@@ -1068,8 +583,6 @@
         
         $rawBody= $this->getRequest()->getRawBody();
         if (!empty($rawBody)) {
-            // @todo add the CONTENT_LENGTH header
-            // $this->setHeaders(self::CONTENT_LENGTH, strlen($this->raw_post_data));
             if (isset($mbIntEnc)) {
                 mb_internal_encoding($mbIntEnc);
             }
@@ -1078,7 +591,7 @@
 
         $body = '';
 
-        $tot_files= count ($this->getRequest()->file()->toArray());
+        $tot_files = count($this->getRequest()->file()->toArray());
         // If we have files to upload, force enctype to multipart/form-data
         if ($tot_files > 0) {
             $this->setEncType(self::ENC_FORMDATA);
@@ -1090,8 +603,7 @@
                 case self::ENC_FORMDATA:
                     // Encode body as multipart/form-data
                     $boundary = '---ZENDHTTPCLIENT-' . md5(microtime());
-                    // @todo set CONTENT_TYPE header
-                    // $this->setHeaders(self::CONTENT_TYPE, self::ENC_FORMDATA . "; boundary={$boundary}");
+                    $this->addHeader(self::CONTENT_TYPE, self::ENC_FORMDATA . "; boundary={$boundary}");
 
                     // Get POST parameters and encode them
                     $params = self::_flattenParametersArray($this->getRequest()->post()->toArray());
@@ -1110,8 +622,7 @@
 
                 case self::ENC_URLENCODED:
                     // Encode body as application/x-www-form-urlencoded
-                    // @todo set the CONTENT_TYPE header
-                    // $this->setHeaders(self::CONTENT_TYPE, self::ENC_URLENCODED);
+                    $this->addHeader(self::CONTENT_TYPE, self::ENC_URLENCODED);
                     $body = http_build_query($this->paramsPost);
                     break;
 
@@ -1128,8 +639,7 @@
 
         // Set the Content-Length if we have a body or if request is POST/PUT
         if ($body || $this->getRequest()->isPost() || $this->getRequest()->isPut()) {
-            // @todo set the CONTENT_TYPE header
-            // $this->setHeaders(self::CONTENT_LENGTH, strlen($body));
+            $this->addHeader(self::CONTENT_LENGTH, strlen($body));
         }
 
         if (isset($mbIntEnc)) {
@@ -1151,8 +661,8 @@
      * If neither extension is available, the default application/octet-stream
      * MIME type will be returned
      *
-     * @param  string $file File path
-     * @return string       MIME type
+     * @param string $file File path
+     * @return string MIME type
      */
     protected function _detectFileMimeType($file)
     {
@@ -1238,7 +748,7 @@
                 /**
                  * @todo Implement digest authentication
                  */
-            //    break;
+            // break;
 
             default:
                 throw new Client\Exception\InvalidArgumentException("Not a supported HTTP authentication type: '$type'");
@@ -1255,10 +765,10 @@
      * of multi-dimentional arrays, square brackets ([]) will be added to the
      * key to indicate an array.
      *
-     * @since  1.9
-     *
-     * @param  array  $parray
-     * @param  string $prefix
+     * @since 1.9
+     *
+     * @param array $parray
+     * @param string $prefix
      * @return array
      */
     static protected function _flattenParametersArray($parray, $prefix = null)
@@ -1294,31 +804,29 @@
     }
     
     /**
-     * STATIC METHODS
-     */
-    
-    /**
-     * GET static
-     * 
+     * -------------------- STATIC METHODS -------------------------------
+     */
+    
+    /**
+     * HTTP GET METHOD (static)
+     *
      * @param string $url
      * @param array $query
      * @param array $headers
-     * @return Response 
-     */
-    public static function get($url,array $query=null,array $headers=null)
+     * @return Response
+     */
+    public static function get($url, $query=null, $headers=null)
     {
         if (empty($url)) {
             return false;
         }
         
         $request= new Request();
-        $request->setRequestUri($url);
+        $request->setUri($url);
         $request->setMethod(Request::METHOD_GET);
         
         if (!empty($headers) && is_array($headers)) {
-            foreach ($headers as $key => $value) {
-                $request->headers()->addHeader($key,$value);
-            }    
+            $request->headers($headers);
         }
         
         if (!empty($query) && is_array($query)) {
@@ -1328,4 +836,53 @@
         return self::getStaticClient()->send($request);
     }
     
+    /**
+     * --------------- CONVENIENT API (ZF1 BACKWARD COMPATIBLE) ----------------
+     */
+    
+    /**
+     * Set the HTTP method (to the request)
+     * 
+     * @param string $method
+     * @return Client 
+     */
+    public function setMethod($method)
+    {
+        $this->getRequest()->setMethod($method);
+        return $this;
+    }
+    /**
+     * Execute an HTTP request
+     * 
+     * @param string $method
+     * @return Response 
+     */
+    public function request($method='GET')
+    {
+        switch ($method) {
+            case 'GET'  : 
+                $method= Request::METHOD_GET;
+                break;
+            case 'POST' : 
+                $method= Request::METHOD_POST;
+                break;
+            case 'OPTIONS' :
+                $method= Request::METHOD_OPTIONS;
+                break;
+            case 'PUT' :
+                $method= Request::METHOD_PUT;
+                break;
+            case 'DELETE' :
+                $method= Request::METHOD_DELETE;
+                break;
+            default :
+                throw new Exception\InvalidArgumentException ('The HTTP method is not valid');
+        }
+        
+        $this->setMethod($method);
+        if (!$this->getUri()) {
+            throw new Exception\RunTimeException ('You must specify a valid URI for the HTTP request');
+        }
+        return $this->send();
+    }
 }