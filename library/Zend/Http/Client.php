<?php
/**
 * Zend Framework
 *
 * LICENSE
 *
 * This source file is subject to the new BSD license that is bundled
 * with this package in the file LICENSE.txt.
 * It is also available through the world-wide-web at this URL:
 * http://framework.zend.com/license/new-bsd
 * If you did not receive a copy of the license and are unable to
 * obtain it through the world-wide-web, please send an email
 * to license@zend.com so we can send you a copy immediately.
 *
 * @category   Zend
 * @package    Zend\Http
 * @copyright  Copyright (c) 2005-2012 Zend Technologies USA Inc. (http://www.zend.com)
 * @license    http://framework.zend.com/license/new-bsd     New BSD License
 */

namespace Zend\Http;

use Traversable;
use Zend\Stdlib\ArrayUtils;
use ArrayIterator,
    Zend\Uri\Http,
    Zend\Stdlib;

/**
 * Http client
 *
 * @category   Zend
 * @package    Zend\Http
 * @copyright  Copyright (c) 2005-2012 Zend Technologies USA Inc. (http://www.zend.com)
 * @license    http://framework.zend.com/license/new-bsd     New BSD License
 */
class Client implements Stdlib\DispatchableInterface
{
    /**
     * @const string Supported HTTP Authentication methods
     */
    const AUTH_BASIC  = 'basic';
    const AUTH_DIGEST = 'digest';  // not implemented yet

    /**
     * @const string POST data encoding methods
     */
    const ENC_URLENCODED = 'application/x-www-form-urlencoded';
    const ENC_FORMDATA   = 'multipart/form-data';

    /**
     * @const string DIGEST Authentication
     */
    const DIGEST_REALM  = 'realm';
    const DIGEST_QOP    = 'qop';
    const DIGEST_NONCE  = 'nonce';
    const DIGEST_OPAQUE = 'opaque';
    const DIGEST_NC     = 'nc';
    const DIGEST_CNONCE = 'cnonce';

    /**
     * @var Response
     */
    protected $response;

    /**
     * @var Request
     */
    protected $request;

    /**
     * @var Client/Adapter
     */
    protected $adapter;

    /**
     * @var array
     */
    protected $auth = array();

    /**
     * @var string
     */
    protected $streamName = null;

    /**
     * @var array of Header\SetCookie
     */
    protected $cookies = array();

    /**
     * @var string
     */
    protected $encType = '';

    /**
     * @var Request
     */
    protected $lastRawRequest = null;

    /**
     * @var Response
     */
    protected $lastRawResponse = null;

    /**
     * @var int
     */
    protected $redirectCounter = 0;

    /**
     * Configuration array, set using the constructor or using ::setOptions()
     *
     * @var array
     */
    protected $config = array(
        'maxredirects'    => 5,
        'strictredirects' => false,
        'useragent'       => 'Zend\Http\Client',
        'timeout'         => 10,
        'adapter'         => 'Zend\Http\Client\Adapter\Socket',
        'httpversion'     => Request::VERSION_11,
        'storeresponse'   => true,
        'keepalive'       => false,
        'outputstream'    => false,
        'encodecookies'   => true,
        'rfc3986strict'   => false
    );

    /**
     * Fileinfo magic database resource
     *
     * This variable is populated the first time _detectFileMimeType is called
     * and is then reused on every call to this method
     *
     * @var resource
     */
    static protected $_fileInfoDb = null;

    /**
     * Constructor
     *
     * @param string $uri
     * @param array|Traversable $options
     */
    public function __construct($uri = null, $options = null)
    {
        if ($uri !== null) {
            $this->setUri($uri);
        }
        if ($options !== null) {
            $this->setOptions($options);
        }
    }

    /**
     * Set configuration parameters for this HTTP client
     *
     * @param  array|Traversable $options
     * @return Client
     * @throws Client\Exception\InvalidArgumentException
     */
    public function setOptions($options = array())
    {
        if ($options instanceof Traversable) {
            $options = ArrayUtils::iteratorToArray($options);
        }
        if (!is_array($options)) {
            throw new Client\Exception\InvalidArgumentException('Config parameter is not valid');
        }

        /** Config Key Normalization */
        foreach ($options as $k => $v) {
            $this->config[str_replace(array('-', '_', ' ', '.'), '', strtolower($k))] = $v; // replace w/ normalized
        }

        // Pass configuration options to the adapter if it exists
<<<<<<< HEAD
        if ($this->adapter instanceof Client\Adapter\AdapterInterface) {
            $this->adapter->setConfig($config);
=======
        if ($this->adapter instanceof Client\Adapter) {
            $this->adapter->setOptions($options);
>>>>>>> 4fb00d20
        }

        return $this;
    }

    /**
     * Load the connection adapter
     *
     * While this method is not called more than one for a client, it is
     * seperated from ->request() to preserve logic and readability
     *
     * @param  Client\Adapter\AdapterInterface|string $adapter
     * @return Client
     * @throws Client\Exception\InvalidArgumentException
     */
    public function setAdapter($adapter)
    {
        if (is_string($adapter)) {
            if (!class_exists($adapter)) {
                throw new Client\Exception\InvalidArgumentException('Unable to locate adapter class "' . $adapter . '"');
            }
            $adapter = new $adapter;
        }

        if (! $adapter instanceof Client\Adapter\AdapterInterface) {
            throw new Client\Exception\InvalidArgumentException('Passed adapter is not a HTTP connection adapter');
        }

        $this->adapter = $adapter;
        $config = $this->config;
        unset($config['adapter']);
        $this->adapter->setOptions($config);
        return $this;
    }

    /**
     * Load the connection adapter
     *
     * @return Client\Adapter\AdapterInterface $adapter
     */
    public function getAdapter()
    {
        return $this->adapter;
    }

    /**
     * Set request
     *
     * @param Request $request
     * @return Client
     */
    public function setRequest(Request $request)
    {
        $this->request = $request;
        return $this;
    }

    /**
     * Get Request
     *
     * @return Request
     */
    public function getRequest()
    {
        if (empty($this->request)) {
            $this->request = new Request();
        }
        return $this->request;
    }

    /**
     * Set response
     *
     * @param Response $response
     * @return Client
     */
    public function setResponse(Response $response)
    {
        $this->response = $response;
        return $this;
    }

    /**
     * Get Response
     *
     * @return Response
     */
    public function getResponse()
    {
        if (empty($this->response)) {
            $this->response = new Response();
        }
        return $this->response;
    }


    /**
     * Get the last request (as a string)
     *
     * @return string
     */
    public function getLastRawRequest()
    {
        return $this->lastRawRequest;
    }

    /**
     * Get the last response (as a string)
     *
     * @return string
     */
    public function getLastRawResponse()
    {
        return $this->lastRawResponse;
    }

    /**
     * Get the redirections count
     *
     * @return integer
     */
    public function getRedirectionsCount()
    {
        return $this->redirectCounter;
    }

    /**
     * Set Uri (to the request)
     *
     * @param string|Http $uri
     * @return Client
     */
    public function setUri($uri)
    {
        if (!empty($uri)) {
            $this->getRequest()->setUri($uri);

            // Set auth if username and password has been specified in the uri
            if ($this->getUri()->getUser() && $this->getUri()->getPassword()) {
                $this->setAuth($this->getUri()->getUser(), $this->getUri()->getPassword());
            }

            // We have no ports, set the defaults
            if (! $this->getUri()->getPort()) {
                $this->getUri()->setPort(($this->getUri()->getScheme() == 'https' ? 443 : 80));
            }
        }
        return $this;
    }

    /**
     * Get uri (from the request)
     *
     * @return Zend\Uri\Http
     */
    public function getUri()
    {
        return $this->getRequest()->uri();
    }

    /**
     * Set the HTTP method (to the request)
     *
     * @param string $method
     * @return Client
     */
    public function setMethod($method)
    {
        $method = $this->getRequest()->setMethod($method)->getMethod();

        if (($method == Request::METHOD_POST || $method == Request::METHOD_PUT ||
             $method == Request::METHOD_DELETE || $method == Request::METHOD_PATCH)
             && empty($this->encType)) {
            $this->setEncType(self::ENC_URLENCODED);
        }

        return $this;
    }

    /**
     * Get the HTTP method
     *
     * @return string
     */
    public function getMethod()
    {
        return $this->getRequest()->getMethod();
    }

    /**
     * Set the encoding type and the boundary (if any)
     *
     * @param string $encType
     * @param string $boundary
     * @return Client
     */
    public function setEncType($encType, $boundary = null)
    {
        if (!empty($encType)) {
            if (!empty($boundary)) {
                $this->encType = $encType . "; boundary={$boundary}";
            } else {
                $this->encType = $encType;
            }
        }
        return $this;
    }

    /**
     * Get the encoding type
     *
     * @return string
     */
    public function getEncType()
    {
        return $this->encType;
    }

    /**
     * Set raw body (for advanced use cases)
     *
     * @param string $body
     * @return Client
     */
    public function setRawBody($body)
    {
        $this->getRequest()->setContent($body);
        return $this;
    }

    /**
     * Set the POST parameters
     *
     * @param array $post
     * @return Client
     */
    public function setParameterPost(array $post)
    {
        $this->getRequest()->post()->fromArray($post);
        return $this;
    }

    /**
     * Set the GET parameters
     *
     * @param array $query
     * @return Client
     */
    public function setParameterGet(array $query)
    {
        $this->getRequest()->query()->fromArray($query);
        return $this;
    }

    /**
     * Return the current cookies
     *
     * @return array
     */
    public function getCookies()
    {
        return $this->cookies;
    }

    /**
     * Get the cookie Id (name+domain+path)
     *
     * @param  Header\SetCookie|Header\Cookie $cookie
     * @return string|boolean
     */
    protected function getCookieId($cookie)
    {
        if (($cookie instanceof Header\SetCookie) || ($cookie instanceof Header\Cookie)) {
            return $cookie->getName() . $cookie->getDomain() . $cookie->getPath();
        }
        return false;
    }

    /**
     * Add a cookie
     *
     * @param array|ArrayIterator|Header\SetCookie|string $cookie
     * @param string  $value
     * @param string  $version
     * @param string  $maxAge
     * @param string  $domain
     * @param string  $expire
     * @param string  $path
     * @param boolean $secure
     * @param boolean $httponly
     * @return Client
     */
    public function addCookie($cookie, $value = null, $expire = null, $path = null, $domain = null, $secure = false, $httponly = true, $maxAge = null, $version = null)
    {
        if (is_array($cookie) || $cookie instanceof ArrayIterator) {
            foreach ($cookie as $setCookie) {
                if ($setCookie instanceof Header\SetCookie) {
                    $this->cookies[$this->getCookieId($setCookie)] = $setCookie;
                } else {
                    throw new Exception\InvalidArgumentException('The cookie parameter is not a valid Set-Cookie type');
                }
            }
        } elseif ($cookie instanceof Header\SetCookie) {
            $this->cookies[$this->getCookieId($cookie)] = $cookie;
        } elseif (is_string($cookie) && $value !== null) {
            $setCookie = new Header\SetCookie($cookie, $value, $expire, $path, $domain, $secure, $httponly, $maxAge, $version);
            $this->cookies[$this->getCookieId($setCookie)] = $setCookie;
        } else {
            throw new Exception\InvalidArgumentException('Invalid parameter type passed as Cookie');
        }
        return $this;
    }

    /**
     * Set an array of cookies
     *
     * @param  array $cookies
     * @return Client
     */
    public function setCookies($cookies)
    {
        if (is_array($cookies)) {
            $this->clearCookies();
            foreach ($cookies as $name => $value) {
                $this->addCookie($name, $value);
            }
        } else {
            throw new Exception\InvalidArgumentException('Invalid cookies passed as parameter, it must be an array');
        }
        return $this;
    }

    /**
     * Clear all the cookies
     */
    public function clearCookies()
    {
        $this->cookies = array();
    }

    /**
     * Set the headers (for the request)
     *
     * @param  Headers|array $headers
     * @return Client
     */
    public function setHeaders($headers)
    {
        if (is_array($headers)) {
            $newHeaders = new Headers();
            $newHeaders->addHeaders($headers);
            $this->getRequest()->setHeaders($newHeaders);
        } elseif ($headers instanceof Headers) {
            $this->getRequest()->setHeaders($headers);
        } else {
            throw new Exception\InvalidArgumentException('Invalid parameter headers passed');
        }
        return $this;
    }

    /**
     * Check if exists the header type specified
     *
     * @param  string $name
     * @return boolean
     */
    public function hasHeader($name)
    {
        $headers = $this->getRequest()->headers();

        if ($headers instanceof Headers) {
            return $headers->has($name);
        }

        return false;
    }

    /**
     * Get the header value of the request
     *
     * @param  string $name
     * @return string|boolean
     */
    public function getHeader($name)
    {
        $headers = $this->getRequest()->headers();

        if ($headers instanceof Headers) {
            if ($headers->get($name)) {
                return $headers->get($name)->getFieldValue();
            }
        }
        return false;
    }

    /**
     * Set streaming for received data
     *
     * @param string|boolean $streamfile Stream file, true for temp file, false/null for no streaming
     * @return \Zend\Http\Client
     */
    public function setStream($streamfile = true)
    {
        $this->setOptions(array("outputstream" => $streamfile));
        return $this;
    }

    /**
     * Get status of streaming for received data
     * @return boolean|string
     */
    public function getStream()
    {
        return $this->config["outputstream"];
    }

    /**
     * Create temporary stream
     *
     * @return resource
     */
    protected function openTempStream()
    {
        $this->streamName = $this->config['outputstream'];

        if (!is_string($this->streamName)) {
            // If name is not given, create temp name
            $this->streamName = tempnam(
                isset($this->config['streamtmpdir']) ? $this->config['streamtmpdir'] : sys_get_temp_dir(),
                'Zend\Http\Client'
            );
        }

        if (false === ($fp = @fopen($this->streamName, "w+b"))) {
            if ($this->adapter instanceof Client\Adapter\AdapterInterface) {
                $this->adapter->close();
            }
            throw new Exception\RuntimeException("Could not open temp file {$this->streamName}");
        }

        return $fp;
    }

    /**
     * Create a HTTP authentication "Authorization:" header according to the
     * specified user, password and authentication method.
     *
     * @param string $user
     * @param string $password
     * @param string $type
     * @return Client
     */
    public function setAuth($user, $password, $type = self::AUTH_BASIC)
    {
        if (!defined('self::AUTH_' . strtoupper($type))) {
            throw new Exception\InvalidArgumentException("Invalid or not supported authentication type: '$type'");
        }
        if (empty($user) || empty($password)) {
            throw new Exception\InvalidArgumentException("The username and the password cannot be empty");
        }

        $this->auth = array (
            'user'     => $user,
            'password' => $password,
            'type'     => $type

        );

        return $this;
    }

    /**
     * Calculate the response value according to the HTTP authentication type
     *
     * @see http://www.faqs.org/rfcs/rfc2617.html
     * @param string $user
     * @param string $password
     * @param string $type
     * @param array $digest
     * @return string|boolean
     */
    protected function calcAuthDigest($user, $password, $type = self::AUTH_BASIC, $digest = array(), $entityBody = null)
    {
        if (!defined('self::AUTH_' . strtoupper($type))) {
            throw new Exception\InvalidArgumentException("Invalid or not supported authentication type: '$type'");
        }
        $response = false;
        switch(strtolower($type)) {
            case self::AUTH_BASIC :
                // In basic authentication, the user name cannot contain ":"
                if (strpos($user, ':') !== false) {
                    throw new Exception\InvalidArgumentException("The user name cannot contain ':' in Basic HTTP authentication");
                }
                $response = base64_encode($user . ':' . $password);
                break;
            case self::AUTH_DIGEST :
                if (empty($digest)) {
                    throw new Exception\InvalidArgumentException("The digest cannot be empty");
                }
                foreach ($digest as $key => $value) {
                    if (!defined('self::DIGEST_' . strtoupper($key))) {
                        throw new Exception\InvalidArgumentException("Invalid or not supported digest authentication parameter: '$key'");
                    }
                }
                $ha1 = md5($user . ':' . $digest['realm'] . ':' . $password);
                if (empty($digest['qop']) || strtolower($digest['qop']) == 'auth') {
                    $ha2 = md5($this->getMethod() . ':' . $this->getUri()->getPath());
                } elseif (strtolower($digest['qop']) == 'auth-int') {
                     if (empty($entityBody)) {
                        throw new Exception\InvalidArgumentException("I cannot use the auth-int digest authentication without the entity body");
                     }
                     $ha2 = md5($this->getMethod() . ':' . $this->getUri()->getPath() . ':' . md5($entityBody));
                }
                if (empty($digest['qop'])) {
                    $response = md5($ha1 . ':' . $digest['nonce'] . ':' . $ha2);
                } else {
                    $response = md5($ha1 . ':' . $digest['nonce'] . ':' . $digest['nc']
                                    . ':' . $digest['cnonce'] . ':' . $digest['qoc'] . ':' . $ha2);
                }
                break;
        }
        return $response;
    }

    /**
     * Reset all the HTTP parameters (auth,cookies,request, response, etc)
     *
     * @param  bool   $clearCookies  Also clear all valid cookies? (defaults to false)
     * @return Client
     */
    public function resetParameters($clearCookies = false)
    {
        $uri = $this->getUri();

        $this->auth       = null;
        $this->streamName = null;
        $this->encType    = null;
        $this->request    = null;
        $this->response   = null;

        $this->setUri($uri);

        if ($clearCookies) {
            $this->clearCookies();
        }

        return $this;
    }

    /**
     * Dispatch
     *
     * @param Stdlib\RequestInterface $request
     * @param Stdlib\ResponseInterface $response
     * @return Stdlib\ResponseInterface
     */
    public function dispatch(Stdlib\RequestInterface $request, Stdlib\ResponseInterface $response = null)
    {
        $response = $this->send($request);
        return $response;
    }

    /**
     * Send HTTP request
     *
     * @param  Request $request
     * @return Response
     * @throws Exception\RuntimeException
     */
    public function send(Request $request = null)
    {
        if ($request !== null) {
            $this->setRequest($request);
        }

        $this->redirectCounter = 0;
        $response = null;

        // Make sure the adapter is loaded
        if ($this->adapter == null) {
            $this->setAdapter($this->config['adapter']);
        }

        // Send the first request. If redirected, continue.
        do {
            // uri
            $uri = $this->getUri();

            // query
            $query = $this->getRequest()->query();

            if (!empty($query)) {
                $queryArray = $query->toArray();

                if (!empty($queryArray)) {
                    $newUri = $uri->toString();
                    $queryString = http_build_query($query);

                    if ($this->config['rfc3986strict']) {
                        $queryString = str_replace('+', '%20', $queryString);
                    }

                    if (strpos($newUri, '?') !== false) {
                        $newUri .= '&' . $queryString;
                    } else {
                        $newUri .= '?' . $queryString;
                    }

                    $uri = new Http($newUri);
                }
            }
            // If we have no ports, set the defaults
            if (!$uri->getPort()) {
                $uri->setPort($uri->getScheme() == 'https' ? 443 : 80);
            }

            // method
            $method = $this->getRequest()->getMethod();

            // body
            $body = $this->prepareBody();

            // headers
            $headers = $this->prepareHeaders($body, $uri);

            $secure = $uri->getScheme() == 'https';

            // cookies
            $cookie = $this->prepareCookies($uri->getHost(), $uri->getPath(), $secure);
            if ($cookie->getFieldValue()) {
                $headers['Cookie'] = $cookie->getFieldValue();
            }

            // check that adapter supports streaming before using it
            if (is_resource($body) && !($this->adapter instanceof Client\Adapter\StreamInterface)) {
                throw new Client\Exception\RuntimeException('Adapter does not support streaming');
            }

            // calling protected method to allow extending classes
            // to wrap the interaction with the adapter
            $response = $this->doRequest($uri, $method, $secure, $headers, $body);

            if (! $response) {
                throw new Exception\RuntimeException('Unable to read response, or response is empty');
            }

            if ($this->config['storeresponse']) {
                $this->lastRawResponse = $response;
            } else {
                $this->lastRawResponse = null;
            }

            if ($this->config['outputstream']) {
                $stream = $this->getStream();
                if (!is_resource($stream) && is_string($stream)) {
                    $stream = fopen($stream, 'r');
                }
                if (!is_resource($stream)) {
                    $stream = $this->getUri()->toString();
                    $stream = fopen($stream, 'r');
                }
                $streamMetaData = stream_get_meta_data($stream);
                if ($streamMetaData['seekable']) {
                    rewind($stream);
                }
                // cleanup the adapter
                $this->adapter->setOutputStream(null);
                $response = Response\Stream::fromStream($response, $stream);
                $response->setStreamName($this->streamName);
                if (!is_string($this->config['outputstream'])) {
                    // we used temp name, will need to clean up
                    $response->setCleanup(true);
                }
            } else {
                $response = Response::fromString($response);
            }

            // Get the cookies from response (if any)
            $setCookie = $response->cookie();
            if (!empty($setCookie)) {
                $this->addCookie($setCookie);
            }

            // If we got redirected, look for the Location header
            if ($response->isRedirect() && ($response->headers()->has('Location'))) {

                // Avoid problems with buggy servers that add whitespace at the
                // end of some headers
                $location = trim($response->headers()->get('Location')->getFieldValue());

                // Check whether we send the exact same request again, or drop the parameters
                // and send a GET request
                if ($response->getStatusCode() == 303 ||
                   ((! $this->config['strictredirects']) && ($response->getStatusCode() == 302 ||
                       $response->getStatusCode() == 301))) {

                    $this->resetParameters();
                    $this->setMethod(Request::METHOD_GET);
                }

                // If we got a well formed absolute URI
                if (($scheme = substr($location, 0, 6)) &&
                        ($scheme == 'http:/' || $scheme == 'https:')) {
                    $this->setUri($location);
                } else {

                    // Split into path and query and set the query
                    if (strpos($location, '?') !== false) {
                        list($location, $query) = explode('?', $location, 2);
                    } else {
                        $query = '';
                    }
                    $this->getUri()->setQuery($query);

                    // Else, if we got just an absolute path, set it
                    if (strpos($location, '/') === 0) {
                        $this->getUri()->setPath($location);
                        // Else, assume we have a relative path
                    } else {
                        // Get the current path directory, removing any trailing slashes
                        $path = $this->getUri()->getPath();
                        $path = rtrim(substr($path, 0, strrpos($path, '/')), "/");
                        $this->getUri()->setPath($path . '/' . $location);
                    }
                }
                ++$this->redirectCounter;

            } else {
                // If we didn't get any location, stop redirecting
                break;
            }

        } while ($this->redirectCounter < $this->config['maxredirects']);

        $this->response = $response;
        return $response;
    }

    /**
     * Set a file to upload (using a POST request)
     *
     * Can be used in two ways:
     *
     * 1. $data is null (default): $filename is treated as the name if a local file which
     * will be read and sent. Will try to guess the content type using mime_content_type().
     * 2. $data is set - $filename is sent as the file name, but $data is sent as the file
     * contents and no file is read from the file system. In this case, you need to
     * manually set the Content-Type ($ctype) or it will default to
     * application/octet-stream.
     *
     * @param  string $filename Name of file to upload, or name to save as
     * @param  string $formname Name of form element to send as
     * @param  string $data Data to send (if null, $filename is read and sent)
     * @param  string $ctype Content type to use (if $data is set and $ctype is
     *                null, will be application/octet-stream)
     * @return Client
     * @throws Exception\RuntimeException
     */
    public function setFileUpload($filename, $formname, $data = null, $ctype = null)
    {
        if ($data === null) {
            if (($data = @file_get_contents($filename)) === false) {
                throw new Exception\RuntimeException("Unable to read file '{$filename}' for upload");
            }
            if (!$ctype) {
                $ctype = $this->detectFileMimeType($filename);
            }
        }

        $this->getRequest()->file()->set($filename, array(
            'formname' => $formname,
            'filename' => basename($filename),
            'ctype' => $ctype,
            'data' => $data
        ));

        return $this;
    }

    /**
     * Remove a file to upload
     *
     * @param  string $filename
     * @return boolean
     */
    public function removeFileUpload($filename)
    {
        $file = $this->getRequest()->file()->get($filename);
        if (!empty($file)) {
            $this->getRequest()->file()->set($filename, null);
            return true;
        }
        return false;
    }

    /**
     * Prepare Cookies
     *
     * @param   string $uri
     * @param   string $domain
     * @param   boolean $secure
     * @return  Header\Cookie|boolean
     */
    protected function prepareCookies($domain, $path, $secure)
    {
        $validCookies = array();

        if (!empty($this->cookies)) {
            foreach ($this->cookies as $id => $cookie) {
                if ($cookie->isExpired()) {
                    unset($this->cookies[$id]);
                    continue;
                }

                if ($cookie->isValidForRequest($domain, $path, $secure)) {
                    // OAM hack some domains try to set the cookie multiple times
                    $validCookies[$cookie->getName()] = $cookie;
                }
            }
        }

        $cookies = Header\Cookie::fromSetCookieArray($validCookies);
        $cookies->setEncodeValue($this->config['encodecookies']);

        return $cookies;
    }

    /**
     * Prepare the request headers
     *
     * @return array
     */
    protected function prepareHeaders($body, $uri)
    {
        $headers = array();

        // Set the host header
        if ($this->config['httpversion'] == Request::VERSION_11) {
            $host = $uri->getHost();
            // If the port is not default, add it
            if (!(($uri->getScheme() == 'http' && $uri->getPort() == 80) ||
                ($uri->getScheme() == 'https' && $uri->getPort() == 443))) {
                $host .= ':' . $uri->getPort();
            }

            $headers['Host'] = $host;
        }

        // Set the connection header
        if (!$this->getRequest()->headers()->has('Connection')) {
            if (!$this->config['keepalive']) {
                $headers['Connection'] = 'close';
            }
        }

        // Set the Accept-encoding header if not set - depending on whether
        // zlib is available or not.
        if (! isset($this->headers['accept-encoding'])) {
            if (function_exists('gzinflate')) {
                $headers['Accept-encoding'] = 'gzip, deflate';
            } else {
                $headers['Accept-encoding'] = 'identity';
            }
        }


        // Set the user agent header
        if (!$this->getRequest()->headers()->has('User-Agent') && isset($this->config['useragent'])) {
            $headers['User-Agent'] = $this->config['useragent'];
        }

        // Set HTTP authentication if needed
        if (!empty($this->auth)) {
            switch ($this->auth['type']) {
                case self::AUTH_BASIC :
                    $auth = $this->calcAuthDigest($this->auth['user'], $this->auth['password'], $this->auth['type']);
                    if ($auth !== false) {
                        $headers['Authorization'] = 'Basic ' . $auth;
                    }
                    break;
                case self::AUTH_DIGEST :
                    throw new Exception\RuntimeException("The digest authentication is not implemented yet");
            }
        }

        // Content-type
        $encType = $this->getEncType();
        if (!empty($encType)) {
            $headers['Content-Type'] = $encType;
        }

        if (!empty($body)) {
            if (is_resource($body)) {
                $fstat = fstat($body);
                $headers['Content-Length'] = $fstat['size'];
            } else {
                $headers['Content-Length'] = strlen($body);
            }
        }

        // Merge the headers of the request (if any)
        $requestHeaders = $this->getRequest()->headers()->toArray();
        foreach ($requestHeaders as $key => $value) {
            $headers[$key] = $value;
        }
        return $headers;
    }


    /**
     * Prepare the request body (for PATCH, POST and PUT requests)
     *
     * @return string
     * @throws \Zend\Http\Client\Exception\RuntimeException
     */
    protected function prepareBody()
    {
        // According to RFC2616, a TRACE request should not have a body.
        if ($this->getRequest()->isTrace()) {
            return '';
        }

        $rawBody = $this->getRequest()->getContent();
        if (!empty($rawBody)) {
            return $rawBody;
        }

        $body = '';
        $totalFiles = 0;

        if (!$this->getRequest()->headers()->has('Content-Type')) {
            $totalFiles = count($this->getRequest()->file()->toArray());
            // If we have files to upload, force encType to multipart/form-data
            if ($totalFiles > 0) {
                $this->setEncType(self::ENC_FORMDATA);
            }
        } else {
            $this->setEncType($this->getHeader('Content-Type'));
        }

        // If we have POST parameters or files, encode and add them to the body
        if (count($this->getRequest()->post()->toArray()) > 0 || $totalFiles > 0) {
            if (stripos($this->getEncType(), self::ENC_FORMDATA) === 0) {
                $boundary = '---ZENDHTTPCLIENT-' . md5(microtime());
                $this->setEncType(self::ENC_FORMDATA, $boundary);

                // Get POST parameters and encode them
                $params = self::flattenParametersArray($this->getRequest()->post()->toArray());
                foreach ($params as $pp) {
                    $body .= $this->encodeFormData($boundary, $pp[0], $pp[1]);
                }

                // Encode files
                foreach ($this->getRequest()->file()->toArray() as $key => $file) {
                    $fhead = array('Content-Type' => $file['ctype']);
                    $body .= $this->encodeFormData($boundary, $file['formname'], $file['data'], $file['filename'], $fhead);
                }
                $body .= "--{$boundary}--\r\n";
            } elseif (stripos($this->getEncType(), self::ENC_URLENCODED) === 0) {
                // Encode body as application/x-www-form-urlencoded
                $body = http_build_query($this->getRequest()->post()->toArray());
            } else {
                throw new Client\Exception\RuntimeException("Cannot handle content type '{$this->encType}' automatically");
            }
        }

        return $body;
    }


    /**
     * Attempt to detect the MIME type of a file using available extensions
     *
     * This method will try to detect the MIME type of a file. If the fileinfo
     * extension is available, it will be used. If not, the mime_magic
     * extension which is deprecated but is still available in many PHP setups
     * will be tried.
     *
     * If neither extension is available, the default application/octet-stream
     * MIME type will be returned
     *
     * @param string $file File path
     * @return string MIME type
     */
    protected function detectFileMimeType($file)
    {
        $type = null;

        // First try with fileinfo functions
        if (function_exists('finfo_open')) {
            if (self::$_fileInfoDb === null) {
                self::$_fileInfoDb = @finfo_open(FILEINFO_MIME);
            }

            if (self::$_fileInfoDb) {
                $type = finfo_file(self::$_fileInfoDb, $file);
            }

        } elseif (function_exists('mime_content_type')) {
            $type = mime_content_type($file);
        }

        // Fallback to the default application/octet-stream
        if (! $type) {
            $type = 'application/octet-stream';
        }

        return $type;
    }

    /**
     * Encode data to a multipart/form-data part suitable for a POST request.
     *
     * @param string $boundary
     * @param string $name
     * @param mixed $value
     * @param string $filename
     * @param array $headers Associative array of optional headers @example ("Content-Transfer-Encoding" => "binary")
     * @return string
     */
    public function encodeFormData($boundary, $name, $value, $filename = null, $headers = array())
    {
        $ret = "--{$boundary}\r\n" .
            'Content-Disposition: form-data; name="' . $name . '"';

        if ($filename) {
            $ret .= '; filename="' . $filename . '"';
        }
        $ret .= "\r\n";

        foreach ($headers as $hname => $hvalue) {
            $ret .= "{$hname}: {$hvalue}\r\n";
        }
        $ret .= "\r\n";
        $ret .= "{$value}\r\n";

        return $ret;
    }

    /**
     * Convert an array of parameters into a flat array of (key, value) pairs
     *
     * Will flatten a potentially multi-dimentional array of parameters (such
     * as POST parameters) into a flat array of (key, value) paris. In case
     * of multi-dimentional arrays, square brackets ([]) will be added to the
     * key to indicate an array.
     *
     * @since 1.9
     *
     * @param array $parray
     * @param string $prefix
     * @return array
     */
    protected function flattenParametersArray($parray, $prefix = null)
    {
        if (!is_array($parray)) {
            return $parray;
        }

        $parameters = array();

        foreach ($parray as $name => $value) {
            // Calculate array key
            if ($prefix) {
                if (is_int($name)) {
                    $key = $prefix . '[]';
                } else {
                    $key = $prefix . "[$name]";
                }
            } else {
                $key = $name;
            }

            if (is_array($value)) {
                $parameters = array_merge($parameters, $this->flattenParametersArray($value, $key));

            } else {
                $parameters[] = array($key, $value);
            }
        }

        return $parameters;
    }

    /**
     * Separating this from send method allows subclasses to wrap
     * the interaction with the adapter
     *
     * @param Http $uri
     * @param string $secure
     * @param string $method
     * @param array $headers
     * @param string $body
     * @return string the raw response
     * @throws Exception\RuntimeException
     */
    protected function doRequest(Http $uri, $method, $secure = false, $headers = array(), $body = '')
    {
        // Open the connection, send the request and read the response
        $this->adapter->connect($uri->getHost(), $uri->getPort(), $secure);

        if ($this->config['outputstream']) {
            if ($this->adapter instanceof Client\Adapter\StreamInterface) {
                $stream = $this->openTempStream();
                $this->adapter->setOutputStream($stream);
            } else {
                throw new Exception\RuntimeException('Adapter does not support streaming');
            }
        }

        // HTTP connection
        $this->lastRawRequest = $this->adapter->write($method,
            $uri, $this->config['httpversion'], $headers, $body);

        return $this->adapter->read();
    }
}<|MERGE_RESOLUTION|>--- conflicted
+++ resolved
@@ -175,13 +175,8 @@
         }
 
         // Pass configuration options to the adapter if it exists
-<<<<<<< HEAD
         if ($this->adapter instanceof Client\Adapter\AdapterInterface) {
-            $this->adapter->setConfig($config);
-=======
-        if ($this->adapter instanceof Client\Adapter) {
             $this->adapter->setOptions($options);
->>>>>>> 4fb00d20
         }
 
         return $this;
