--- conflicted
+++ resolved
@@ -71,11 +71,6 @@
         }
     }
 
-<<<<<<< HEAD
-=======
-    protected $regexAddType;
-
->>>>>>> baecf8b4
     /**
      * Factory method: parse Accept header string
      *
@@ -239,11 +234,7 @@
      *
      * @param  string $type
      * @param  int|float $priority
-<<<<<<< HEAD
      * @param  array (optional) $params
-=======
-     * @param  int $level
->>>>>>> baecf8b4
      * @return Accept
      */
     protected function addType($type, $priority = 1, array $params = array())
@@ -270,43 +261,9 @@
             $params = array('q' => sprintf('%01.1f', $priority)) + $params;
         }
 
-<<<<<<< HEAD
         $assembledString = $this->getFieldValue(
                                 array((object) array('typeString' => $type, 'params' => $params))
                             );
-=======
-        if (!empty($level) && (!is_numeric($level) || $level < 0)) {
-            throw new Exception\InvalidArgumentException(sprintf(
-                '%s expects an integer level greater than 0; received %s',
-                __METHOD__,
-                $level
-            ));
-        }
-
-        $this->types[$type] = true;
-
-        if (!empty($level)) {
-            $this->prioritizedValues[] = array(
-                'type' => $type,
-                'priority'   => $priority,
-                'level'      => (integer) $level
-            );
-        } else {
-            $this->prioritizedValues[] = array(
-                'type' => $type,
-                'priority'   => $priority
-            );
-        }
-
-        $value = $type;
-        if (!empty($level)) {
-            $value .= sprintf(';level=%d', $level);
-        }
-        if ($priority < 1) {
-            $value .= sprintf(';q=%01.1f', $priority);
-        }
-        $this->values[] = $value;
->>>>>>> baecf8b4
 
         $value = $this->parseFieldValuePart($assembledString);
         $this->addFieldValuePartToQueue($value);
@@ -337,7 +294,6 @@
             $matchAgainst = $this->getFieldValuePartsFromHeaderLine($matchAgainst);
         }
 
-<<<<<<< HEAD
         foreach ($this->getPrioritized() as $left) {
             foreach ($matchAgainst as $right) {
                 if($right->type == '*' || $left->type == '*') {
@@ -357,15 +313,7 @@
                         }
                     }
                 }
-=======
-        // Check for media type
-        if (false !== strstr($type, '/')) {
-            // Parent type wildcard matching
-            $parent = substr($type, 0, strpos($type, '/'));
-            if (isset($this->types[$parent . '/*'])) {
-                return true;
-            }
->>>>>>> baecf8b4
+
 
             }
         }
@@ -374,17 +322,11 @@
     }
 
     /**
-<<<<<<< HEAD
      * Return a match where all parameters in argument #1 match those in argument #2
      *
      * @param array $match1
      * @param array $match2
      * @return boolean|array
-=======
-     * Get a prioritized list of types
-     *
-     * @return PriorityQueue
->>>>>>> baecf8b4
      */
     protected function matchAcceptParams($match1, $match2)
     {
@@ -422,7 +364,6 @@
 
 
     /**
-<<<<<<< HEAD
      * Add a key/value combination to the internal queue
      *
      * @param unknown_type $value
@@ -452,11 +393,6 @@
      * 4) * /*
      *
      * @return number
-=======
-     * Create the priority queue
-     *
-     * @return void
->>>>>>> baecf8b4
      */
     protected function sortFieldValueParts()
     {
@@ -478,20 +414,10 @@
                 }
             }
 
-<<<<<<< HEAD
             if($a->type == 'application' && $b->type != 'application') {
                 return -1;
             } elseif($b->type == 'application' && $a->type != 'application') {
                 return 1;
-=======
-            // Hack to ensure priorities are correct; was not treating
-            // fractional values correctly
-            $suffix = '';
-            $level = 0;
-            if (!empty($data['level'])) {
-                $level = $data['level'];
-                $suffix = ";level=$level";
->>>>>>> baecf8b4
             }
 
             //@todo count number of dots in case of type==application in subtype
