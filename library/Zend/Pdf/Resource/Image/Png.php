<?php
/**
 * Zend Framework
 *
 * LICENSE
 *
 * This source file is subject to the new BSD license that is bundled
 * with this package in the file LICENSE.txt.
 * It is also available through the world-wide-web at this URL:
 * http://framework.zend.com/license/new-bsd
 * If you did not receive a copy of the license and are unable to
 * obtain it through the world-wide-web, please send an email
 * to license@zend.com so we can send you a copy immediately.
 *
 * @category   Zend
 * @package    Zend_PDF
 * @subpackage Zend_PDF_Image
 * @copyright  Copyright (c) 2005-2010 Zend Technologies USA Inc. (http://www.zend.com)
 * @license    http://framework.zend.com/license/new-bsd     New BSD License
 * @version    $Id$
 */

/**
 * @namespace
 */
namespace Zend\Pdf\Resource\Image;
use Zend\Pdf;
use Zend\Pdf\ObjectFactory;
use Zend\Pdf\InternalType;

/**
 * PNG image
 *
 * @uses       \Zend\Pdf\ObjectFactory
 * @uses       \Zend\Pdf\InternalType
 * @uses       \Zend\Pdf\Exception
 * @uses       \Zend\Pdf\Resource\Image\AbstractImage
 * @package    Zend_PDF
 * @subpackage Zend_PDF_Image
 * @copyright  Copyright (c) 2005-2010 Zend Technologies USA Inc. (http://www.zend.com)
 * @license    http://framework.zend.com/license/new-bsd     New BSD License
 */
class Png extends AbstractImage
{
    const PNG_COMPRESSION_DEFAULT_STRATEGY = 0;
    const PNG_COMPRESSION_FILTERED = 1;
    const PNG_COMPRESSION_HUFFMAN_ONLY = 2;
    const PNG_COMPRESSION_RLE = 3;

    const PNG_FILTER_NONE = 0;
    const PNG_FILTER_SUB = 1;
    const PNG_FILTER_UP = 2;
    const PNG_FILTER_AVERAGE = 3;
    const PNG_FILTER_PAETH = 4;

    const PNG_INTERLACING_DISABLED = 0;
    const PNG_INTERLACING_ENABLED = 1;

    const PNG_CHANNEL_GRAY = 0;
    const PNG_CHANNEL_RGB = 2;
    const PNG_CHANNEL_INDEXED = 3;
    const PNG_CHANNEL_GRAY_ALPHA = 4;
    const PNG_CHANNEL_RGB_ALPHA = 6;

    protected $_width;
    protected $_height;
    protected $_imageProperties;

    /**
     * Object constructor
     *
     * @param string $imageFileName
     * @throws \Zend\Pdf\Exception
     * @todo Add compression conversions to support compression strategys other than PNG_COMPRESSION_DEFAULT_STRATEGY.
     * @todo Add pre-compression filtering.
     * @todo Add interlaced image handling.
     * @todo Add support for 16-bit images. Requires PDF version bump to 1.5 at least.
     * @todo Add processing for all PNG chunks defined in the spec. gAMA etc.
     * @todo Fix tRNS chunk support for Indexed Images to a SMask.
     */
    public function __construct($imageFileName)
    {
        if (($imageFile = @fopen($imageFileName, 'rb')) === false ) {
            throw new Pdf\Exception( "Can not open '$imageFileName' file for reading." );
        }

        parent::__construct();

        //Check if the file is a PNG
        fseek($imageFile, 1, SEEK_CUR); //First signature byte (%)
        if ('PNG' != fread($imageFile, 3)) {
            throw new Pdf\Exception('Image is not a PNG');
        }
        fseek($imageFile, 12, SEEK_CUR); //Signature bytes (Includes the IHDR chunk) IHDR processed linerarly because it doesnt contain a variable chunk length
        $wtmp = unpack('Ni',fread($imageFile, 4)); //Unpack a 4-Byte Long
        $width = $wtmp['i'];
        $htmp = unpack('Ni',fread($imageFile, 4));
        $height = $htmp['i'];
        $bits = ord(fread($imageFile, 1)); //Higher than 8 bit depths are only supported in later versions of PDF.
        $color = ord(fread($imageFile, 1));

        $compression = ord(fread($imageFile, 1));
        $prefilter = ord(fread($imageFile,1));

        if (($interlacing = ord(fread($imageFile,1))) != self::PNG_INTERLACING_DISABLED) {
            throw new Pdf\Exception( "Only non-interlaced images are currently supported." );
        }

        $this->_width = $width;
        $this->_height = $height;
        $this->_imageProperties = array();
        $this->_imageProperties['bitDepth'] = $bits;
        $this->_imageProperties['pngColorType'] = $color;
        $this->_imageProperties['pngFilterType'] = $prefilter;
        $this->_imageProperties['pngCompressionType'] = $compression;
        $this->_imageProperties['pngInterlacingType'] = $interlacing;

        fseek($imageFile, 4, SEEK_CUR); //4 Byte Ending Sequence
        $imageData = '';

        /*
         * The following loop processes PNG chunks. 4 Byte Longs are packed first give the chunk length
         * followed by the chunk signature, a four byte code. IDAT and IEND are manditory in any PNG.
         */
        while(($chunkLengthBytes = fread($imageFile, 4)) !== false) {
            $chunkLengthtmp         = unpack('Ni', $chunkLengthBytes);
            $chunkLength            = $chunkLengthtmp['i'];
            $chunkType                      = fread($imageFile, 4);
            switch($chunkType) {
                case 'IDAT': //Image Data
                    /*
                     * Reads the actual image data from the PNG file. Since we know at this point that the compression
                     * strategy is the default strategy, we also know that this data is Zip compressed. We will either copy
                     * the data directly to the PDF and provide the correct FlateDecode predictor, or decompress the data
                     * decode the filters and output the data as a raw pixel map.
                     */
                    $imageData .= fread($imageFile, $chunkLength);
                    fseek($imageFile, 4, SEEK_CUR);
                    break;

                case 'PLTE': //Palette
                    $paletteData = fread($imageFile, $chunkLength);
                    fseek($imageFile, 4, SEEK_CUR);
                    break;

                case 'tRNS': //Basic (non-alpha channel) transparency.
                    $trnsData = fread($imageFile, $chunkLength);
                    switch ($color) {
                        case self::PNG_CHANNEL_GRAY:
                            $baseColor = ord(substr($trnsData, 1, 1));
                            $transparencyData = array(new InternalType\NumericObject($baseColor),
                                                      new InternalType\NumericObject($baseColor));
                            break;

                        case self::PNG_CHANNEL_RGB:
                            $red = ord(substr($trnsData,1,1));
                            $green = ord(substr($trnsData,3,1));
                            $blue = ord(substr($trnsData,5,1));
                            $transparencyData = array(new InternalType\NumericObject($red),
                                                      new InternalType\NumericObject($red),
                                                      new InternalType\NumericObject($green),
                                                      new InternalType\NumericObject($green),
                                                      new InternalType\NumericObject($blue),
                                                      new InternalType\NumericObject($blue));
                            break;

                        case self::PNG_CHANNEL_INDEXED:
                            //Find the first transparent color in the index, we will mask that. (This is a bit of a hack. This should be a SMask and mask all entries values).
<<<<<<< HEAD
                            if(($trnsIdx = strpos($trnsData, chr(0))) !== false) {
                                $transparencyData = array(new InternalType\NumericObject($trnsIdx),
                                                          new InternalType\NumericObject($trnsIdx));
=======
                            if(($trnsIdx = strpos($trnsData, "\0")) !== false) {
                                $transparencyData = array(new Zend_Pdf_Element_Numeric($trnsIdx),
                                                          new Zend_Pdf_Element_Numeric($trnsIdx));
>>>>>>> 1d6b9ab2
                            }
                            break;

                        case self::PNG_CHANNEL_GRAY_ALPHA:
                            // Fall through to the next case

                        case self::PNG_CHANNEL_RGB_ALPHA:
                            throw new Pdf\Exception( "tRNS chunk illegal for Alpha Channel Images" );
                            break;
                    }
                    fseek($imageFile, 4, SEEK_CUR); //4 Byte Ending Sequence
                    break;

                case 'IEND';
                    break 2; //End the loop too

                default:
                    fseek($imageFile, $chunkLength + 4, SEEK_CUR); //Skip the section
                    break;
            }
        }
        fclose($imageFile);

        $compressed = true;
        $imageDataTmp = '';
        $smaskData = '';
        switch ($color) {
            case self::PNG_CHANNEL_RGB:
                $colorSpace = new InternalType\NameObject('DeviceRGB');
                break;

            case self::PNG_CHANNEL_GRAY:
                $colorSpace = new InternalType\NameObject('DeviceGray');
                break;

            case self::PNG_CHANNEL_INDEXED:
                if(empty($paletteData)) {
                    throw new Pdf\Exception( "PNG Corruption: No palette data read for indexed type PNG." );
                }
                $colorSpace = new InternalType\ArrayObject();
                $colorSpace->items[] = new InternalType\NameObject('Indexed');
                $colorSpace->items[] = new InternalType\NameObject('DeviceRGB');
                $colorSpace->items[] = new InternalType\NumericObject((strlen($paletteData)/3-1));
                $paletteObject = $this->_objectFactory->newObject(new InternalType\BinaryStringObject($paletteData));
                $colorSpace->items[] = $paletteObject;
                break;

            case self::PNG_CHANNEL_GRAY_ALPHA:
                /*
                 * To decode PNG's with alpha data we must create two images from one. One image will contain the Gray data
                 * the other will contain the Gray transparency overlay data. The former will become the object data and the latter
                 * will become the Shadow Mask (SMask).
                 */
                if($bits > 8) {
                    throw new Pdf\Exception("Alpha PNGs with bit depth > 8 are not yet supported");
                }

                $colorSpace = new InternalType\NameObject('DeviceGray');

                $decodingObjFactory = ObjectFactory\ElementFactory::createFactory(1);
                $decodingStream = $decodingObjFactory->newStreamObject($imageData);
                $decodingStream->dictionary->Filter      = new InternalType\NameObject('FlateDecode');
                $decodingStream->dictionary->DecodeParms = new InternalType\DictionaryObject();
                $decodingStream->dictionary->DecodeParms->Predictor        = new InternalType\NumericObject(15);
                $decodingStream->dictionary->DecodeParms->Columns          = new InternalType\NumericObject($width);
                $decodingStream->dictionary->DecodeParms->Colors           = new InternalType\NumericObject(2);   //GreyAlpha
                $decodingStream->dictionary->DecodeParms->BitsPerComponent = new InternalType\NumericObject($bits);
                $decodingStream->skipFilters();

                $pngDataRawDecoded = $decodingStream->value;

                //Iterate every pixel and copy out gray data and alpha channel (this will be slow)
                for($pixel = 0, $pixelcount = ($width * $height); $pixel < $pixelcount; $pixel++) {
                    $imageDataTmp .= $pngDataRawDecoded[($pixel*2)];
                    $smaskData .= $pngDataRawDecoded[($pixel*2)+1];
                }
                $compressed = false;
                $imageData  = $imageDataTmp; //Overwrite image data with the gray channel without alpha
                break;

            case self::PNG_CHANNEL_RGB_ALPHA:
                /*
                 * To decode PNG's with alpha data we must create two images from one. One image will contain the RGB data
                 * the other will contain the Gray transparency overlay data. The former will become the object data and the latter
                 * will become the Shadow Mask (SMask).
                 */
                if($bits > 8) {
                    throw new Pdf\Exception("Alpha PNGs with bit depth > 8 are not yet supported");
                }

                $colorSpace = new InternalType\NameObject('DeviceRGB');

                $decodingObjFactory = ObjectFactory\ElementFactory::createFactory(1);
                $decodingStream = $decodingObjFactory->newStreamObject($imageData);
                $decodingStream->dictionary->Filter      = new InternalType\NameObject('FlateDecode');
                $decodingStream->dictionary->DecodeParms = new InternalType\DictionaryObject();
                $decodingStream->dictionary->DecodeParms->Predictor        = new InternalType\NumericObject(15);
                $decodingStream->dictionary->DecodeParms->Columns          = new InternalType\NumericObject($width);
                $decodingStream->dictionary->DecodeParms->Colors           = new InternalType\NumericObject(4);   //RGBA
                $decodingStream->dictionary->DecodeParms->BitsPerComponent = new InternalType\NumericObject($bits);
                $decodingStream->skipFilters();

                $pngDataRawDecoded = $decodingStream->value;

                //Iterate every pixel and copy out rgb data and alpha channel (this will be slow)
                for($pixel = 0, $pixelcount = ($width * $height); $pixel < $pixelcount; $pixel++) {
                    $imageDataTmp .= $pngDataRawDecoded[($pixel*4)+0] . $pngDataRawDecoded[($pixel*4)+1] . $pngDataRawDecoded[($pixel*4)+2];
                    $smaskData .= $pngDataRawDecoded[($pixel*4)+3];
                }

                $compressed = false;
                $imageData  = $imageDataTmp; //Overwrite image data with the RGB channel without alpha
                break;

            default:
                throw new Pdf\Exception( "PNG Corruption: Invalid color space." );
        }

        if(empty($imageData)) {
            throw new Pdf\Exception( "Corrupt PNG Image. Mandatory IDAT chunk not found." );
        }

        $imageDictionary = $this->_resource->dictionary;
        if(!empty($smaskData)) {
            /*
             * Includes the Alpha transparency data as a Gray Image, then assigns the image as the Shadow Mask for the main image data.
             */
            $smaskStream = $this->_objectFactory->newStreamObject($smaskData);
            $smaskStream->dictionary->Type             = new InternalType\NameObject('XObject');
            $smaskStream->dictionary->Subtype          = new InternalType\NameObject('Image');
            $smaskStream->dictionary->Width            = new InternalType\NumericObject($width);
            $smaskStream->dictionary->Height           = new InternalType\NumericObject($height);
            $smaskStream->dictionary->ColorSpace       = new InternalType\NameObject('DeviceGray');
            $smaskStream->dictionary->BitsPerComponent = new InternalType\NumericObject($bits);
            $imageDictionary->SMask = $smaskStream;

            // Encode stream with FlateDecode filter
            $smaskStreamDecodeParms = array();
            $smaskStreamDecodeParms['Predictor']        = new InternalType\NumericObject(15);
            $smaskStreamDecodeParms['Columns']          = new InternalType\NumericObject($width);
            $smaskStreamDecodeParms['Colors']           = new InternalType\NumericObject(1);
            $smaskStreamDecodeParms['BitsPerComponent'] = new InternalType\NumericObject(8);
            $smaskStream->dictionary->DecodeParms  = new InternalType\DictionaryObject($smaskStreamDecodeParms);
            $smaskStream->dictionary->Filter       = new InternalType\NameObject('FlateDecode');
        }

        if(!empty($transparencyData)) {
            //This is experimental and not properly tested.
            $imageDictionary->Mask = new InternalType\ArrayObject($transparencyData);
        }

        $imageDictionary->Width            = new InternalType\NumericObject($width);
        $imageDictionary->Height           = new InternalType\NumericObject($height);
        $imageDictionary->ColorSpace       = $colorSpace;
        $imageDictionary->BitsPerComponent = new InternalType\NumericObject($bits);
        $imageDictionary->Filter           = new InternalType\NameObject('FlateDecode');

        $decodeParms = array();
        $decodeParms['Predictor']        = new InternalType\NumericObject(15); // Optimal prediction
        $decodeParms['Columns']          = new InternalType\NumericObject($width);
        $decodeParms['Colors']           = new InternalType\NumericObject((($color==self::PNG_CHANNEL_RGB || $color==self::PNG_CHANNEL_RGB_ALPHA)?(3):(1)));
        $decodeParms['BitsPerComponent'] = new InternalType\NumericObject($bits);
        $imageDictionary->DecodeParms    = new InternalType\DictionaryObject($decodeParms);

        //Include only the image IDAT section data.
        $this->_resource->value = $imageData;

        //Skip double compression
        if ($compressed) {
            $this->_resource->skipFilters();
        }
    }

    /**
     * Image width
     */
    public function getPixelWidth() {
    return $this->_width;
    }

    /**
     * Image height
     */
    public function getPixelHeight() {
        return $this->_height;
    }

    /**
     * Image properties
     */
    public function getProperties() {
        return $this->_imageProperties;
    }
}<|MERGE_RESOLUTION|>--- conflicted
+++ resolved
@@ -166,15 +166,9 @@
 
                         case self::PNG_CHANNEL_INDEXED:
                             //Find the first transparent color in the index, we will mask that. (This is a bit of a hack. This should be a SMask and mask all entries values).
-<<<<<<< HEAD
-                            if(($trnsIdx = strpos($trnsData, chr(0))) !== false) {
+                            if(($trnsIdx = strpos($trnsData, "\0")) !== false) {
                                 $transparencyData = array(new InternalType\NumericObject($trnsIdx),
                                                           new InternalType\NumericObject($trnsIdx));
-=======
-                            if(($trnsIdx = strpos($trnsData, "\0")) !== false) {
-                                $transparencyData = array(new Zend_Pdf_Element_Numeric($trnsIdx),
-                                                          new Zend_Pdf_Element_Numeric($trnsIdx));
->>>>>>> 1d6b9ab2
                             }
                             break;
 
