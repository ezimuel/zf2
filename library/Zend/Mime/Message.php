--- conflicted
+++ resolved
@@ -224,12 +224,7 @@
         foreach ($parts as $part) {
 
             // now we build a new MimePart for the current Message Part:
-<<<<<<< HEAD
-            $newPart = new Part($part['body']);
-
-=======
             $properties = array();
->>>>>>> 65c0c451
             foreach ($part['header'] as $header) {
                 /** @var \Zend\Mail\Header\HeaderInterface $header */
                 /**
