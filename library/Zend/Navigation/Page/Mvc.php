--- conflicted
+++ resolved
@@ -19,23 +19,15 @@
  * @license    http://framework.zend.com/license/new-bsd     New BSD License
  */
 
-/**
- * @namespace
- */
 namespace Zend\Navigation\Page;
 
-use Zend\Navigation\Exception,
-    Zend\Mvc\Router\RouteMatch,
+use Zend\Mvc\Router\RouteMatch,
+    Zend\Navigation\Exception,
     Zend\View\Helper\Url as UrlHelper;
 
 /**
  * Represents a page that is defined using module, controller, action, route
  * name and route params to assemble the href
- *
- * @uses       \Zend\Navigation\Exception\DomainException
- * @uses       \Zend\Navigation\Exception\InvalidArgumentException
- * @uses       \Zend\Mvc\Router\RouteMatch
- * @uses       \Zend\View\Helper\Url
  *
  * @category   Zend
  * @package    Zend_Navigation
@@ -181,7 +173,7 @@
      * @see UrlHelper
      *
      * @return string  page href
-     * @throws \Zend\Navigation\Exception\DomainException   if no UrlHelper is set
+     * @throws Exception\DomainException if no UrlHelper is set
      */
     public function getHref()
     {
@@ -231,15 +223,8 @@
      * @see getHref()
      *
      * @param  string $action             action name
-<<<<<<< HEAD
      * @return Mvc   fluent interface, returns self
      * @throws Exception\InvalidArgumentException  if invalid $action is given
-=======
-     *
-     * @return \Zend\Navigation\Page\Mvc fluent interface, returns self
-     * @throws \Zend\Navigation\Exception\InvalidArgumentException  if invalid
-     *                                                              $action is given
->>>>>>> 71b163ab
      */
     public function setAction($action)
     {
@@ -272,16 +257,8 @@
      * @see getHref()
      *
      * @param  string|null $controller    controller name
-<<<<<<< HEAD
      * @return Mvc   fluent interface, returns self
      * @throws Exception\InvalidArgumentException  if invalid controller name is given
-=======
-     *
-     * @return \Zend\Navigation\Page\Mvc    fluent interface, returns self
-     * @throws \Zend\Navigation\Exception\InvalidArgumentException  if invalid
-     *                                                              controller name
-     *                                                              is given
->>>>>>> 71b163ab
      */
     public function setController($controller)
     {
@@ -314,16 +291,8 @@
      * @see getHref()
      *
      * @param  string|null $module        module name
-<<<<<<< HEAD
      * @return Mvc   fluent interface, returns self
      * @throws Exception\InvalidArgumentException  if invalid module name is given
-=======
-     *
-     * @return \Zend\Navigation\Page\Mvc   fluent interface, returns self
-     * @throws \Zend\Navigation\Exception\InvalidArgumentException  if invalid
-     *                                                              module name
-     *                                                              is given
->>>>>>> 71b163ab
      */
     public function setModule($module)
     {
@@ -390,15 +359,8 @@
      * @see getHref()
      *
      * @param  string $route              route name to use when assembling URL
-<<<<<<< HEAD
      * @return Mvc   fluent interface, returns self
      * @throws Exception\InvalidArgumentException  if invalid $route is given
-=======
-     *
-     * @return \Zend\Navigation\Page\Mvc    fluent interface, returns self
-     * @throws \Zend\Navigation\Exception\InvalidArgumentException  if invalid
-     *                                                              $route is given
->>>>>>> 71b163ab
      */
     public function setRoute($route)
     {
@@ -429,12 +391,7 @@
      * Set route match object from which parameters will be retrieved
      *
      * @param  RouteMatch $matches
-<<<<<<< HEAD
-     * @return Mvc
-=======
-     *
-     * @return \Zend\Navigation\Page\Mvc    fluent interface, returns self
->>>>>>> 71b163ab
+     * @return Mvc fluent interface, returns self
      */
     public function setRouteMatch(RouteMatch $matches)
     {
@@ -447,9 +404,8 @@
      *
      * @see getHref()
      *
-     * @param UrlHelper $helper URL helper plugin
-     *
-     * @return \Zend\Navigation\Page\Mvc    fluent interface, returns self
+     * @param  UrlHelper $helper URL helper plugin
+     * @return Mvc    fluent interface, returns self
      */
     public function setUrlHelper(UrlHelper $helper)
     {
@@ -461,9 +417,7 @@
      * Sets the default view helper for assembling URLs.
      *
      * @see getHref()
-     *
      * @param  null|UrlHelper $helper  URL helper
-     *
      * @return void
      */
     public static function setDefaultUrlHelper($helper)
