<?php
/**
 * Zend Framework (http://framework.zend.com/)
 *
 * @link      http://github.com/zendframework/zf2 for the canonical source repository
 * @copyright Copyright (c) 2005-2013 Zend Technologies USA Inc. (http://www.zend.com)
 * @license   http://framework.zend.com/license/new-bsd New BSD License
 * @package   Zend_Stdlib
 */

namespace Zend\Stdlib;

use ErrorException;

/**
 * ErrorHandler that can be used to catch internal PHP errors
 * and convert to a ErrorException instance.
 *
 * @category   Zend
 * @package    Zend_Stdlib
 */
abstract class ErrorHandler
{
    /**
     * Active stack
     *
<<<<<<< HEAD
     * @var array
=======
     * @var bool
>>>>>>> b5b39be1
     */
    protected static $stack = array();

    /**
     * Check if this error handler is active
     *
     * @return boolean
     */
    public static function started()
    {
        return (bool) static::getNestedLevel();
    }

    /**
     * Get the current nested level
     *
<<<<<<< HEAD
     * @return int
=======
     * @return bool
>>>>>>> b5b39be1
     */
    public static function getNestedLevel()
    {
        return count(static::$stack);
    }

    /**
     * Starting the error handler
     *
     * @param int $errorLevel
     */
    public static function start($errorLevel = \E_WARNING)
    {
        if (!static::$stack) {
            set_error_handler(array(get_called_class(), 'addError'), $errorLevel);
        }

        static::$stack[] = null;
    }

    /**
     * Stopping the error handler
     *
     * @param  bool $throw Throw the ErrorException if any
     * @return null|ErrorException
     * @throws ErrorException If an error has been catched and $throw is true
     */
    public static function stop($throw = false)
    {
        $errorException = null;

        if (static::$stack) {
            $errorException = array_pop(static::$stack);

            if (!static::$stack) {
                restore_error_handler();
            }

            if ($errorException && $throw) {
                throw $errorException;
            }
        }

        return $errorException;
    }

    /**
     * Stop all active handler
     *
     * @return void
     */
    public static function clean()
    {
        if (static::$stack) {
            restore_error_handler();
        }

        static::$stack = array();
    }

    /**
     * Add an error to the stack
     *
     * @param int    $errno
     * @param string $errstr
     * @param string $errfile
     * @param int    $errline
     * @return void
     */
    public static function addError($errno, $errstr = '', $errfile = '', $errline = 0)
    {
        $stack = & static::$stack[ count(static::$stack) - 1 ];
        $stack = new ErrorException($errstr, 0, $errno, $errfile, $errline, $stack);
    }
}<|MERGE_RESOLUTION|>--- conflicted
+++ resolved
@@ -24,11 +24,7 @@
     /**
      * Active stack
      *
-<<<<<<< HEAD
      * @var array
-=======
-     * @var bool
->>>>>>> b5b39be1
      */
     protected static $stack = array();
 
@@ -45,11 +41,7 @@
     /**
      * Get the current nested level
      *
-<<<<<<< HEAD
      * @return int
-=======
-     * @return bool
->>>>>>> b5b39be1
      */
     public static function getNestedLevel()
     {
