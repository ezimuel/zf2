<?php
/**
 * Zend Framework (http://framework.zend.com/)
 *
 * @link      http://github.com/zendframework/zf2 for the canonical source repository
 * @copyright Copyright (c) 2005-2014 Zend Technologies USA Inc. (http://www.zend.com)
 * @license   http://framework.zend.com/license/new-bsd New BSD License
 */

namespace Zend\Stdlib\Hydrator;

use Traversable;
use Zend\Stdlib\Exception;
use Zend\Stdlib\ArrayUtils;
use Zend\Stdlib\Hydrator\Filter\FilterComposite;
use Zend\Stdlib\Hydrator\Filter\FilterProviderInterface;
use Zend\Stdlib\Hydrator\Filter\GetFilter;
use Zend\Stdlib\Hydrator\Filter\HasFilter;
use Zend\Stdlib\Hydrator\Filter\IsFilter;
use Zend\Stdlib\Hydrator\Filter\MethodMatchFilter;
use Zend\Stdlib\Hydrator\Filter\OptionalParametersFilter;
use Zend\Stdlib\Hydrator\NamingStrategy\NamingStrategyInterface;
use Zend\Stdlib\Hydrator\NamingStrategy\UnderscoreNamingStrategy;

class ClassMethods extends AbstractHydrator implements HydratorOptionsInterface
{
    /**
     * Holds the names of the methods used for hydration, indexed by class::property name,
     * false if the hydration method is not callable/usable for hydration purposes
     *
     * @var string[]|bool[]
     */
    private $hydrationMethodsCache = array();

    /**
     * A map of extraction methods to property name to be used during extraction, indexed
     * by class name and method name
     *
     * @var string[][]
     */
    private $extractionMethodsCache = array();

    /**
     * Flag defining whether array keys are underscore-separated (true) or camel case (false)
     *
     * @var bool
     */
    protected $underscoreSeparatedKeys = true;

    /**
     * @var \Zend\Stdlib\Hydrator\Filter\FilterInterface
     */
    private $callableMethodFilter;

    /**
     * Define if extract values will use camel case or name with underscore
     * @param bool|array $underscoreSeparatedKeys
     */
    public function __construct($underscoreSeparatedKeys = true)
    {
        parent::__construct();
        $this->setUnderscoreSeparatedKeys($underscoreSeparatedKeys);

        $this->callableMethodFilter = new OptionalParametersFilter();

        $this->filterComposite->addFilter('is', new IsFilter());
        $this->filterComposite->addFilter('has', new HasFilter());
        $this->filterComposite->addFilter('get', new GetFilter());
        $this->filterComposite->addFilter('parameter', new OptionalParametersFilter(), FilterComposite::CONDITION_AND);
    }

    /**
     * @param  array|Traversable                 $options
     * @return ClassMethods
     * @throws Exception\InvalidArgumentException
     */
    public function setOptions($options)
    {
        if ($options instanceof Traversable) {
            $options = ArrayUtils::iteratorToArray($options);
        } elseif (!is_array($options)) {
            throw new Exception\InvalidArgumentException(
                'The options parameter must be an array or a Traversable'
            );
        }
        if (isset($options['underscoreSeparatedKeys'])) {
            $this->setUnderscoreSeparatedKeys($options['underscoreSeparatedKeys']);
        }

        return $this;
    }

    /**
     * @param  bool      $underscoreSeparatedKeys
     * @return ClassMethods
     */
    public function setUnderscoreSeparatedKeys($underscoreSeparatedKeys)
    {
        $this->underscoreSeparatedKeys = (bool) $underscoreSeparatedKeys;

        if ($this->underscoreSeparatedKeys) {
            $this->setNamingStrategy(new UnderscoreNamingStrategy);
        } elseif ($this->getNamingStrategy() instanceof UnderscoreNamingStrategy) {
            $this->removeNamingStrategy();
        }

        return $this;
    }

    /**
     * @return bool
     */
    public function getUnderscoreSeparatedKeys()
    {
        return $this->underscoreSeparatedKeys;
    }

    /**
     * Extract values from an object with class methods
     *
     * Extracts the getter/setter of the given $object.
     *
     * @param  object                           $object
     * @return array
     * @throws Exception\BadMethodCallException for a non-object $object
     */
    public function extract($object)
    {
        if (!is_object($object)) {
            throw new Exception\BadMethodCallException(sprintf(
                '%s expects the provided $object to be a PHP object)',
                __METHOD__
            ));
        }

        $objectClass = get_class($object);

        // reset the hydrator's hydrator's cache for this object, as the filter may be per-instance
        if ($object instanceof FilterProviderInterface) {
<<<<<<< HEAD
            $this->extractionMethodsCache[$objectClass] = null;
=======
            $filter = new FilterComposite(
                array($object->getFilter()),
                array(new MethodMatchFilter('getFilter'))
            );
        } else {
            $filter = $this->filterComposite;
>>>>>>> 774a2ffd
        }

        // pass 1 - finding out which properties can be extracted, with which methods (populate hydration cache)
        if (! isset($this->extractionMethodsCache[$objectClass])) {
            $this->extractionMethodsCache[$objectClass] = array();
            $filter                                     = $this->filterComposite;
            $methods                                    = get_class_methods($object);

            if ($object instanceof FilterProviderInterface) {
                $filter = new FilterComposite(
                    array($object->getFilter()),
                    array(new MethodMatchFilter("getFilter"))
                );
            }

            foreach ($methods as $method) {
                $methodFqn = $objectClass . '::' . $method;

                if (! ($filter->filter($methodFqn) && $this->callableMethodFilter->filter($methodFqn))) {
                    continue;
                }

                $attribute = $method;

                if (strpos($method, 'get') === 0) {
                    $attribute = substr($method, 3);
                    if (!property_exists($object, $attribute)) {
                        $attribute = lcfirst($attribute);
                    }
                }

                $this->extractionMethodsCache[$objectClass][$method] = $attribute;
            }
        }

        $values = array();

        // pass 2 - actually extract data
        foreach ($this->extractionMethodsCache[$objectClass] as $methodName => $attributeName) {
            $realAttributeName          = $this->extractName($attributeName, $object);
            $values[$realAttributeName] = $this->extractValue($realAttributeName, $object->$methodName(), $object);
        }

        return $values;
    }

    /**
     * Hydrate an object by populating getter/setter methods
     *
     * Hydrates an object by getter/setter methods of the object.
     *
     * @param  array                            $data
     * @param  object                           $object
     * @return object
     * @throws Exception\BadMethodCallException for a non-object $object
     */
    public function hydrate(array $data, $object)
    {
        if (!is_object($object)) {
            throw new Exception\BadMethodCallException(sprintf(
                '%s expects the provided $object to be a PHP object)',
                __METHOD__
            ));
        }

        $objectClass = get_class($object);

        foreach ($data as $property => $value) {
            $propertyFqn = $objectClass . '::$' . $property;

            if (! isset($this->hydrationMethodsCache[$propertyFqn])) {
                $setterName = 'set' . ucfirst($this->hydrateName($property, $data));

                $this->hydrationMethodsCache[$propertyFqn] = is_callable(array($object, $setterName))
                    ? $setterName
                    : false;
            }

            if ($this->hydrationMethodsCache[$propertyFqn]) {
                $object->{$this->hydrationMethodsCache[$propertyFqn]}($this->hydrateValue($property, $value, $data));
            }
        }

        return $object;
    }

    /**
     * {@inheritDoc}
     */
    public function addFilter($name, $filter, $condition = FilterComposite::CONDITION_OR)
    {
        $this->resetCaches();

        return parent::addFilter($name, $filter, $condition);
    }

    /**
     * {@inheritDoc}
     */
    public function removeFilter($name)
    {
        $this->resetCaches();

        return parent::removeFilter($name);
    }

    /**
     * {@inheritDoc}
     */
    public function setNamingStrategy(NamingStrategyInterface $strategy)
    {
        $this->resetCaches();

        return parent::setNamingStrategy($strategy);
    }

    /**
     * {@inheritDoc}
     */
    public function removeNamingStrategy()
    {
        $this->resetCaches();

        return parent::removeNamingStrategy();
    }

    /**
     * Reset all local hydration/extraction caches
     */
    private function resetCaches()
    {
        $this->hydrationMethodsCache = $this->extractionMethodsCache = array();
    }
}<|MERGE_RESOLUTION|>--- conflicted
+++ resolved
@@ -137,16 +137,7 @@
 
         // reset the hydrator's hydrator's cache for this object, as the filter may be per-instance
         if ($object instanceof FilterProviderInterface) {
-<<<<<<< HEAD
             $this->extractionMethodsCache[$objectClass] = null;
-=======
-            $filter = new FilterComposite(
-                array($object->getFilter()),
-                array(new MethodMatchFilter('getFilter'))
-            );
-        } else {
-            $filter = $this->filterComposite;
->>>>>>> 774a2ffd
         }
 
         // pass 1 - finding out which properties can be extracted, with which methods (populate hydration cache)
@@ -158,7 +149,7 @@
             if ($object instanceof FilterProviderInterface) {
                 $filter = new FilterComposite(
                     array($object->getFilter()),
-                    array(new MethodMatchFilter("getFilter"))
+                    array(new MethodMatchFilter('getFilter'))
                 );
             }
 
