--- conflicted
+++ resolved
@@ -26,11 +26,7 @@
         "zendframework/zend-eventmanager": "To support aggregate hydrator usage",
         "zendframework/zend-serializer": "Zend\\Serializer component",
         "zendframework/zend-servicemanager": "To support hydrator plugin manager usage",
-<<<<<<< HEAD
-        "zendframework/zend-filter": "To support hydrator ClassMethods"
-=======
         "zendframework/zend-filter": "To support naming strategy hydrator usage"
->>>>>>> e0fec113
     },
     "extra": {
         "branch-alias": {
