<?php
/**
 * Zend Framework (http://framework.zend.com/)
 *
 * @link      http://github.com/zendframework/zf2 for the canonical source repository
 * @copyright Copyright (c) 2005-2014 Zend Technologies USA Inc. (http://www.zend.com)
 * @license   http://framework.zend.com/license/new-bsd New BSD License
 */

namespace Zend\Stdlib;

use Traversable;

abstract class AbstractOptions implements ParameterObjectInterface
{
    /**
     * We use the __ prefix to avoid collisions with properties in
     * user-implementations.
     *
     * @var bool
     */
    protected $__strictMode__ = true;

    /**
     * Constructor
     *
     * @param  array|Traversable|null $options
     */
    public function __construct($options = null)
    {
        if (null !== $options) {
            $this->setFromArray($options);
        }
    }

    /**
     * Set one or more configuration properties
     *
     * @param  array|Traversable|AbstractOptions $options
     * @throws Exception\InvalidArgumentException
     * @return AbstractOptions Provides fluent interface
     */
    public function setFromArray($options)
    {
        if ($options instanceof self) {
            $options = $options->toArray();
        }

        if (!is_array($options) && !$options instanceof Traversable) {
            throw new Exception\InvalidArgumentException(
                sprintf(
                    'Parameter provided to %s must be an %s, %s or %s',
                    __METHOD__,
                    'array',
                    'Traversable',
                    'Zend\Stdlib\AbstractOptions'
                )
            );
        }

        foreach ($options as $key => $value) {
            $this->__set($key, $value);
        }

        return $this;
    }

    /**
     * Cast to array
     *
     * @return array
     */
    public function toArray()
    {
        $array = array();
        $transform = function ($letters) {
            $letter = array_shift($letters);
            return '_' . strtolower($letter);
        };
        foreach ($this as $key => $value) {
            if ($key === '__strictMode__') {
                continue;
            }
            $normalizedKey = preg_replace_callback('/([A-Z])/', $transform, $key);
            $array[$normalizedKey] = $value;
        }
        return $array;
    }

    /**
     * Set a configuration property
     *
     * @see ParameterObject::__set()
     * @param string $key
     * @param mixed $value
     * @throws Exception\BadMethodCallException
     * @return void
     */
    public function __set($key, $value)
    {
<<<<<<< HEAD
        $setter = 'set' . str_replace(' ', '', ucwords(str_replace('_', ' ', $key)));

        if (! is_callable(array($this, $setter))) {
            if (! $this->__strictMode__) {
                return;
            }

            throw new Exception\BadMethodCallException(
                'The option "' . $key . '" does not '
                . 'have a callable "' . $setter . '" setter method '
                . 'which must be defined'
            );
        }

        $this->{$setter}($value);
=======
        $setter = 'set' . str_replace('_', '', $key);

        if (method_exists($this, $setter)) {
            $this->{$setter}($value);

            return;
        }

        if ($this->__strictMode__) {
            throw new Exception\BadMethodCallException(sprintf(
                'The option "%s" does not have a matching "%s" setter method which must be defined',
                $key,
                'set' . str_replace(' ', '', ucwords(str_replace('_', ' ', $key)))
            ));
        }
>>>>>>> bae59190
    }

    /**
     * Get a configuration property
     *
     * @see ParameterObject::__get()
     * @param string $key
     * @throws Exception\BadMethodCallException
     * @return mixed
     */
    public function __get($key)
    {
<<<<<<< HEAD
        $getter = 'get' . str_replace(' ', '', ucwords(str_replace('_', ' ', $key)));

        if (! is_callable(array($this, $getter))) {
            throw new Exception\BadMethodCallException(
                'The option "' . $key . '" does not '
                . 'have a callable "' . $getter . '" getter method '
                . 'which must be defined'
            );
=======
        $getter = 'get' . str_replace('_', '', $key);

        if (method_exists($this, $getter)) {
            return $this->{$getter}();
>>>>>>> bae59190
        }

        throw new Exception\BadMethodCallException(sprintf(
            'The option "%s" does not have a matching "%s" getter method which must be defined',
            $key,
            'get' . str_replace(' ', '', ucwords(str_replace('_', ' ', $key)))
        ));
    }

    /**
     * Test if a configuration property is null
     * @see ParameterObject::__isset()
     * @param string $key
     * @return bool
     */
    public function __isset($key)
    {
        return null !== $this->__get($key);
    }

    /**
     * Set a configuration property to NULL
     *
     * @see ParameterObject::__unset()
     * @param string $key
     * @throws Exception\InvalidArgumentException
     * @return void
     */
    public function __unset($key)
    {
        try {
            $this->__set($key, null);
        } catch (Exception\BadMethodCallException $e) {
            throw new Exception\InvalidArgumentException(
                'The class property $' . $key . ' cannot be unset as'
                . ' NULL is an invalid value for it',
                0,
                $e
            );
        }
    }
}<|MERGE_RESOLUTION|>--- conflicted
+++ resolved
@@ -98,26 +98,9 @@
      */
     public function __set($key, $value)
     {
-<<<<<<< HEAD
-        $setter = 'set' . str_replace(' ', '', ucwords(str_replace('_', ' ', $key)));
-
-        if (! is_callable(array($this, $setter))) {
-            if (! $this->__strictMode__) {
-                return;
-            }
-
-            throw new Exception\BadMethodCallException(
-                'The option "' . $key . '" does not '
-                . 'have a callable "' . $setter . '" setter method '
-                . 'which must be defined'
-            );
-        }
-
-        $this->{$setter}($value);
-=======
         $setter = 'set' . str_replace('_', '', $key);
 
-        if (method_exists($this, $setter)) {
+        if (is_callable(array($this, $setter))) {
             $this->{$setter}($value);
 
             return;
@@ -130,7 +113,6 @@
                 'set' . str_replace(' ', '', ucwords(str_replace('_', ' ', $key)))
             ));
         }
->>>>>>> bae59190
     }
 
     /**
@@ -143,21 +125,10 @@
      */
     public function __get($key)
     {
-<<<<<<< HEAD
-        $getter = 'get' . str_replace(' ', '', ucwords(str_replace('_', ' ', $key)));
-
-        if (! is_callable(array($this, $getter))) {
-            throw new Exception\BadMethodCallException(
-                'The option "' . $key . '" does not '
-                . 'have a callable "' . $getter . '" getter method '
-                . 'which must be defined'
-            );
-=======
         $getter = 'get' . str_replace('_', '', $key);
 
-        if (method_exists($this, $getter)) {
+        if (is_callable(array($this, $getter))) {
             return $this->{$getter}();
->>>>>>> bae59190
         }
 
         throw new Exception\BadMethodCallException(sprintf(
