<?php
/**
 * Zend Framework
 *
 * LICENSE
 *
 * This source file is subject to the new BSD license that is bundled
 * with this package in the file LICENSE.txt.
 * It is also available through the world-wide-web at this URL:
 * http://framework.zend.com/license/new-bsd
 * If you did not receive a copy of the license and are unable to
 * obtain it through the world-wide-web, please send an email
 * to license@zend.com so we can send you a copy immediately.
 *
 * @category   Zend
 * @package    Zend_Validate
 * @copyright  Copyright (c) 2005-2012 Zend Technologies USA Inc. (http://www.zend.com)
 * @license    http://framework.zend.com/license/new-bsd     New BSD License
 */

namespace Zend\Validator;

use Traversable;
<<<<<<< HEAD
use Zend\Date as ZendDate;
use Zend\Locale\Format;
use Zend\Locale\Locale;
=======
use DateTime;
>>>>>>> 67c676ef
use Zend\Stdlib\ArrayUtils;

/**
 * @category   Zend
 * @package    Zend_Validate
 * @copyright  Copyright (c) 2005-2012 Zend Technologies USA Inc. (http://www.zend.com)
 * @license    http://framework.zend.com/license/new-bsd     New BSD License
 */
class Date extends AbstractValidator
{
    const INVALID        = 'dateInvalid';
    const INVALID_DATE   = 'dateInvalidDate';
    const FALSEFORMAT    = 'dateFalseFormat';

    /**
     * Validation failure message template definitions
     *
     * @var array
     */
<<<<<<< HEAD
    protected $messageTemplates = array(
        self::INVALID        => "Invalid type given. String, integer, array or Zend_Date expected",
=======
    protected $_messageTemplates = array(
        self::INVALID        => "Invalid type given. String, integer, array or DateTime expected",
>>>>>>> 67c676ef
        self::INVALID_DATE   => "'%value%' does not appear to be a valid date",
        self::FALSEFORMAT    => "'%value%' does not fit the date format '%format%'",
    );

    /**
     * @var array
     */
    protected $messageVariables = array(
        'format'  => 'format'
    );

    /**
     * Optional format
     *
     * @var string|null
     */
    protected $format;

    /**
     * Sets validator options
     *
     * @param  string|array|Traversable $options OPTIONAL
     */
    public function __construct($options = array())
    {
        if ($options instanceof Traversable) {
            $options = ArrayUtils::iteratorToArray($options);
        } elseif (!is_array($options)) {
            $options = func_get_args();
            $temp['format'] = array_shift($options);
            $options = $temp;
        }

        if (array_key_exists('format', $options)) {
            $this->setFormat($options['format']);
        }

<<<<<<< HEAD
        if (array_key_exists('locale', $options)) {
            $this->setLocale($options['locale']);
        }

=======
>>>>>>> 67c676ef
        parent::__construct($options);
    }

    /**
     * Returns the format option
     *
     * @return string|null
     */
    public function getFormat()
    {
        return $this->format;
    }

    /**
     * Sets the format option
     *
     * @param  string $format
     * @return Date provides a fluent interface
     */
    public function setFormat($format = null)
    {
        $this->format = $format;
        return $this;
    }

    /**
     * Returns true if $value is a valid date of the format YYYY-MM-DD
     * If optional $format is set the date format is checked
     * according to DateTime
     *
<<<<<<< HEAD
     * @param  string|array|ZendDate\Date $value
=======
     * @param  string|array|int|DateTime $value
>>>>>>> 67c676ef
     * @return boolean
     */
    public function isValid($value)
    {
        if (!is_string($value)
<<<<<<< HEAD
            && !is_int($value)
            && !is_float($value)
            && !is_array($value)
            && !($value instanceof ZendDate\Date)
=======
            && !is_array($value)
            && !is_int($value)
            && !($value instanceof DateTime)
>>>>>>> 67c676ef
        ) {
            $this->error(self::INVALID);
            return false;
        }

        $this->setValue($value);

<<<<<<< HEAD
        if (($this->format !== null)
            || ($this->locale !== null)
            || is_array($value)
            || $value instanceof ZendDate\Date
=======
        $format = $this->getFormat();

        if ($value instanceof DateTime) {
            return true;
        } elseif (is_int($value)
            || (is_string($value) && null !== $format)
>>>>>>> 67c676ef
        ) {
            $date = (is_int($value))
                    ? date_create("@$value") // from timestamp
                    : DateTime::createFromFormat($format, $value);

            // Invalid dates can show up as warnings (ie. "2007-02-99")
            // and still return a DateTime object
            $errors = DateTime::getLastErrors();

            if (false === $date || $errors['warning_count'] > 0) {
                $this->error(self::INVALID_DATE);
                return false;
            }
        } else {
            if (is_array($value)) {
                $value = implode('-', $value);
            }

            if (!preg_match('/^\d{4}-\d{2}-\d{2}$/', $value)) {
                $this->format = 'Y-m-d';
                $this->error(self::FALSEFORMAT);
                $this->format = null;
                return false;
            }

            list($year, $month, $day) = sscanf($value, '%d-%d-%d');

            if (!checkdate($month, $day, $year)) {
                $this->error(self::INVALID_DATE);
                return false;
            }
        }

        return true;
    }

<<<<<<< HEAD
    /**
     * Check if the given date fits the given format
     *
     * @param  string $value  Date to check
     * @return boolean False when date does not fit the format
     */
    private function checkFormat($value)
    {
        try {
            $parsed = Format::getDate((string) $value, array(
                'date_format' => $this->format,
                'format_type' => 'iso',
                'fix_date'    => false,
            ));
            if (isset($parsed['year'])
                && ((strpos(strtoupper($this->format), 'YY') !== false)
                    && (strpos(strtoupper($this->format), 'YYYY') === false))
            ) {
                $parsed['year'] = ZendDate\Date::getFullYear($parsed['year']);
            }
        } catch (\Exception $e) {
            // Date can not be parsed
            return false;
        }

        if (((strpos($this->format, 'Y') !== false) || (strpos($this->format, 'y') !== false))
            && (!isset($parsed['year']))
        ) {
            // Year expected but not found
            return false;
        }

        if ((strpos($this->format, 'M') !== false) && (!isset($parsed['month']))) {
            // Month expected but not found
            return false;
        }

        if ((strpos($this->format, 'd') !== false) && (!isset($parsed['day']))) {
            // Day expected but not found
            return false;
        }

        if (((strpos($this->format, 'H') !== false) || (strpos($this->format, 'h') !== false))
            && (!isset($parsed['hour']))
        ) {
            // Hour expected but not found
            return false;
        }

        if ((strpos($this->format, 'm') !== false) && (!isset($parsed['minute']))) {
            // Minute expected but not found
            return false;
        }

        if ((strpos($this->format, 's') !== false) && (!isset($parsed['second']))) {
            // Second expected  but not found
            return false;
        }

        // Date fits the format
        return true;
    }
=======
>>>>>>> 67c676ef
}<|MERGE_RESOLUTION|>--- conflicted
+++ resolved
@@ -21,14 +21,7 @@
 namespace Zend\Validator;
 
 use Traversable;
-<<<<<<< HEAD
-use Zend\Date as ZendDate;
-use Zend\Locale\Format;
-use Zend\Locale\Locale;
-=======
 use DateTime;
->>>>>>> 67c676ef
-use Zend\Stdlib\ArrayUtils;
 
 /**
  * @category   Zend
@@ -47,13 +40,8 @@
      *
      * @var array
      */
-<<<<<<< HEAD
     protected $messageTemplates = array(
-        self::INVALID        => "Invalid type given. String, integer, array or Zend_Date expected",
-=======
-    protected $_messageTemplates = array(
         self::INVALID        => "Invalid type given. String, integer, array or DateTime expected",
->>>>>>> 67c676ef
         self::INVALID_DATE   => "'%value%' does not appear to be a valid date",
         self::FALSEFORMAT    => "'%value%' does not fit the date format '%format%'",
     );
@@ -80,7 +68,7 @@
     public function __construct($options = array())
     {
         if ($options instanceof Traversable) {
-            $options = ArrayUtils::iteratorToArray($options);
+            $options = iterator_to_array($options);
         } elseif (!is_array($options)) {
             $options = func_get_args();
             $temp['format'] = array_shift($options);
@@ -91,13 +79,6 @@
             $this->setFormat($options['format']);
         }
 
-<<<<<<< HEAD
-        if (array_key_exists('locale', $options)) {
-            $this->setLocale($options['locale']);
-        }
-
-=======
->>>>>>> 67c676ef
         parent::__construct($options);
     }
 
@@ -128,26 +109,15 @@
      * If optional $format is set the date format is checked
      * according to DateTime
      *
-<<<<<<< HEAD
-     * @param  string|array|ZendDate\Date $value
-=======
      * @param  string|array|int|DateTime $value
->>>>>>> 67c676ef
      * @return boolean
      */
     public function isValid($value)
     {
         if (!is_string($value)
-<<<<<<< HEAD
-            && !is_int($value)
-            && !is_float($value)
-            && !is_array($value)
-            && !($value instanceof ZendDate\Date)
-=======
             && !is_array($value)
             && !is_int($value)
             && !($value instanceof DateTime)
->>>>>>> 67c676ef
         ) {
             $this->error(self::INVALID);
             return false;
@@ -155,19 +125,12 @@
 
         $this->setValue($value);
 
-<<<<<<< HEAD
-        if (($this->format !== null)
-            || ($this->locale !== null)
-            || is_array($value)
-            || $value instanceof ZendDate\Date
-=======
         $format = $this->getFormat();
 
         if ($value instanceof DateTime) {
             return true;
         } elseif (is_int($value)
             || (is_string($value) && null !== $format)
->>>>>>> 67c676ef
         ) {
             $date = (is_int($value))
                     ? date_create("@$value") // from timestamp
@@ -203,70 +166,4 @@
 
         return true;
     }
-
-<<<<<<< HEAD
-    /**
-     * Check if the given date fits the given format
-     *
-     * @param  string $value  Date to check
-     * @return boolean False when date does not fit the format
-     */
-    private function checkFormat($value)
-    {
-        try {
-            $parsed = Format::getDate((string) $value, array(
-                'date_format' => $this->format,
-                'format_type' => 'iso',
-                'fix_date'    => false,
-            ));
-            if (isset($parsed['year'])
-                && ((strpos(strtoupper($this->format), 'YY') !== false)
-                    && (strpos(strtoupper($this->format), 'YYYY') === false))
-            ) {
-                $parsed['year'] = ZendDate\Date::getFullYear($parsed['year']);
-            }
-        } catch (\Exception $e) {
-            // Date can not be parsed
-            return false;
-        }
-
-        if (((strpos($this->format, 'Y') !== false) || (strpos($this->format, 'y') !== false))
-            && (!isset($parsed['year']))
-        ) {
-            // Year expected but not found
-            return false;
-        }
-
-        if ((strpos($this->format, 'M') !== false) && (!isset($parsed['month']))) {
-            // Month expected but not found
-            return false;
-        }
-
-        if ((strpos($this->format, 'd') !== false) && (!isset($parsed['day']))) {
-            // Day expected but not found
-            return false;
-        }
-
-        if (((strpos($this->format, 'H') !== false) || (strpos($this->format, 'h') !== false))
-            && (!isset($parsed['hour']))
-        ) {
-            // Hour expected but not found
-            return false;
-        }
-
-        if ((strpos($this->format, 'm') !== false) && (!isset($parsed['minute']))) {
-            // Minute expected but not found
-            return false;
-        }
-
-        if ((strpos($this->format, 's') !== false) && (!isset($parsed['second']))) {
-            // Second expected  but not found
-            return false;
-        }
-
-        // Date fits the format
-        return true;
-    }
-=======
->>>>>>> 67c676ef
 }