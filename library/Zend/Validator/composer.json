{
    "name": "zendframework/zend-validator",
    "description": "provides a set of commonly needed validators",
    "license": "BSD-3-Clause",
    "keywords": [
        "zf2",
        "validator"
    ],
    "autoload": {
        "psr-0": {
            "Zend\\Validator\\": ""
        }
    },
    "target-dir": "Zend/Validator",
    "require": {
        "php": ">=5.3.3",
        "zendframework/zend-stdlib": "self.version"
    },
    "require-dev": {
<<<<<<< HEAD
        "zendframework/zend-db": "self.version",
=======
>>>>>>> 4542ac51
        "zendframework/zend-filter": "self.version",
        "zendframework/zend-i18n": "self.version",
        "zendframework/zend-math": "self.version",
        "zendframework/zend-servicemanager": "self.version",
        "zendframework/zend-session": "self.version",
        "zendframework/zend-uri": "self.version"
    },
    "suggest": {
        "zendframework/zend-db": "Zend\\Db component",
<<<<<<< HEAD
        "zendframework/zend-filter": "Zend\\Filter component",
=======
        "zendframework/zend-filter": "Zend\\Filter component, required by the Digits validator",
>>>>>>> 4542ac51
        "zendframework/zend-i18n": "Zend\\I18n component to allow translation of validation error messages as well as to use the various Date validators",
        "zendframework/zend-math": "Zend\\Math component",
        "zendframework/zend-resources": "Translations of validator messages",
        "zendframework/zend-servicemanager": "Zend\\ServiceManager component to allow using the ValidatorPluginManager and validator chains",
        "zendframework/zend-session": "Zend\\Session component",
        "zendframework/zend-uri": "Zend\\Uri component"
    },
    "extra": {
        "branch-alias": {
            "dev-master": "2.2-dev",
            "dev-develop": "2.3-dev"
        }
    }
}<|MERGE_RESOLUTION|>--- conflicted
+++ resolved
@@ -17,10 +17,7 @@
         "zendframework/zend-stdlib": "self.version"
     },
     "require-dev": {
-<<<<<<< HEAD
         "zendframework/zend-db": "self.version",
-=======
->>>>>>> 4542ac51
         "zendframework/zend-filter": "self.version",
         "zendframework/zend-i18n": "self.version",
         "zendframework/zend-math": "self.version",
@@ -30,11 +27,7 @@
     },
     "suggest": {
         "zendframework/zend-db": "Zend\\Db component",
-<<<<<<< HEAD
-        "zendframework/zend-filter": "Zend\\Filter component",
-=======
         "zendframework/zend-filter": "Zend\\Filter component, required by the Digits validator",
->>>>>>> 4542ac51
         "zendframework/zend-i18n": "Zend\\I18n component to allow translation of validation error messages as well as to use the various Date validators",
         "zendframework/zend-math": "Zend\\Math component",
         "zendframework/zend-resources": "Translations of validator messages",
