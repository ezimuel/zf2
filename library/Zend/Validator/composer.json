{
    "name": "zendframework/zend-validator",
    "description": "provides a set of commonly needed validators",
    "license": "BSD-3-Clause",
    "keywords": [
        "zf2",
        "validator"
    ],
    "autoload": {
        "psr-0": {
            "Zend\\Validator\\": ""
        }
    },
    "target-dir": "Zend/Validator",
    "require": {
        "php": ">=5.3.3",
        "zendframework/zend-stdlib": "self.version"
    },
    "require-dev": {
        "zendframework/zend-db": "self.version",
        "zendframework/zend-filter": "self.version",
        "zendframework/zend-i18n": "self.version",
        "zendframework/zend-math": "self.version",
        "zendframework/zend-servicemanager": "self.version",
        "zendframework/zend-session": "self.version",
        "zendframework/zend-uri": "self.version"
    },
    "suggest": {
        "zendframework/zend-db": "Zend\\Db component",
        "zendframework/zend-filter": "Zend\\Filter component, required by the Digits validator",
        "zendframework/zend-i18n": "Zend\\I18n component to allow translation of validation error messages as well as to use the various Date validators",
        "zendframework/zend-math": "Zend\\Math component",
        "zendframework/zend-resources": "Translations of validator messages",
        "zendframework/zend-servicemanager": "Zend\\ServiceManager component to allow using the ValidatorPluginManager and validator chains",
<<<<<<< HEAD
        "zendframework/zend-session": "Zend\\Session component",
        "zendframework/zend-uri": "Zend\\Uri component"
=======
        "zendframework/zend-uri": "Zend\\Uri component, required by the Uri and Sitemap\\Loc validators"
>>>>>>> f7d07877
    },
    "extra": {
        "branch-alias": {
            "dev-master": "2.2-dev",
            "dev-develop": "2.3-dev"
        }
    }
}<|MERGE_RESOLUTION|>--- conflicted
+++ resolved
@@ -32,12 +32,8 @@
         "zendframework/zend-math": "Zend\\Math component",
         "zendframework/zend-resources": "Translations of validator messages",
         "zendframework/zend-servicemanager": "Zend\\ServiceManager component to allow using the ValidatorPluginManager and validator chains",
-<<<<<<< HEAD
         "zendframework/zend-session": "Zend\\Session component",
-        "zendframework/zend-uri": "Zend\\Uri component"
-=======
         "zendframework/zend-uri": "Zend\\Uri component, required by the Uri and Sitemap\\Loc validators"
->>>>>>> f7d07877
     },
     "extra": {
         "branch-alias": {
