<?php
/**
 * Zend Framework (http://framework.zend.com/)
 *
 * @link      http://github.com/zendframework/zf2 for the canonical source repository
 * @copyright Copyright (c) 2005-2012 Zend Technologies USA Inc. (http://www.zend.com)
 * @license   http://framework.zend.com/license/new-bsd New BSD License
 * @package   Zend_Validator
 */

namespace Zend\Validator\File;

use Zend\Validator\AbstractValidator;
use Zend\Validator\Exception;

/**
 * Validator which checks if the file already exists in the directory
 *
 * @category  Zend
 * @package   Zend_Validator
 */
class Exists extends AbstractValidator
{
    /**
     * @const string Error constants
     */
    const DOES_NOT_EXIST = 'fileExistsDoesNotExist';

    /**
     * @var array Error message templates
     */
    protected $messageTemplates = array(
        self::DOES_NOT_EXIST => "File does not exist",
    );

    /**
     * Options for this validator
     *
     * @var array
     */
    protected $options = array(
        'directory' => null,  // internal list of directories
    );

    /**
     * @var array Error message template variables
     */
    protected $messageVariables = array(
        'directory' => array('options' => 'directory'),
    );

    /**
     * Sets validator options
     *
     * @param  string|array|\Traversable $options
     */
    public function __construct($options = null)
    {
        if (is_string($options)) {
            $options = explode(',', $options);
        }

        if (is_array($options) && !array_key_exists('directory', $options)) {
            $options = array('directory' => $options);
        }

        parent::__construct($options);
    }

    /**
     * Returns the set file directories which are checked
     *
     * @param  boolean $asArray Returns the values as array, when false an concatenated string is returned
     * @return string|null
     */
    public function getDirectory($asArray = false)
    {
        $asArray   = (bool) $asArray;
        $directory = $this->options['directory'];
        if ($asArray && isset($directory)) {
            $directory = explode(',', (string)$directory);
        }

        return $directory;
    }

    /**
     * Sets the file directory which will be checked
     *
     * @param  string|array $directory The directories to validate
     * @return Extension Provides a fluent interface
     */
    public function setDirectory($directory)
    {
        $this->options['directory'] = null;
        $this->addDirectory($directory);
        return $this;
    }

    /**
     * Adds the file directory which will be checked
     *
     * @param  string|array $directory The directory to add for validation
     * @return Extension Provides a fluent interface
     * @throws Exception\InvalidArgumentException
     */
    public function addDirectory($directory)
    {
        $directories = $this->getDirectory(true);
        if (!isset($directories)) {
            $directories = array();
        }

        if (is_string($directory)) {
            $directory = explode(',', $directory);
        } elseif (!is_array($directory)) {
            throw new Exception\InvalidArgumentException('Invalid options to validator provided');
        }

        foreach ($directory as $content) {
            if (empty($content) || !is_string($content)) {
                continue;
            }

            $directories[] = trim($content);
        }
        $directories = array_unique($directories);

        // Sanity check to ensure no empty values
        foreach ($directories as $key => $dir) {
            if (empty($dir)) {
                unset($directories[$key]);
            }
        }

        $this->options['directory'] = (!empty($directory))
            ? implode(',', $directories) : null;

        return $this;
    }

    /**
     * Returns true if and only if the file already exists in the set directories
     *
     * @param  string|array $value Real file to check for existence
     * @return boolean
     */
    public function isValid($value)
    {
<<<<<<< HEAD
        $directories = $this->getDirectory(true);
        if (($file !== null) && (!empty($file['destination']))) {
            $directories[] = $file['destination'];
        } elseif (!isset($file['name'])) {
            $file['name'] = $value;
=======
        if (is_array($value)) {
            if (!isset($value['tmp_name']) || !isset($value['name'])) {
                throw new Exception\InvalidArgumentException(
                    'Value array must be in $_FILES format'
                );
            }
            $file     = $value['tmp_name'];
            $filename = basename($file);
            $this->setValue($value['name']);
        } else {
            $file     = $value;
            $filename = basename($file);
            $this->setValue($filename);
>>>>>>> 35cec8bd
        }

        $check = false;
        $directories = $this->getDirectory(true);
        if (!isset($directories)) {
            $check = true;
            if (!file_exists($file)) {
                $this->error(self::DOES_NOT_EXIST);
                return false;
            }
        } else {
            foreach ($directories as $directory) {
                if (!isset($directory) || '' === $directory) {
                    continue;
                }

                $check = true;
                if (!file_exists($directory . DIRECTORY_SEPARATOR . $filename)) {
                    $this->error(self::DOES_NOT_EXIST);
                    return false;
                }
            }
        }

        if (!$check) {
            $this->error(self::DOES_NOT_EXIST);
            return false;
        }

        return true;
    }
}<|MERGE_RESOLUTION|>--- conflicted
+++ resolved
@@ -147,13 +147,6 @@
      */
     public function isValid($value)
     {
-<<<<<<< HEAD
-        $directories = $this->getDirectory(true);
-        if (($file !== null) && (!empty($file['destination']))) {
-            $directories[] = $file['destination'];
-        } elseif (!isset($file['name'])) {
-            $file['name'] = $value;
-=======
         if (is_array($value)) {
             if (!isset($value['tmp_name']) || !isset($value['name'])) {
                 throw new Exception\InvalidArgumentException(
@@ -167,7 +160,6 @@
             $file     = $value;
             $filename = basename($file);
             $this->setValue($filename);
->>>>>>> 35cec8bd
         }
 
         $check = false;
