<?php
/**
 * Zend Framework (http://framework.zend.com/)
 *
 * @link      http://github.com/zendframework/zf2 for the canonical source repository
 * @copyright Copyright (c) 2005-2014 Zend Technologies USA Inc. (http://www.zend.com)
 * @license   http://framework.zend.com/license/new-bsd New BSD License
 */

namespace Zend\Validator\File;

use Zend\Stdlib\ErrorHandler;
use Zend\Validator\AbstractValidator;
use Zend\Validator\Exception;

/**
 * Validator for the maximum size of a file up to a max of 2GB
 */
class Size extends AbstractValidator
{
    /**
     * @const string Error constants
     */
    const TOO_BIG   = 'fileSizeTooBig';
    const TOO_SMALL = 'fileSizeTooSmall';
    const NOT_FOUND = 'fileSizeNotFound';

    /**
     * @var array Error message templates
     */
    protected $messageTemplates = array(
        self::TOO_BIG   => "Maximum allowed size for file is '%max%' but '%size%' detected",
        self::TOO_SMALL => "Minimum expected size for file is '%min%' but '%size%' detected",
        self::NOT_FOUND => "File is not readable or does not exist",
    );

    /**
     * @var array Error message template variables
     */
    protected $messageVariables = array(
        'min'  => array('options' => 'min'),
        'max'  => array('options' => 'max'),
        'size' => 'size',
    );

    /**
     * Detected size
     *
     * @var int
     */
    protected $size;

    /**
     * Options for this validator
     *
     * @var array
     */
    protected $options = array(
        'min'           => null, // Minimum file size, if null there is no minimum
        'max'           => null, // Maximum file size, if null there is no maximum
        'useByteString' => true, // Use byte string?
    );

    /**
     * Sets validator options
     *
     * If $options is an integer, it will be used as maximum file size
     * As Array is accepts the following keys:
     * 'min': Minimum file size
     * 'max': Maximum file size
     * 'useByteString': Use bytestring or real size for messages
     *
     * @param  int|array|\Traversable $options Options for the adapter
     */
    public function __construct($options = null)
    {
        if (is_string($options) || is_numeric($options)) {
            $options = array('max' => $options);
        }

        if (1 < func_num_args()) {
            $argv = func_get_args();
            array_shift($argv);
            $options['max'] = array_shift($argv);
            if (!empty($argv)) {
                $options['useByteString'] = array_shift($argv);
            }
        }

        parent::__construct($options);
    }

    /**
     * Should messages return bytes as integer or as string in SI notation
     *
     * @param  bool $byteString Use bytestring ?
     * @return int
     */
    public function useByteString($byteString = true)
    {
        $this->options['useByteString'] = (bool) $byteString;
        return $this;
    }

    /**
     * Will bytestring be used?
     *
     * @return bool
     */
    public function getByteString()
    {
        return $this->options['useByteString'];
    }

    /**
     * Returns the minimum file size
     *
     * @param  bool $raw Whether or not to force return of the raw value (defaults off)
     * @return int|string
     */
    public function getMin($raw = false)
    {
        $min = $this->options['min'];
        if (!$raw && $this->getByteString()) {
            $min = $this->toByteString($min);
        }

        return $min;
    }

    /**
     * Sets the minimum file size
     *
     * File size can be an integer or a byte string
     * This includes 'B', 'kB', 'MB', 'GB', 'TB', 'PB', 'EB', 'ZB', 'YB'
     * For example: 2000, 2MB, 0.2GB
     *
     * @param  int|string $min The minimum file size
     * @return Size Provides a fluent interface
     * @throws Exception\InvalidArgumentException When min is greater than max
     */
    public function setMin($min)
    {
        if (!is_string($min) and !is_numeric($min)) {
            throw new Exception\InvalidArgumentException('Invalid options to validator provided');
        }

        $min = (int) $this->fromByteString($min);
        $max = $this->getMax(true);
        if (($max !== null) && ($min > $max)) {
            throw new Exception\InvalidArgumentException(
<<<<<<< HEAD
                "The minimum must be less than or equal to the maximum file size, but {$min} > {$max}"
=======
                "The minimum must be less than or equal to the maximum file size, but $min > $max"
>>>>>>> 46717025
            );
        }

        $this->options['min'] = $min;
        return $this;
    }

    /**
     * Returns the maximum file size
     *
     * @param  bool $raw Whether or not to force return of the raw value (defaults off)
     * @return int|string
     */
    public function getMax($raw = false)
    {
        $max = $this->options['max'];
        if (!$raw && $this->getByteString()) {
            $max = $this->toByteString($max);
        }

        return $max;
    }

    /**
     * Sets the maximum file size
     *
     * File size can be an integer or a byte string
     * This includes 'B', 'kB', 'MB', 'GB', 'TB', 'PB', 'EB', 'ZB', 'YB'
     * For example: 2000, 2MB, 0.2GB
     *
     * @param  int|string $max The maximum file size
     * @return Size Provides a fluent interface
     * @throws Exception\InvalidArgumentException When max is smaller than min
     */
    public function setMax($max)
    {
        if (!is_string($max) && !is_numeric($max)) {
            throw new Exception\InvalidArgumentException('Invalid options to validator provided');
        }

        $max = (int) $this->fromByteString($max);
        $min = $this->getMin(true);
        if (($min !== null) && ($max < $min)) {
            throw new Exception\InvalidArgumentException(
<<<<<<< HEAD
                "The maximum must be greater than or equal to the minimum file size, but {$max} < {$min}"
=======
                "The maximum must be greater than or equal to the minimum file size, but $max < $min"
>>>>>>> 46717025
            );
        }

        $this->options['max'] = $max;
        return $this;
    }

    /**
     * Retrieve current detected file size
     *
     * @return int
     */
    protected function getSize()
    {
        return $this->size;
    }

    /**
     * Set current size
     *
     * @param  int $size
     * @return Size
     */
    protected function setSize($size)
    {
        $this->size = $size;
        return $this;
    }

    /**
     * Returns true if and only if the file size of $value is at least min and
     * not bigger than max (when max is not null).
     *
     * @param  string|array $value File to check for size
     * @param  array        $file  File data from \Zend\File\Transfer\Transfer (optional)
     * @return bool
     */
    public function isValid($value, $file = null)
    {
        if (is_string($value) && is_array($file)) {
            // Legacy Zend\Transfer API support
            $filename = $file['name'];
            $file     = $file['tmp_name'];
        } elseif (is_array($value)) {
            if (!isset($value['tmp_name']) || !isset($value['name'])) {
                throw new Exception\InvalidArgumentException(
                    'Value array must be in $_FILES format'
                );
            }
            $file     = $value['tmp_name'];
            $filename = $value['name'];
        } else {
            $file     = $value;
            $filename = basename($file);
        }
        $this->setValue($filename);

        // Is file readable ?
        if (empty($file) || false === stream_resolve_include_path($file)) {
            $this->error(self::NOT_FOUND);
            return false;
        }

        // limited to 4GB files
        ErrorHandler::start();
        $size = sprintf("%u", filesize($file));
        ErrorHandler::stop();
        $this->size = $size;

        // Check to see if it's smaller than min size
        $min = $this->getMin(true);
        $max = $this->getMax(true);
        if (($min !== null) && ($size < $min)) {
            if ($this->getByteString()) {
                $this->options['min'] = $this->toByteString($min);
                $this->size          = $this->toByteString($size);
                $this->error(self::TOO_SMALL);
                $this->options['min'] = $min;
                $this->size          = $size;
            } else {
                $this->error(self::TOO_SMALL);
            }
        }

        // Check to see if it's larger than max size
        if (($max !== null) && ($max < $size)) {
            if ($this->getByteString()) {
                $this->options['max'] = $this->toByteString($max);
                $this->size          = $this->toByteString($size);
                $this->error(self::TOO_BIG);
                $this->options['max'] = $max;
                $this->size          = $size;
            } else {
                $this->error(self::TOO_BIG);
            }
        }

        if (count($this->getMessages()) > 0) {
            return false;
        }

        return true;
    }

    /**
     * Returns the formatted size
     *
     * @param  int $size
     * @return string
     */
    protected function toByteString($size)
    {
        $sizes = array('B', 'kB', 'MB', 'GB', 'TB', 'PB', 'EB', 'ZB', 'YB');
        for ($i=0; $size >= 1024 && $i < 9; $i++) {
            $size /= 1024;
        }

        return round($size, 2) . $sizes[$i];
    }

    /**
     * Returns the unformatted size
     *
     * @param  string $size
     * @return int
     */
    protected function fromByteString($size)
    {
        if (is_numeric($size)) {
            return (int) $size;
        }

        $type  = trim(substr($size, -2, 1));

        $value = substr($size, 0, -1);
        if (!is_numeric($value)) {
            $value = substr($value, 0, -1);
        }

        switch (strtoupper($type)) {
            case 'Y':
                $value *= (1024 * 1024 * 1024 * 1024 * 1024 * 1024 * 1024 * 1024);
                break;
            case 'Z':
                $value *= (1024 * 1024 * 1024 * 1024 * 1024 * 1024 * 1024);
                break;
            case 'E':
                $value *= (1024 * 1024 * 1024 * 1024 * 1024 * 1024);
                break;
            case 'P':
                $value *= (1024 * 1024 * 1024 * 1024 * 1024);
                break;
            case 'T':
                $value *= (1024 * 1024 * 1024 * 1024);
                break;
            case 'G':
                $value *= (1024 * 1024 * 1024);
                break;
            case 'M':
                $value *= (1024 * 1024);
                break;
            case 'K':
                $value *= 1024;
                break;
            default:
                break;
        }

        return $value;
    }
}<|MERGE_RESOLUTION|>--- conflicted
+++ resolved
@@ -149,11 +149,7 @@
         $max = $this->getMax(true);
         if (($max !== null) && ($min > $max)) {
             throw new Exception\InvalidArgumentException(
-<<<<<<< HEAD
-                "The minimum must be less than or equal to the maximum file size, but {$min} > {$max}"
-=======
                 "The minimum must be less than or equal to the maximum file size, but $min > $max"
->>>>>>> 46717025
             );
         }
 
@@ -198,11 +194,7 @@
         $min = $this->getMin(true);
         if (($min !== null) && ($max < $min)) {
             throw new Exception\InvalidArgumentException(
-<<<<<<< HEAD
-                "The maximum must be greater than or equal to the minimum file size, but {$max} < {$min}"
-=======
                 "The maximum must be greater than or equal to the minimum file size, but $max < $min"
->>>>>>> 46717025
             );
         }
 
