--- conflicted
+++ resolved
@@ -27,15 +27,9 @@
      * @var array Error message templates
      */
     protected $messageTemplates = array(
-<<<<<<< HEAD
         self::DOES_NOT_MATCH => "File does not match the given md5 hashes",
-        self::NOT_DETECTED   => "A md5 hash could not be evaluated for the given file",
+        self::NOT_DETECTED   => "An md5 hash could not be evaluated for the given file",
         self::NOT_FOUND      => "File is not readable or does not exist",
-=======
-        self::DOES_NOT_MATCH => "File '%value%' does not match the given md5 hashes",
-        self::NOT_DETECTED   => "An md5 hash could not be evaluated for the given file.",
-        self::NOT_FOUND      => "File '%value%' is not readable or does not exist",
->>>>>>> a1b9a3ce
     );
 
     /**
