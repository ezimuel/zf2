<?php
/**
 * Zend Framework (http://framework.zend.com/)
 *
 * @link      http://github.com/zendframework/zf2 for the canonical source repository
 * @copyright Copyright (c) 2005-2013 Zend Technologies USA Inc. (http://www.zend.com)
 * @license   http://framework.zend.com/license/new-bsd New BSD License
 * @package   Zend_Validator
 */

namespace Zend\Validator\File;

use Zend\Validator\AbstractValidator;
use Zend\Validator\Exception;

/**
 * Validator for counting all words in a file
 *
 * @category  Zend
 * @package   Zend_Validator
 */
class WordCount extends AbstractValidator
{
    /**
     * @const string Error constants
     */
    const TOO_MUCH  = 'fileWordCountTooMuch';
    const TOO_LESS  = 'fileWordCountTooLess';
    const NOT_FOUND = 'fileWordCountNotFound';

    /**
     * @var array Error message templates
     */
    protected $messageTemplates = array(
        self::TOO_MUCH => "Too much words, maximum '%max%' are allowed but '%count%' were counted",
        self::TOO_LESS => "Too less words, minimum '%min%' are expected but '%count%' were counted",
        self::NOT_FOUND => "File is not readable or does not exist",
    );

    /**
     * @var array Error message template variables
     */
    protected $messageVariables = array(
        'min'   => array('options' => 'min'),
        'max'   => array('options' => 'max'),
        'count' => 'count'
    );

    /**
     * Word count
     *
     * @var integer
     */
    protected $count;

    /**
     * Options for this validator
     *
     * @var array
     */
    protected $options = array(
        'min' => null,  // Minimum word count, if null there is no minimum word count
        'max' => null,  // Maximum word count, if null there is no maximum word count
    );

    /**
     * Sets validator options
     *
     * Min limits the word count, when used with max=null it is the maximum word count
     * It also accepts an array with the keys 'min' and 'max'
     *
     * If $options is a integer, it will be used as maximum word count
     * As Array is accepts the following keys:
     * 'min': Minimum word count
     * 'max': Maximum word count
     *
     * @param  integer|array|\Traversable $options Options for the adapter
     */
    public function __construct($options = null)
    {
        if (is_string($options) || is_numeric($options)) {
            $options = array('max' => $options);
        }

        if (1 < func_num_args()) {
            $options['min'] = func_get_arg(0);
            $options['max'] = func_get_arg(1);
        }

        parent::__construct($options);
    }

    /**
     * Returns the minimum word count
     *
     * @return integer
     */
    public function getMin()
    {
        return $this->options['min'];
    }

    /**
     * Sets the minimum word count
     *
     * @param  integer|array $min The minimum word count
     * @return WordCount Provides a fluent interface
     * @throws Exception\InvalidArgumentException When min is greater than max
     */
    public function setMin($min)
    {
        if (is_array($min) and isset($min['min'])) {
            $min = $min['min'];
        }

        if (!is_string($min) and !is_numeric($min)) {
            throw new Exception\InvalidArgumentException('Invalid options to validator provided');
        }

        $min = (integer) $min;
        if (($this->getMax() !== null) && ($min > $this->getMax())) {
            throw new Exception\InvalidArgumentException(
                "The minimum must be less than or equal to the maximum word count, but $min >"
                . " {$this->getMax()}");
        }

        $this->options['min'] = $min;
        return $this;
    }

    /**
     * Returns the maximum word count
     *
     * @return integer
     */
    public function getMax()
    {
        return $this->options['max'];
    }

    /**
     * Sets the maximum file count
     *
     * @param  integer|array $max The maximum word count
     * @return WordCount Provides a fluent interface
     * @throws Exception\InvalidArgumentException When max is smaller than min
     */
    public function setMax($max)
    {
        if (is_array($max) and isset($max['max'])) {
            $max = $max['max'];
        }

        if (!is_string($max) and !is_numeric($max)) {
            throw new Exception\InvalidArgumentException('Invalid options to validator provided');
        }

        $max = (integer) $max;
        if (($this->getMin() !== null) && ($max < $this->getMin())) {
            throw new Exception\InvalidArgumentException(
                "The maximum must be greater than or equal to the minimum word count, but "
                . "$max < {$this->getMin()}");
        }

        $this->options['max'] = $max;
        return $this;
    }

    /**
     * Returns true if and only if the counted words are at least min and
     * not bigger than max (when max is not null).
     *
<<<<<<< HEAD
     * @param  string $value|array Filename to check for word count
     * @return boolean
=======
     * @param  string $value Filename to check for word count
     * @param  array  $file  File data from \Zend\File\Transfer\Transfer
     * @return bool
>>>>>>> b5b39be1
     */
    public function isValid($value)
    {
        if (is_array($value)) {
            if (!isset($value['tmp_name']) || !isset($value['name'])) {
                throw new Exception\InvalidArgumentException(
                    'Value array must be in $_FILES format'
                );
            }
            $file     = $value['tmp_name'];
            $filename = $value['name'];
        } else {
            $file     = $value;
            $filename = basename($file);
        }
        $this->setValue($filename);

        // Is file readable ?
        if (false === stream_resolve_include_path($file)) {
            $this->error(self::NOT_FOUND);
            return false;
        }

        $content     = file_get_contents($file);
        $this->count = str_word_count($content);
        if (($this->getMax() !== null) && ($this->count > $this->getMax())) {
            $this->error(self::TOO_MUCH);
            return false;
        }

        if (($this->getMin() !== null) && ($this->count < $this->getMin())) {
            $this->error(self::TOO_LESS);
            return false;
        }

        return true;
    }
}<|MERGE_RESOLUTION|>--- conflicted
+++ resolved
@@ -170,14 +170,8 @@
      * Returns true if and only if the counted words are at least min and
      * not bigger than max (when max is not null).
      *
-<<<<<<< HEAD
      * @param  string $value|array Filename to check for word count
-     * @return boolean
-=======
-     * @param  string $value Filename to check for word count
-     * @param  array  $file  File data from \Zend\File\Transfer\Transfer
      * @return bool
->>>>>>> b5b39be1
      */
     public function isValid($value)
     {
