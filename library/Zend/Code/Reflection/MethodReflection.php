--- conflicted
+++ resolved
@@ -114,7 +114,6 @@
         $returnType = 'mixed';
         $docBlock = $this->getDocBlock();
         if ($docBlock) {
-            /** @var Zend\Code\Reflection\DocBlock\Tag\ReturnTag $return */
             $return = $docBlock->getTag('return');
             $returnTypes = $return->getTypes();
             $returnType = count($returnTypes) > 1 ? implode('|', $returnTypes) : $returnTypes[0];
@@ -185,13 +184,8 @@
     /**
      * Get method contents
      *
-<<<<<<< HEAD
-     * @param  bool   $includeDocBlock
-     * @return string
-=======
-     * @param  bool        $includeDocBlock
+     * @param  bool $includeDocBlock
      * @return string|bool
->>>>>>> 8c351a7a
      */
     public function getContents($includeDocBlock = true)
     {
