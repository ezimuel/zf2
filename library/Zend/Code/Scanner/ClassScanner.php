--- conflicted
+++ resolved
@@ -110,11 +110,8 @@
     }
 
     /**
-<<<<<<< HEAD
-=======
      * Get annotations
      *
->>>>>>> af1a19b1
      * @param  Annotation\AnnotationManager $annotationManager
      * @return Annotation\AnnotationCollection
      */
@@ -369,14 +366,11 @@
         return $p;
     }
 
-<<<<<<< HEAD
-=======
     /**
      * Get method names
      *
      * @return array
      */
->>>>>>> af1a19b1
     public function getMethodNames()
     {
         $this->scan();
