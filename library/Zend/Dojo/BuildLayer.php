<?php
/**
 * Zend Framework
 *
 * LICENSE
 *
 * This source file is subject to the new BSD license that is bundled
 * with this package in the file LICENSE.txt.
 * It is also available through the world-wide-web at this URL:
 * http://framework.zend.com/license/new-bsd
 * If you did not receive a copy of the license and are unable to
 * obtain it through the world-wide-web, please send an email
 * to license@zend.com so we can send you a copy immediately.
 *
 * @category   Zend
 * @package    Zend_Dojo
 * @copyright  Copyright (c) 2005-2010 Zend Technologies USA Inc. (http://www.zend.com)
 * @license    http://framework.zend.com/license/new-bsd     New BSD License
 * @version    $Id$
 */

/**
 * @namespace
 */
namespace Zend\Dojo;

use Zend\Config\Config,
    Zend\JSON\JSON,
    Zend\View\ViewEngine;

/**
 * Dojo module layer and custom build profile generation support
 *
 * @uses       \Zend\JSON\JSON
 * @package    Zend_Dojo
 * @copyright  Copyright (c) 2005-2010 Zend Technologies USA Inc. (http://www.zend.com)
 * @license    http://framework.zend.com/license/new-bsd     New BSD License
 */
class BuildLayer
{
    /**
     * Flag: whether or not to consume JS aggregated in the dojo() view
     * helper when generate the module layer contents
     * @var bool
     */
    protected $_consumeJavascript = false;

    /**
     * Flag: whether or not to consume dojo.addOnLoad events registered
     * with the dojo() view helper when generating the module layer file
     * contents
     * @var bool
     */
    protected $_consumeOnLoad = false;

    /**
     * Dojo view helper reference
     * @var \Zend\Dojo\View\Helper\Dojo\Container
     */
    protected $_dojo;

    /**
     * Name of the custom layer to generate
     * @var string
     */
    protected $_layerName;

    /**
     * Path to the custom layer script relative to dojo.js (used when
     * creating the build profile)
     * @var string
     */
    protected $_layerScriptPath;

    /**
     * Build profile options
     * @var array
     */
    protected $_profileOptions = array(
        'action'        => 'release',
        'optimize'      => 'shrinksafe',
        'layerOptimize' => 'shrinksafe',
        'copyTests'     => false,
        'loader'        => 'default',
        'cssOptimize'   => 'comments',
    );

    /**
     * Associative array of module/path pairs for the build profile
     * @var array
     */
    protected $_profilePrefixes = array();

    /**
     * Zend_View reference
     * @var \Zend\View\ViewEngine
     */
    protected $_view;

    /**
     * Constructor
     *
     * @param  array|\Zend\Config\Config $options
     * @return void
     * @throws \Zend\Dojo\Exception for invalid option argument
     */
    public function __construct($options = null)
    {
        if (null !== $options) {
            if ($options instanceof Config) {
                $options = $options->toArray();
            } elseif (!is_array($options)) {
                throw new Exception('Invalid options provided to constructor');
            }
            $this->setOptions($options);
        }
    }

    /**
     * Set options
     *
     * Proxies to any setter that matches an option key.
     *
     * @param  array $options
     * @return \Zend\Dojo\BuildLayer
     */
    public function setOptions(array $options)
    {
        $methods = get_class_methods($this);
        foreach ($options as $key => $value) {
            $method = 'set' . ucfirst($key);
            if (in_array($method, $methods)) {
                $this->$method($value);
            }
        }
        return $this;
    }

    /**
     * Set View object
     *
     * @param  \Zend\View\ViewEngine $view
     * @return \Zend\Dojo\BuildLayer
     */
    public function setView(ViewEngine $view)
    {
        $this->_view = $view;
        return $this;
    }

    /**
     * Retrieve view object
     *
     * @return \Zend\View\ViewEngine|null
     */
    public function getView()
    {
        return $this->_view;
    }

    /**
     * Set dojo() view helper instance
     *
     * @param  \Zend\Dojo\View\Helper\Dojo\Container $helper
     * @return \Zend\Dojo\BuildLayer
     */
    public function setDojoHelper(View\Helper\Dojo\Container $helper)
    {
        $this->_dojo = $helper;
        return $this;
    }

    /**
     * Retrieve dojo() view helper instance
     *
     * Will retrieve it from the view object if not registered.
     *
     * @return \Zend\Dojo\View\Helper\Dojo\Container
     * @throws \Zend\Dojo\Exception if not registered and no view object found
     */
    public function getDojoHelper()
    {
        if (null === $this->_dojo) {
            if (null === ($view = $this->getView())) {
                throw new Exception('View object not registered; cannot retrieve dojo helper');
            }
            $helper = $view->getHelper('dojo');
            $this->setDojoHelper($view->dojo());
        }
        return $this->_dojo;
    }

    /**
     * Set custom layer name; e.g. "custom.main"
     *
     * @param  string $name
     * @return \Zend\Dojo\BuildLayer
     */
    public function setLayerName($name)
    {
        if (!preg_match('/^[a-z][a-z0-9_]*(\.[a-z][a-z0-9_]*)+$/i', $name)) {
            throw new Exception('Invalid layer name provided; must be of form[a-z][a-z0-9_](\.[a-z][a-z0-9_])+');
        }
        $this->_layerName = $name;
        return $this;
    }

    /**
     * Retrieve custom layer name
     *
     * @return string|null
     */
    public function getLayerName()
    {
        return $this->_layerName;
    }

    /**
     * Set the path to the custom layer script
     *
     * Should be a path relative to dojo.js
     *
     * @param  string $path
     * @return \Zend\Dojo\BuildLayer
     */
    public function setLayerScriptPath($path)
    {
        $this->_layerScriptPath = (string) $path;
        return $this;
    }

    /**
     * Get custom layer script path
     *
     * @return string|null
     */
    public function getLayerScriptPath()
    {
        return $this->_layerScriptPath;
    }

    /**
     * Set flag indicating whether or not to consume JS aggregated in dojo()
     * view helper
     *
     * @param  bool $flag
     * @return \Zend\Dojo\BuildLayer
     */
    public function setConsumeJavascript($flag)
    {
        $this->_consumeJavascript = (bool) $flag;
        return $this;
    }

    /**
     * Get flag indicating whether or not to consume JS aggregated in dojo()
     * view helper
     *
     * @return bool
     */
    public function consumeJavascript()
    {
        return $this->_consumeJavascript;
    }

    /**
     * Set flag indicating whether or not to consume dojo.addOnLoad events
     * aggregated in dojo() view helper
     *
     * @param  bool $flag
     * @return \Zend\Dojo\BuildLayer
     */
    public function setConsumeOnLoad($flag)
    {
        $this->_consumeOnLoad = (bool) $flag;
        return $this;
    }

    /**
     * Get flag indicating whether or not to consume dojo.addOnLoad events aggregated in dojo() view helper
     *
     * @return bool
     */
    public function consumeOnLoad()
    {
        return $this->_consumeOnLoad;
    }

    /**
     * Set many build profile options at once
     *
     * @param  array $options
     * @return \Zend\Dojo\BuildLayer
     */
    public function setProfileOptions(array $options)
    {
        $this->_profileOptions += $options;
        return $this;
    }

    /**
     * Add many build profile options at once
     *
     * @param  array $options
     * @return \Zend\Dojo\BuildLayer
     */
    public function addProfileOptions(array $options)
    {
        $this->_profileOptions = $this->_profileOptions + $options;
        return $this;
    }

    /**
     * Add a single build profile option
     *
     * @param  string $key
     * @param  value $value
     * @return \Zend\Dojo\BuildLayer
     */
    public function addProfileOption($key, $value)
    {
        $this->_profileOptions[(string) $key] = $value;
        return $this;
    }

    /**
     * Is a given build profile option set?
     *
     * @param  string $key
     * @return bool
     */
    public function hasProfileOption($key)
    {
        return array_key_exists((string) $key, $this->_profileOptions);
    }

    /**
     * Retrieve a single build profile option
     *
     * Returns null if profile option does not exist.
     *
     * @param  string $key
     * @return mixed
     */
    public function getProfileOption($key)
    {
        if ($this->hasProfileOption($key)) {
            return $this->_profileOptions[(string) $key];
        }
        return null;
    }

    /**
     * Get all build profile options
     *
     * @return array
     */
    public function getProfileOptions()
    {
        return $this->_profileOptions;
    }

    /**
     * Remove a build profile option
     *
     * @param  string $name
     * @return \Zend\Dojo\BuildLayer
     */
    public function removeProfileOption($name)
    {
        if ($this->hasProfileOption($name)) {
            unset($this->_profileOptions[(string) $name]);
        }
        return $this;
    }

    /**
     * Remove all build profile options
     *
     * @return \Zend\Dojo\BuildLayer
     */
    public function clearProfileOptions()
    {
        $this->_profileOptions = array();
        return $this;
    }

    /**
     * Add a build profile dependency prefix
     *
     * If just the prefix is passed, sets path to "../$prefix".
     *
     * @param  string $prefix
     * @param  null|string $path
     * @return \Zend\Dojo\BuildLayer
     */
    public function addProfilePrefix($prefix, $path = null)
    {
        if (null === $path) {
            $path = '../' . $prefix;
        }
        $this->_profilePrefixes[$prefix] = array($prefix, $path);
        return $this;
    }

    /**
     * Set multiple dependency prefixes for bulid profile
     *
     * @param  array $prefixes
     * @return \Zend\Dojo\BuildLayer
     */
    public function setProfilePrefixes(array $prefixes)
    {
        foreach ($prefixes as $prefix => $path) {
            $this->addProfilePrefix($prefix, $path);
        }
        return $this;
    }

    /**
     * Get build profile dependency prefixes
     *
     * @return array
     */
    public function getProfilePrefixes()
    {
        $layerName = $this->getLayerName();
        if (null !== $layerName) {
            $prefix    = $this->_getPrefix($layerName);
            if (!array_key_exists($prefix, $this->_profilePrefixes)) {
                $this->addProfilePrefix($prefix);
            }
        }
        $view = $this->getView();
        if (!empty($view)) {
            $helper = $this->getDojoHelper();
            if ($helper) {
                $modules = $helper->getModules();
                foreach ($modules as $module) {
                    $prefix = $this->_getPrefix($module);
                    if (!array_key_exists($prefix, $this->_profilePrefixes)) {
                        $this->addProfilePrefix($prefix);
                    }
                }
            }
        }
        return $this->_profilePrefixes;
    }

    /**
     * Generate module layer script
     *
     * @return string
     */
    public function generateLayerScript()
    {
        $helper        = $this->getDojoHelper();
        $layerName     = $this->getLayerName();
        $modulePaths   = $helper->getModulePaths();
        $modules       = $helper->getModules();
        $onLoadActions = $helper->getOnLoadActions();
        $javascript    = $helper->getJavascript();

        $content = 'dojo.provide("' . $layerName . '");' . "\n\n(function(){\n";

        foreach ($modulePaths as $module => $path) {
            $content .= sprintf("dojo.registerModulePath(\"%s\", \"%s\");\n", $module, $path);
        }
        foreach ($modules as $module) {
            $content .= sprintf("dojo.require(\"%s\");\n", $module);
        }

        if ($this->consumeOnLoad()) {
            foreach ($helper->getOnLoadActions() as $callback) {
                $content .= sprintf("dojo.addOnLoad(%s);\n", $callback);
            }
        }
        if ($this->consumeJavascript()) {
            $javascript = implode("\n", $helper->getJavascript());
            if (!empty($javascript)) {
                $content .= "\n" . $javascript . "\n";
            }
        }

        $content .= "})();";

        return $content;
    }

    /**
     * Generate build profile
     *
     * @return string
     */
    public function generateBuildProfile()
    {
        $profileOptions  = $this->getProfileOptions();
        $layerName       = $this->getLayerName();
        $layerScriptPath = $this->getLayerScriptPath();
        $profilePrefixes = $this->getProfilePrefixes();

        if (!array_key_exists('releaseName', $profileOptions)) {
            $profileOptions['releaseName'] = substr($layerName, 0, strpos($layerName, '.'));
        }

        $profile = $profileOptions;
        $profile['layers'] = array(array(
            'name'              => $layerScriptPath,
            'layerDependencies' => array(),
            'dependencies'      => array($layerName),
        ));
        $profile['prefixes'] = array_values($profilePrefixes);

        return 'dependencies = ' . $this->_filterJsonProfileToJavascript($profile) . ';';
    }

    /**
     * Retrieve module prefix
     *
     * @param  string $module
     * @return void
     */
    protected function _getPrefix($module)
    {
        $segments  = explode('.', $module, 2);
        return $segments[0];
    }

    /**
     * Filter a JSON build profile to JavaScript
     *
     * @param  string $profile
     * @return string
     */
    protected function _filterJsonProfileToJavascript($profile)
    {
<<<<<<< HEAD
        $profile = JSON::encode($profile);
        $profile = preg_replace('/"([^"]*)":/', '$1:', $profile);
=======
        require_once 'Zend/Json.php';
        $profile = Zend_Json::encode($profile);
        $profile = trim($profile, '"');
>>>>>>> 85a932b0
        $profile = preg_replace('/' . preg_quote('\\') . '/', '', $profile);
        return $profile;
    }
}<|MERGE_RESOLUTION|>--- conflicted
+++ resolved
@@ -534,14 +534,8 @@
      */
     protected function _filterJsonProfileToJavascript($profile)
     {
-<<<<<<< HEAD
         $profile = JSON::encode($profile);
         $profile = preg_replace('/"([^"]*)":/', '$1:', $profile);
-=======
-        require_once 'Zend/Json.php';
-        $profile = Zend_Json::encode($profile);
-        $profile = trim($profile, '"');
->>>>>>> 85a932b0
         $profile = preg_replace('/' . preg_quote('\\') . '/', '', $profile);
         return $profile;
     }
