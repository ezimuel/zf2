<?php
/**
 * Zend Framework
 *
 * LICENSE
 *
 * This source file is subject to the new BSD license that is bundled
 * with this package in the file LICENSE.txt.
 * It is also available through the world-wide-web at this URL:
 * http://framework.zend.com/license/new-bsd
 * If you did not receive a copy of the license and are unable to
 * obtain it through the world-wide-web, please send an email
 * to license@zend.com so we can send you a copy immediately.
 *
 * @category   Zend
 * @package    Zend_Loader
 * @subpackage Exception
 * @copyright  Copyright (c) 2005-2011 Zend Technologies USA Inc. (http://www.zend.com)
 * @license    http://framework.zend.com/license/new-bsd     New BSD License
 */

/** @namespace */
namespace Zend\Loader;

// Grab SplAutoloader interface
require_once __DIR__ . '/SplAutoloader.php';

/**
 * PSR-0 compliant autoloader
 *
 * Allows autoloading both namespaced and vendor-prefixed classes. Class
 * lookups are performed on the filesystem. If a class file for the referenced
 * class is not found, a PHP warning will be raised by include().
 *
 * @package    Zend_Loader
 * @license New BSD {@link http://framework.zend.com/license/new-bsd}
 */
class StandardAutoloader implements SplAutoloader
{
    const NS_SEPARATOR     = '\\';
    const PREFIX_SEPARATOR = '_';
    const LOAD_NS          = 'namespaces';
    const LOAD_PREFIX      = 'prefixes';
    const ACT_AS_FALLBACK  = 'fallback_autoloader';

    /**
     * @var array Namespace/directory pairs to search; ZF library added by default
     */
    protected $namespaces = array();

    /**
     * @var array Prefix/directory pairs to search
     */
    protected $prefixes = array();

    /**
     * @var bool Whether or not the autoloader should also act as a fallback autoloader
     */
    protected $fallbackAutoloaderFlag = false;

    /**
     * Constructor
     *
     * @param  null|array|Traversable $options
     * @return void
     */
    public function __construct($options = null)
    {
        $this->registerNamespace('Zend', dirname(__DIR__));

        if (null !== $options) {
            $this->setOptions($options);
        }
    }

    /**
     * Configure autoloader
     *
     * Allows specifying both "namespace" and "prefix" pairs, using the
     * following structure:
     * <code>
     * array(
     *     'namespaces' => array(
     *         'Zend'     => '/path/to/Zend/library',
     *         'Doctrine' => '/path/to/Doctrine/library',
     *     ),
     *     'prefixes' => array(
     *         'Phly_'     => '/path/to/Phly/library',
     *     ),
     *     'fallback_autoloader' => true,
     * )
     * </code>
     *
     * @param  array|Traversable $options
     * @return StandardAutoloader
     */
    public function setOptions($options)
    {
        if (!is_array($options) && !($options instanceof \Traversable)) {
            require_once __DIR__ . '/Exception/InvalidArgumentException.php';
            throw new Exception\InvalidArgumentException('Options must be either an array or Traversable');
        }

        foreach ($options as $type => $pairs) {
            switch ($type) {
                case self::LOAD_NS:
                    if (is_array($pairs) || $pairs instanceof \Traversable) {
                        $this->registerNamespaces($pairs);
                    }
                    break;
                case self::LOAD_PREFIX:
                    if (is_array($pairs) || $pairs instanceof \Traversable) {
                        $this->registerPrefixes($pairs);
                    }
                    break;
                case self::ACT_AS_FALLBACK:
                    $this->setFallbackAutoloader($pairs);
                    break;
                default:
                    // ignore
            }
        }
        return $this;
    }

    /**
     * Set flag indicating fallback autoloader status
     *
     * @param  bool $flag
     * @return StandardAutoloader
     */
    public function setFallbackAutoloader($flag)
    {
        $this->fallbackAutoloaderFlag = (bool) $flag;
        return $this;
    }

    /**
     * Is this autoloader acting as a fallback autoloader?
     *
     * @return bool
     */
    public function isFallbackAutoloader()
    {
        return $this->fallbackAutoloaderFlag;
    }

    /**
     * Register a namespace/directory pair
     *
     * @param  string $namespace
     * @param  string $directory
     * @return StandardAutoloader
     */
    public function registerNamespace($namespace, $directory)
    {
        $namespace = rtrim($namespace, self::NS_SEPARATOR). self::NS_SEPARATOR;
        $this->namespaces[$namespace] = $this->normalizeDirectory($directory);
        return $this;
    }

    /**
     * Register many namespace/directory pairs at once
     *
     * @param  array $namespaces
     * @return StandardAutoloader
     */
    public function registerNamespaces($namespaces)
    {
        if (!is_array($namespaces) && !$namespaces instanceof \Traversable) {
            require_once __DIR__ . '/Exception/InvalidArgumentException.php';
            throw new Exception\InvalidArgumentException('Namespace pairs must be either an array or Traversable');
        }

        foreach ($namespaces as $namespace => $directory) {
            $this->registerNamespace($namespace, $directory);
        }
        return $this;
    }

    /**
     * Register a prefix/directory pair
     *
     * @param  string $prefix
     * @param  string $directory
     * @return StandardAutoloader
     */
    public function registerPrefix($prefix, $directory)
    {
        $prefix = rtrim($prefix, self::PREFIX_SEPARATOR). self::PREFIX_SEPARATOR;
        $this->prefixes[$prefix] = $this->normalizeDirectory($directory);
        return $this;
    }

    /**
     * Register many namespace/directory pairs at once
     *
     * @param  array $prefixes
     * @return StandardAutoloader
     */
    public function registerPrefixes($prefixes)
    {
        if (!is_array($prefixes) && !$prefixes instanceof \Traversable) {
            require_once __DIR__ . '/Exception/InvalidArgumentException.php';
            throw new Exception\InvalidArgumentException('Prefix pairs must be either an array or Traversable');
        }

        foreach ($prefixes as $prefix => $directory) {
            $this->registerPrefix($prefix, $directory);
        }
        return $this;
    }

    /**
     * Defined by Autoloadable; autoload a class
     *
     * @param  string $class
     * @return false|string
     */
    public function autoload($class)
    {
        $isFallback = $this->isFallbackAutoloader();
        if (false !== strpos($class, self::NS_SEPARATOR)) {
            if ($this->loadClass($class, self::LOAD_NS)) {
                return $class;
            } elseif ($isFallback) {
                return $this->loadClass($class, self::ACT_AS_FALLBACK);
            }
            return false;
        }
        if (false !== strpos($class, self::PREFIX_SEPARATOR)) {
            if ($this->loadClass($class, self::LOAD_PREFIX)) {
                return $class;
            } elseif ($isFallback) {
                return $this->loadClass($class, self::ACT_AS_FALLBACK);
            }
            return false;
        }
<<<<<<< HEAD
=======
        if ($isFallback) {
            return $this->loadClass($class, self::ACT_AS_FALLBACK);
        }
>>>>>>> 373f50ad
        return false;
    }

    /**
     * Register the autoloader with spl_autoload
     *
     * @return void
     */
    public function register()
    {
        spl_autoload_register(array($this, 'autoload'));
    }

    /**
     * Transform the class name to a filename
     *
     * @param  string $class
     * @param  string $directory
     * @return string
     */
    protected function transformClassNameToFilename($class, $directory)
    {
        return $directory
            . str_replace(
                array(self::NS_SEPARATOR, self::PREFIX_SEPARATOR),
                DIRECTORY_SEPARATOR,
                $class
            )
            . '.php';
    }

    /**
     * Load a class, based on its type (namespaced or prefixed)
     *
     * @param  string $class
     * @param  string $type
     * @return void
     */
    protected function loadClass($class, $type)
    {
        if (!in_array($type, array(self::LOAD_NS, self::LOAD_PREFIX, self::ACT_AS_FALLBACK))) {
            require_once __DIR__ . '/Exception/InvalidArgumentException.php';
            throw new Exception\InvalidArgumentException();
        }

        // Fallback autoloading
        if ($type === self::ACT_AS_FALLBACK) {
            // create filename
            $filename     = $this->transformClassNameToFilename($class, '');
            $resolvedName = stream_resolve_include_path($filename);
            if ($resolvedName !== false) {
                return include $resolvedName;
            }
            return false;
        }

        // Namespace and/or prefix autoloading
        foreach ($this->$type as $leader => $path) {
            if (0 === strpos($class, $leader)) {
                // Trim off leader (namespace or prefix)
                $trimmedClass = substr($class, strlen($leader));

                // create filename
                $filename = $this->transformClassNameToFilename($trimmedClass, $path);
                if (file_exists($filename)) {
                    return include $filename;
                }
                return false;
            }
        }
        return false;
    }

    /**
     * Normalize the directory to include a trailing directory separator
     *
     * @param  string $directory
     * @return string
     */
    protected function normalizeDirectory($directory)
    {
        $last = $directory[strlen($directory) - 1];
        if (in_array($last, array('/', '\\'))) {
            $directory[strlen($directory) - 1] = DIRECTORY_SEPARATOR;
            return $directory;
        }
        $directory .= DIRECTORY_SEPARATOR;
        return $directory;
    }

}<|MERGE_RESOLUTION|>--- conflicted
+++ resolved
@@ -236,12 +236,9 @@
             }
             return false;
         }
-<<<<<<< HEAD
-=======
         if ($isFallback) {
             return $this->loadClass($class, self::ACT_AS_FALLBACK);
         }
->>>>>>> 373f50ad
         return false;
     }
 
