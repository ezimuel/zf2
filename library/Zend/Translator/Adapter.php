<?php
/**
 * Zend Framework
 *
 * LICENSE
 *
 * This source file is subject to the new BSD license that is bundled
 * with this package in the file LICENSE.txt.
 * It is also available through the world-wide-web at this URL:
 * http://framework.zend.com/license/new-bsd
 * If you did not receive a copy of the license and are unable to
 * obtain it through the world-wide-web, please send an email
 * to license@zend.com so we can send you a copy immediately.
 *
 * @category   Zend
 * @package    Zend_Translator
 * @subpackage Zend_Translator_Adapter
 * @copyright  Copyright (c) 2005-2011 Zend Technologies USA Inc. (http://www.zend.com)
 * @license    http://framework.zend.com/license/new-bsd     New BSD License
 */

/**
 * @namespace
 */
namespace Zend\Translator;

use RecursiveDirectoryIterator,
    RecursiveIteratorIterator,
    RecursiveRegexIterator,
    Zend\Cache,
    Zend\Config\Config,
    Zend\Log,
    Zend\Locale;

/**
 * Basic adapter class for each translation source adapter
 *
 * @category   Zend
 * @package    Zend_Translator
 * @subpackage Zend_Translator_Adapter
 * @copyright  Copyright (c) 2005-2011 Zend Technologies USA Inc. (http://www.zend.com)
 * @license    http://framework.zend.com/license/new-bsd     New BSD License
 */
abstract class Adapter
{
    /**
     * Shows if locale detection is in automatic level
     * @var boolean
     */
    private $_automatic = true;

    /**
     * Internal value to see already routed languages
     * @var array()
     */
    private $_routed = array();

    /**
     * Internal cache for all adapters
     * @var \Zend\Cache\Frontend
     */
    protected static $_cache     = null;

    /**
     * Internal value to remember if cache supports tags
     *
     * @var boolean
     */
    private static $_cacheTags = false;

    /**
     * Scans for the locale within the name of the directory
     * @constant integer
     */
    const LOCALE_DIRECTORY = 'directory';

    /**
     * Scans for the locale within the name of the file
     * @constant integer
     */
    const LOCALE_FILENAME  = 'filename';

    /**
     * Array with all options, each adapter can have own additional options
     *   'clear'           => when true, clears already loaded translations when adding new files
     *   'content'         => content to translate or file or directory with content
     *   'disableNotices'  => when true, omits notices from being displayed
     *   'ignore'          => a prefix for files and directories which are not being added
     *   'locale'          => the actual set locale to use
     *   'log'             => a instance of Zend_Log where logs are written to
     *   'logMessage'      => message to be logged
     *   'logPriority'     => priority which is used to write the log message
     *   'logUntranslated' => when true, untranslated messages are not logged
     *   'reload'          => reloads the cache by reading the content again
     *   'scan'            => searches for translation files using the LOCALE constants
     *   'tag'             => tag to use for the cache
     *
     * @var array
     */
    protected $_options = array(
        'clear'           => false,
        'content'         => null,
        'disableNotices'  => false,
        'ignore'          => '.',
        'locale'          => 'auto',
        'log'             => null,
        'logMessage'      => "Untranslated message within '%locale%': %message%",
        'logPriority'     => 5,
        'logUntranslated' => false,
        'reload'          => false,
        'route'           => null,
        'scan'            => null,
        'tag'             => 'Zend_Translate'
    );

    /**
     * Translation table
     * @var array
     */
    protected $_translate = array();

    /**
     * Generates the adapter
     *
     * @param  array|Zend_Config $options Translation options for this adapter
     * @throws \Zend\Translator\Exception\InvalidArgumentException
     * @return void
     */
    public function __construct($options = array())
    {
        if ($options instanceof Config) {
            $options = $options->toArray();
        } else if (func_num_args() > 1) {
            $args               = func_get_args();
            $options            = array();
            $options['content'] = array_shift($args);

            if (!empty($args)) {
                $options['locale'] = array_shift($args);
            }

            if (!empty($args)) {
                $opt     = array_shift($args);
                $options = array_merge($opt, $options);
            }
        } else if (!is_array($options)) {
            $options = array('content' => $options);
        }

        if (array_key_exists('cache', $options)) {
            self::setCache($options['cache']);
            unset($options['cache']);
        }

        if (isset(self::$_cache)) {
            $id = 'Zend_Translate_' . $this->toString() . '_Options';
            $result = self::$_cache->load($id);
            if ($result) {
                $this->_options = $result;
            }
        }

        if (empty($options['locale']) || ($options['locale'] === "auto")) {
            $this->_automatic = true;
        } else {
            $this->_automatic = false;
        }

        $locale = null;
        if (!empty($options['locale'])) {
            $locale = $options['locale'];
            unset($options['locale']);
        }

        $this->setOptions($options);
        $options['locale'] = $locale;

        if (!empty($options['content'])) {
            $this->addTranslation($options);
        }

        if ($this->getLocale() !== (string) $options['locale']) {
            $this->setLocale($options['locale']);
        }
    }

    /**
     * Add translations
     *
     * This may be a new language or additional content for an existing language
     * If the key 'clear' is true, then translations for the specified
     * language will be replaced and added otherwise
     *
     * @param  array|Zend_Config $options Options and translations to be added
     * @throws \Zend\Translator\Exception\InvalidArgumentException
     * @return \Zend\Translator\Adapter Provides fluent interface
     */
    public function addTranslation($options = array())
    {
        if ($options instanceof Config) {
            $options = $options->toArray();
        } else if (func_num_args() > 1) {
            $args = func_get_args();
            $options            = array();
            $options['content'] = array_shift($args);

            if (!empty($args)) {
                $options['locale'] = array_shift($args);
            }

            if (!empty($args)) {
                $opt     = array_shift($args);
                $options = array_merge($opt, $options);
            }
        } else if (!is_array($options)) {
            $options = array('content' => $options);
        }

        if (!isset($options['content']) || empty($options['content'])) {
            throw new Exception\InvalidArgumentException('Missing content for translation');
        }

        $originate = null;
        if (!empty($options['locale'])) {
            $originate = (string) $options['locale'];
        }

        if ((array_key_exists('log', $options)) && !($options['log'] instanceof Log\Logger)) {
            throw new Exception\InvalidArgumentException('Instance of Zend_Log_Logger expected for option log');
        }

        try {
            if (!($options['content'] instanceof Translator) && !($options['content'] instanceof Adapter)) {
                if (empty($options['locale'])) {
                    $options['locale'] = null;
                }

                $options['locale'] = Locale\Locale::findLocale($options['locale']);
            }
        } catch (Locale\Exception $e) {
            throw new Exception\InvalidArgumentException("The given Language '{$options['locale']}' does not exist", 0, $e);
        }

        $options  = $options + $this->_options;
        if (is_string($options['content']) and is_dir($options['content'])) {
<<<<<<< HEAD
            $options['content'] = realpath($options['content']);
            $search             = strlen($options['content']);
=======
            $test = realpath($options['content']);
            if ($test !== false) {
                $options['content'] = $test;
            }

>>>>>>> 83f6316b
            $prev = '';
            if (DIRECTORY_SEPARATOR == '\\') {
                $separator = '\\\\';
            } else {
                $separator = DIRECTORY_SEPARATOR;
            }

            if (is_array($options['ignore'])) {
                $ignore = '/';
                foreach($options['ignore'] as $key => $match) {
                    if (strpos($key, 'regex') !== false) {
                        if (($match[0] === '/') && (substr($match, -1, 1) === '/')) {
                            $match = substr($match, 1, -1);
                        }

                        $ignore .= $match . '|';
                    } else {
                        $ignore .= preg_quote($separator . $match, '/') . '|';
                    }
                }
                $ignore = substr($ignore, 0, -1) . '/u';
            } else {
                $ignore = '/' . preg_quote($separator . $options['ignore'], '/') . '/u';
            }

            $iterator = new RecursiveIteratorIterator(
                new RecursiveRegexIterator(
                     new RecursiveDirectoryIterator($options['content'], RecursiveDirectoryIterator::KEY_AS_PATHNAME),
                     $ignore,
                     RecursiveRegexIterator::MATCH
                ),
                RecursiveIteratorIterator::SELF_FIRST
            );

            foreach ($iterator as $directory => $info) {
                $file = $info->getFilename();
                $original = substr($directory, $search);
                if (is_array($options['ignore'])) {
                    foreach ($options['ignore'] as $key => $hop) {
                        if (strpos($key, 'regex') !== false) {
                            if (preg_match($hop, $original)) {
                                // ignore files matching the given regex from option 'ignore' and all files below
                                continue 2;
                            }
                        } else if (strpos($original, DIRECTORY_SEPARATOR . $hop) !== false) {
                            // ignore files matching first characters from option 'ignore' and all files below
                            continue 2;
                        }
                    }
                } else {
                    if (strpos($original, DIRECTORY_SEPARATOR . $options['ignore']) !== false) {
                        // ignore files matching first characters from option 'ignore' and all files below
                        continue;
                    }
                }

                if ($info->isDir()) {
                    // pathname as locale
                    if (($options['scan'] === self::LOCALE_DIRECTORY) and (Locale\Locale::isLocale($file, true))) {
                        $options['locale'] = $file;
                        $prev              = (string) $options['locale'];
                    }
                } else if ($info->isFile()) {
                    // filename as locale
                    if ($options['scan'] === self::LOCALE_FILENAME) {
                        $filename = explode('.', $file);
                        array_pop($filename);
                        $filename = implode('.', $filename);
                        if (Locale\Locale::isLocale((string) $filename, true)) {
                            $options['locale'] = (string) $filename;
                        } else {
                            $parts  = explode('.', $file);
                            $parts2 = array();
                            foreach($parts as $token) {
                                $parts2 += explode('_', $token);
                            }
                            $parts  = array_merge($parts, $parts2);
                            $parts2 = array();
                            foreach($parts as $token) {
                                $parts2 += explode('-', $token);
                            }
                            $parts = array_merge($parts, $parts2);
                            $parts = array_unique($parts);
                            $prev  = '';
                            foreach($parts as $token) {
                                if (Locale\Locale::isLocale($token, true)) {
                                    if (strlen($prev) <= strlen($token)) {
                                        $options['locale'] = $token;
                                        $prev              = $token;
                                    }
                                }
                            }
                        }
                    }

                    try {
                        $options['content'] = $info->getPathname();
                        $this->_addTranslationData($options);
                    } catch (Exception $e) {
                        // ignore failed sources while scanning
                    }
                }
            }
        } else {
            $this->_addTranslationData($options);
        }

        if ((isset($this->_translate[$originate]) === true) and (count($this->_translate[$originate]) > 0)) {
            $this->setLocale($originate);
        }

        return $this;
    }

    /**
     * Sets new adapter options
     *
     * @param  array $options Adapter options
     * @throws \Zend\Translator\Exception\InvalidArgumentException
     * @return \Zend\Translator\Adapter\Adapter Provides fluent interface
     */
    public function setOptions(array $options = array())
    {
        $change = false;
        $locale = null;
        foreach ($options as $key => $option) {
            if ($key == 'locale') {
                $locale = $option;
            } else if ((isset($this->_options[$key]) and ($this->_options[$key] !== $option)) or
                    !isset($this->_options[$key])) {
                if (($key == 'log') && !($option instanceof Log\Logger)) {
                    throw new Exception\InvalidArgumentException('Instance of Zend_Log expected for option log');
                }

                if ($key == 'cache') {
                    self::setCache($option);
                    continue;
                }

                $this->_options[$key] = $option;
                $change = true;
            }
        }

        if ($locale !== null) {
            $this->setLocale($locale);
        }

        if (isset(self::$_cache) and ($change == true)) {
            $id = 'Zend_Translate_' . $this->toString() . '_Options';
            $this->saveCache($this->_options, $id);
        }

        return $this;
    }

    /**
     * Returns the adapters name and it's options
     *
     * @param  string|null $optionKey String returns this option
     *                                null returns all options
     * @return integer|string|array|null
     */
    public function getOptions($optionKey = null)
    {
        if ($optionKey === null) {
            return $this->_options;
        }

        if (isset($this->_options[$optionKey]) === true) {
            return $this->_options[$optionKey];
        }

        return null;
    }

    /**
     * Gets locale
     *
     * @return \Zend\Locale\Locale|string|null
     */
    public function getLocale()
    {
        return $this->_options['locale'];
    }

    /**
     * Sets locale
     *
     * @param  string|\Zend\Locale\Locale $locale Locale to set
     * @throws \Zend\Translator\Exception\InvalidArgumentException
     * @return \Zend\Translator\Adapter\Adapter Provides fluent interface
     */
    public function setLocale($locale)
    {
        if (($locale === "auto") or ($locale === null)) {
            $this->_automatic = true;
        } else {
            $this->_automatic = false;
        }

        try {
            $locale = Locale\Locale::findLocale($locale);
        } catch (Locale\Exception $e) {
            throw new Exception\InvalidArgumentException("The given Language ({$locale}) does not exist", 0, $e);
        }

        if (!isset($this->_translate[$locale])) {
            $temp = explode('_', $locale);
            if (!isset($this->_translate[$temp[0]]) and !isset($this->_translate[$locale])) {
                if (!$this->_options['disableNotices']) {
                    if ($this->_options['log']) {
                        $this->_options['log']->log("The language '{$locale}' has to be added before it can be used.", $this->_options['logPriority']);
                    } else {
                        trigger_error("The language '{$locale}' has to be added before it can be used.", E_USER_NOTICE);
                    }
                }
            }

            $locale = $temp[0];
        }

        if (empty($this->_translate[$locale])) {
            if (!$this->_options['disableNotices']) {
                if ($this->_options['log']) {
                    $this->_options['log']->log("No translation for the language '{$locale}' available.", $this->_options['logPriority']);
                } else {
                    trigger_error("No translation for the language '{$locale}' available.", E_USER_NOTICE);
                }
            }
        }

        if ($this->_options['locale'] != $locale) {
            $this->_options['locale'] = $locale;
        }

        return $this;
    }

    /**
     * Returns the available languages from this adapter
     *
     * @return array
     */
    public function getList()
    {
        $list = array_keys($this->_translate);
        $result = array();
        foreach($list as $value) {
            if (!empty($this->_translate[$value])) {
                $result[$value] = $value;
            }
        }
        return $result;
    }

    /**
     * Returns the message id for a given translation
     * If no locale is given, the actual language will be used
     *
     * @param  string             $message Message to get the key for
     * @param  string|\Zend\Locale\Locale $locale (optional) Language to return the message ids from
     * @return string|array|false
     */
    public function getMessageId($message, $locale = null)
    {
        if (empty($locale) or !$this->isAvailable($locale)) {
            $locale = $this->_options['locale'];
        }

        return array_search($message, $this->_translate[(string) $locale]);
    }

    /**
     * Returns all available message ids from this adapter
     * If no locale is given, the actual language will be used
     *
     * @param  string|\Zend\Locale\Locale $locale (optional) Language to return the message ids from
     * @return array
     */
    public function getMessageIds($locale = null)
    {
        if (empty($locale) or !$this->isAvailable($locale)) {
            $locale = $this->_options['locale'];
        }

        return array_keys($this->_translate[(string) $locale]);
    }

    /**
     * Returns all available translations from this adapter
     * If no locale is given, the actual language will be used
     * If 'all' is given the complete translation dictionary will be returned
     *
     * @param  string|\Zend\Locale\Locale $locale (optional) Language to return the messages from
     * @return array
     */
    public function getMessages($locale = null)
    {
        if ($locale === 'all') {
            return $this->_translate;
        }

        if ((empty($locale) === true) or ($this->isAvailable($locale) === false)) {
            $locale = $this->_options['locale'];
        }

        return $this->_translate[(string) $locale];
    }

    /**
     * Is the wished language available ?
     *
     * @see    Zend_Locale
     * @param  string|\Zend\Locale\Locale $locale Language to search for, identical with locale identifier,
     *                                    @see Zend_Locale for more information
     * @return boolean
     */
    public function isAvailable($locale)
    {
        $return = isset($this->_translate[(string) $locale]);
        return $return;
    }

    /**
     * Load translation data
     *
     * @param  mixed              $data
     * @param  string|\Zend\Locale\Locale $locale
     * @param  array              $options (optional)
     * @return array
     */
    abstract protected function _loadTranslationData($data, $locale, array $options = array());

    /**
     * Internal function for adding translation data
     *
     * This may be a new language or additional data for an existing language
     * If the options 'clear' is true, then the translation data for the specified
     * language is replaced and added otherwise
     *
     * @see    Zend_Locale
     * @param  array|\Zend\Config $content Translation data to add
     * @throws \Zend\Translate\Exception\InvalidArgumentException
     * @return \Zend\Translate\Adapter Provides fluent interface
     */
    private function _addTranslationData($options = array())
    {
        if ($options instanceof Config) {
            $options = $options->toArray();
        } else if (func_num_args() > 1) {
            $args = func_get_args();
            $options['content'] = array_shift($args);

            if (!empty($args)) {
                $options['locale'] = array_shift($args);
            }

            if (!empty($args)) {
                $options += array_shift($args);
            }
        }

        if (($options['content'] instanceof Translator) || ($options['content'] instanceof Adapter)) {
            $options['usetranslateadapter'] = true;
            if (!empty($options['locale']) && ($options['locale'] !== 'auto')) {
                $options['content'] = $options['content']->getMessages($options['locale']);
            } else {
                $content = $options['content'];
                $locales = $content->getList();
                foreach ($locales as $locale) {
                    $options['locale']  = $locale;
                    $options['content'] = $content->getMessages($locale);
                    $this->_addTranslationData($options);
                }

                return $this;
            }
        }

        try {
            $options['locale'] = Locale\Locale::findLocale($options['locale']);
        } catch (Locale\Exception $e) {
            throw new Exception\InvalidArgumentException("The given Language '{$locale}' does not exist", 0, $e);
        }

        if ($options['clear'] || !isset($this->_translate[$options['locale']])) {
            $this->_translate[$options['locale']] = array();
        }

        $read = true;
        if (isset(self::$_cache)) {
            $id = 'Zend_Translate_' . md5(serialize($options['content'])) . '_' . $this->toString();
            $temp = self::$_cache->load($id);
            if ($temp) {
                $read = false;
            }
        }

        if ($options['reload']) {
            $read = true;
        }

        if ($read) {
            if (!empty($options['usetranslateadapter'])) {
                $temp = array($options['locale'] => $options['content']);
            } else {
                $temp = $this->_loadTranslationData($options['content'], $options['locale'], $options);
            }
        }

        if (empty($temp)) {
            $temp = array();
        }

        $keys = array_keys($temp);
        foreach($keys as $key) {
            if (!isset($this->_translate[$key])) {
                $this->_translate[$key] = array();
            }

            if (array_key_exists($key, $temp) && is_array($temp[$key])) {
                $this->_translate[$key] = $temp[$key] + $this->_translate[$key];
            }
        }

        if ($this->_automatic === true) {
            $find    = new Locale\Locale($options['locale']);
            $browser = $find->getEnvironment() + $find->getBrowser();
            arsort($browser);
            foreach($browser as $language => $quality) {
                if (isset($this->_translate[$language])) {
                    $this->_options['locale'] = $language;
                    break;
                }
            }
        }

        if (($read) and (isset(self::$_cache))) {
            $id = 'Zend_Translate_' . md5(serialize($options['content'])) . '_' . $this->toString();
            $this->saveCache($temp, $id);
        }

        return $this;
    }

    /**
     * Translates the given string
     * returns the translation
     *
     * @see Zend_Locale
     * @param  string|array       $messageId Translation string, or Array for plural translations
     * @param  string|\Zend\Locale\Locale $locale    (optional) Locale/Language to use, identical with
     *                                       locale identifier, @see Zend_Locale for more information
     * @return string
     */
    public function translate($messageId, $locale = null)
    {
        if ($locale === null) {
            $locale = $this->_options['locale'];
        }

        $plural = null;
        if (is_array($messageId)) {
            if (count($messageId) > 2) {
                $number = array_pop($messageId);
                if (!is_numeric($number)) {
                    $plocale = $number;
                    $number  = array_pop($messageId);
                } else {
                    $plocale = 'en';
                }

                $plural    = $messageId;
                $messageId = $messageId[0];
            } else {
                $messageId = $messageId[0];
            }
        }

        if (!Locale\Locale::isLocale($locale, true)) {
            if (!Locale\Locale::isLocale($locale, false)) {
                // language does not exist, return original string
                $this->_log($messageId, $locale);
                // use rerouting when enabled
                if (!empty($this->_options['route'])) {
                    if (array_key_exists($locale, $this->_options['route']) &&
                        !array_key_exists($locale, $this->_routed)) {
                        $this->_routed[$locale] = true;
                        return $this->translate($messageId, $this->_options['route'][$locale]);
                    }
                }

                $this->_routed = array();
                if ($plural === null) {
                    return $messageId;
                }

                $rule = Plural::getPlural($number, $plocale);
                if (!isset($plural[$rule])) {
                    $rule = 0;
                }

                return $plural[$rule];
            }

            $locale = new Locale\Locale($locale);
        }

        $locale = (string) $locale;
        if ((is_string($messageId) || is_int($messageId)) && isset($this->_translate[$locale][$messageId])) {
            // return original translation
            if ($plural === null) {
                $this->_routed = array();
                return $this->_translate[$locale][$messageId];
            }

            $rule = Plural::getPlural($number, $locale);
            if (isset($this->_translate[$locale][$plural[0]][$rule])) {
                $this->_routed = array();
                return $this->_translate[$locale][$plural[0]][$rule];
            }
        } else if (strlen($locale) != 2) {
            // faster than creating a new locale and separate the leading part
            $locale = substr($locale, 0, -strlen(strrchr($locale, '_')));

            if ((is_string($messageId) || is_int($messageId)) && isset($this->_translate[$locale][$messageId])) {
                // return regionless translation (en_US -> en)
                if ($plural === null) {
                    $this->_routed = array();
                    return $this->_translate[$locale][$messageId];
                }

                $rule = Plural::getPlural($number, $locale);
                if (isset($this->_translate[$locale][$plural[0]][$rule])) {
                    $this->_routed = array();
                    return $this->_translate[$locale][$plural[0]][$rule];
                }
            }
        }

        $this->_log($messageId, $locale);
        // use rerouting when enabled
        if (!empty($this->_options['route'])) {
            if (array_key_exists($locale, $this->_options['route']) &&
                !array_key_exists($locale, $this->_routed)) {
                $this->_routed[$locale] = true;
                return $this->translate($messageId, $this->_options['route'][$locale]);
            }
        }

        $this->_routed = array();
        if ($plural === null) {
            return $messageId;
        }

        $rule = Plural::getPlural($number, $plocale);
        if (!isset($plural[$rule])) {
            $rule = 0;
        }

        return $plural[$rule];
    }

    /**
     * Translates the given string using plural notations
     * Returns the translated string
     *
     * @see Zend_Locale
     * @param  string             $singular Singular translation string
     * @param  string             $plural   Plural translation string
     * @param  integer            $number   Number for detecting the correct plural
     * @param  string|\Zend\Locale\Locale $locale   (Optional) Locale/Language to use, identical with
     *                                      locale identifier, @see Zend_Locale for more information
     * @return string
     */
    public function plural($singular, $plural, $number, $locale = null)
    {
        return $this->translate(array($singular, $plural, $number), $locale);
    }

    /**
     * Logs a message when the log option is set
     *
     * @param string $message Message to log
     * @param String $locale  Locale to log
     */
    protected function _log($message, $locale) {
        if ($this->_options['logUntranslated']) {
            $message = str_replace('%message%', $message, $this->_options['logMessage']);
            $message = str_replace('%locale%', $locale, $message);
            if ($this->_options['log']) {
                $this->_options['log']->log($message, $this->_options['logPriority']);
            } else {
                trigger_error($message, E_USER_NOTICE);
            }
        }
    }

    /**
     * Translates the given string
     * returns the translation
     *
     * @param  string             $messageId Translation string
     * @param  string|\Zend\Locale\Locale $locale    (optional) Locale/Language to use, identical with locale
     *                                       identifier, @see Zend_Locale for more information
     * @return string
     */
    public function _($messageId, $locale = null)
    {
        return $this->translate($messageId, $locale);
    }

    /**
     * Checks if a string is translated within the source or not
     * returns boolean
     *
     * @param  string             $messageId Translation string
     * @param  boolean            $original  (optional) Allow translation only for original language
     *                                       when true, a translation for 'en_US' would give false when it can
     *                                       be translated with 'en' only
     * @param  string|\Zend\Locale\Locale $locale    (optional) Locale/Language to use, identical with locale identifier,
     *                                       see Zend_Locale for more information
     * @return boolean
     */
    public function isTranslated($messageId, $original = false, $locale = null)
    {
        if (($original !== false) and ($original !== true)) {
            $locale   = $original;
            $original = false;
        }

        if ($locale === null) {
            $locale = $this->_options['locale'];
        }

        if (!Locale\Locale::isLocale($locale, true)) {
            if (!Locale\Locale::isLocale($locale, false)) {
                // language does not exist, return original string
                return false;
            }

            $locale = new Locale\Locale($locale);
        }

        $locale = (string) $locale;
        if ((is_string($messageId) || is_int($messageId)) && isset($this->_translate[$locale][$messageId])) {
            // return original translation
            return true;
        } else if ((strlen($locale) != 2) and ($original === false)) {
            // faster than creating a new locale and separate the leading part
            $locale = substr($locale, 0, -strlen(strrchr($locale, '_')));

            if ((is_string($messageId) || is_int($messageId)) && isset($this->_translate[$locale][$messageId])) {
                // return regionless translation (en_US -> en)
                return true;
            }
        }

        // No translation found, return original
        return false;
    }

    /**
     * Returns the set cache
     *
     * @return \Zend\Cache\Frontend\Core The set cache
     */
    public static function getCache()
    {
        return self::$_cache;
    }

    /**
     * Sets a cache for all Zend_Translate_Adapters
     *
     * @param \Zend\Cache\Frontend $cache Cache to store to
     */
    public static function setCache(Cache\Frontend $cache)
    {
        self::$_cache = $cache;
        self::_getTagSupportForCache();
    }

    /**
     * Returns true when a cache is set
     *
     * @return boolean
     */
    public static function hasCache()
    {
        if (self::$_cache !== null) {
            return true;
        }

        return false;
    }

    /**
     * Removes any set cache
     *
     * @return void
     */
    public static function removeCache()
    {
        self::$_cache = null;
    }

    /**
     * Clears all set cache data
     *
     * @param string $tag Tag to clear when the default tag name is not used
     * @return void
     */
    public static function clearCache($tag = null)
    {
        if (self::$_cacheTags) {
            if ($tag == null) {
                $tag = 'Zend_Translate';
            }

            self::$_cache->clean(Cache\Cache::CLEANING_MODE_MATCHING_TAG, array($tag));
        } else {
            self::$_cache->clean(Cache\Cache::CLEANING_MODE_ALL);
        }
    }

    /**
     * Saves the given cache
     * Prevents broken cache when write_control is disabled and displays problems by log or error
     *
     * @param  mixed  $data
     * @param  string $id
     * @return boolean Returns false when the cache has not been written
     */
    protected function saveCache($data, $id)
    {
        if (self::$_cacheTags) {
            self::$_cache->save($data, $id, array($this->_options['tag']));
        } else {
            self::$_cache->save($data, $id);
        }

        if (!self::$_cache->test($id)) {
            if (!$this->_options['disableNotices']) {
                if ($this->_options['log']) {
                    $this->_options['log']->log("Writing to cache failed.", $this->_options['logPriority']);
                } else {
                    trigger_error("Writing to cache failed.", E_USER_NOTICE);
                }
            }

            self::$_cache->remove($id);
            return false;
        }

        return true;
    }

    /**
     * Returns the adapter name
     *
     * @return string
     */
    abstract public function toString();

    /**
     * Internal method to check if the given cache supports tags
     *
     * @param Zend_Cache $cache
     */
    private static function _getTagSupportForCache()
    {
        $backend = self::$_cache->getBackend();
        if ($backend instanceof Cache\Backend\ExtendedInterface) {
            $cacheOptions = $backend->getCapabilities();
            self::$_cacheTags = $cacheOptions['tags'];
        } else {
            self::$_cacheTags = false;
        }

        return self::$_cacheTags;
    }
}<|MERGE_RESOLUTION|>--- conflicted
+++ resolved
@@ -243,16 +243,12 @@
 
         $options  = $options + $this->_options;
         if (is_string($options['content']) and is_dir($options['content'])) {
-<<<<<<< HEAD
-            $options['content'] = realpath($options['content']);
-            $search             = strlen($options['content']);
-=======
             $test = realpath($options['content']);
             if ($test !== false) {
                 $options['content'] = $test;
             }
-
->>>>>>> 83f6316b
+            $search = strlen($options['content']);
+
             $prev = '';
             if (DIRECTORY_SEPARATOR == '\\') {
                 $separator = '\\\\';
