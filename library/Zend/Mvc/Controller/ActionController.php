--- conflicted
+++ resolved
@@ -156,18 +156,13 @@
     /**
      * Set the event manager instance used by this context
      *
-<<<<<<< HEAD
      * @param  EventManagerInterface $events
-     * @return AppContext
-=======
-     * @param  EventCollection $events
      * @return ActionController
->>>>>>> d3e60431
      */
     public function setEventManager(EventManagerInterface $events)
     {
         $events->setIdentifiers(array(
-            'Zend\Stdlib\Dispatchable',
+            'Zend\Stdlib\DispatchableInterface',
             __CLASS__,
             get_class($this)
         ));
@@ -185,18 +180,8 @@
      */
     public function events()
     {
-<<<<<<< HEAD
         if (!$this->events instanceof EventManagerInterface) {
             $this->setEventManager(new EventManager());
-=======
-        if (!$this->events instanceof EventCollection) {
-            $this->setEventManager(new EventManager(array(
-                'Zend\Stdlib\DispatchableInterface',
-                __CLASS__,
-                get_called_class()
-            )));
-            $this->attachDefaultListeners();
->>>>>>> d3e60431
         }
         return $this->events;
     }
