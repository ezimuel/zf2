<?php
/**
 * Zend Framework (http://framework.zend.com/)
 *
 * @link      http://github.com/zendframework/zf2 for the canonical source repository
 * @copyright Copyright (c) 2005-2013 Zend Technologies USA Inc. (http://www.zend.com)
 * @license   http://framework.zend.com/license/new-bsd New BSD License
 */

namespace Zend\Mvc\Router\Http;

use ArrayObject;
use Traversable;
use Zend\Mvc\Router\Exception;
use Zend\Mvc\Router\SimpleRouteStack;
use Zend\Stdlib\ArrayUtils;
use Zend\Stdlib\RequestInterface as Request;
use Zend\Uri\Http as HttpUri;

/**
 * Tree search implementation.
 */
class TreeRouteStack extends SimpleRouteStack
{
    /**
     * Base URL.
     *
     * @var string
     */
    protected $baseUrl;

    /**
     * Request URI.
     *
     * @var HttpUri
     */
    protected $requestUri;

    /**
     * Prototype routes.
     *
     * We use an ArrayObject in this case so we can easily pass it down the tree
     * by reference.
     *
     * @var ArrayObject
     */
    protected $prototypes;

    /**
     * factory(): defined by RouteInterface interface.
     *
     * @see    \Zend\Mvc\Router\RouteInterface::factory()
     * @param  array|Traversable $options
     * @return SimpleRouteStack
     * @throws Exception\InvalidArgumentException
     */
    public static function factory($options = array())
    {
        if ($options instanceof Traversable) {
            $options = ArrayUtils::iteratorToArray($options);
        } elseif (!is_array($options)) {
            throw new Exception\InvalidArgumentException(__METHOD__ . ' expects an array or Traversable set of options');
        }

        $instance = parent::factory($options);

        if (isset($options['prototypes'])) {
            $instance->addPrototypes($options['prototypes']);
        }

        return $instance;
    }

    /**
     * init(): defined by SimpleRouteStack.
     *
     * @see    SimpleRouteStack::init()
     */
    protected function init()
    {
        $this->prototypes = new ArrayObject;

        $routes = $this->routePluginManager;
<<<<<<< HEAD
        foreach (array(
                'chain'    => __NAMESPACE__ . '\Chain',
=======
        foreach (
            array(
>>>>>>> ae0ec2a3
                'hostname' => __NAMESPACE__ . '\Hostname',
                'literal'  => __NAMESPACE__ . '\Literal',
                'method'   => __NAMESPACE__ . '\Method',
                'part'     => __NAMESPACE__ . '\Part',
                'query'    => __NAMESPACE__ . '\Query',
                'regex'    => __NAMESPACE__ . '\Regex',
                'scheme'   => __NAMESPACE__ . '\Scheme',
                'segment'  => __NAMESPACE__ . '\Segment',
                'wildcard' => __NAMESPACE__ . '\Wildcard',
            ) as $name => $class
        ) {
            $routes->setInvokableClass($name, $class);
        };
    }

    /**
     * addRoute(): defined by RouteStackInterface interface.
     *
     * @see    RouteStackInterface::addRoute()
     * @param  string  $name
     * @param  mixed   $route
     * @param  integer $priority
     * @return TreeRouteStack
     */
    public function addRoute($name, $route, $priority = null)
    {
        if (!$route instanceof RouteInterface) {
            $route = $this->routeFromArray($route);
        }

        return parent::addRoute($name, $route, $priority);
    }

    /**
     * routeFromArray(): defined by SimpleRouteStack.
     *
     * @see    SimpleRouteStack::routeFromArray()
     * @param  string|array|Traversable $specs
     * @return RouteInterface
     * @throws Exception\InvalidArgumentException When route definition is not an array nor traversable
     * @throws Exception\InvalidArgumentException When chain routes are not an array nor traversable
     * @throws Exception\RuntimeException         When a generated routes does not implement the HTTP route interface
     */
    protected function routeFromArray($specs)
    {
        if (is_string($specs)) {
            if (null === ($route = $this->getPrototype($specs))) {
                throw new Exception\RuntimeException(sprintf('Could not find prototype with name %s', $specs));
            }

            return $route;
        } elseif ($specs instanceof Traversable) {
            $specs = ArrayUtils::iteratorToArray($specs);
        } elseif (!is_array($specs)) {
            throw new Exception\InvalidArgumentException('Route definition must be an array or Traversable object');
        }

        if (isset($specs['chain_routes'])) {
            if (!is_array($specs['chain_routes'])) {
                throw new Exception\InvalidArgumentException('Chain routes must be an array or Traversable object');
            }

            $chainRoutes = array_merge(array($specs), $specs['chain_routes']);
            unset($chainRoutes[0]['chain_routes']);

            $options = array(
                'routes'        => $chainRoutes,
                'route_plugins' => $this->routePluginManager,
                'prototypes'    => $this->prototypes,
            );

            $route = $this->routePluginManager->get('chain', $options);
        } else {
            $route = parent::routeFromArray($specs);
        }

        if (!$route instanceof RouteInterface) {
            throw new Exception\RuntimeException('Given route does not implement HTTP route interface');
        }

        if (isset($specs['child_routes'])) {
            $options = array(
                'route'         => $route,
                'may_terminate' => (isset($specs['may_terminate']) && $specs['may_terminate']),
                'child_routes'  => $specs['child_routes'],
                'route_plugins' => $this->routePluginManager,
                'prototypes'    => $this->prototypes,
            );

            $priority = (isset($route->priority) ? $route->priority : null);

            $route = $this->routePluginManager->get('part', $options);
            $route->priority = $priority;
        }

        return $route;
    }

    /**
     * Add multiple prototypes at once.
     *
     * @param  Traversable $routes
     * @return TreeRouteStack
     * @throws Exception\InvalidArgumentException
     */
    public function addPrototypes($routes)
    {
        if (!is_array($routes) && !$routes instanceof Traversable) {
            throw new Exception\InvalidArgumentException('addPrototypes expects an array or Traversable set of routes');
        }

        foreach ($routes as $name => $route) {
            $this->addPrototype($name, $route);
        }

        return $this;
    }

    /**
     * Add a prototype.
     *
     * @param  string $name
     * @param  mixed  $route
     * @return TreeRouteStack
     */
    public function addPrototype($name, $route)
    {
        if (!$route instanceof RouteInterface) {
            $route = $this->routeFromArray($route);
        }

        $this->prototypes[$name] = $route;

        return $this;
    }

    /**
     * Get a prototype.
     *
     * @param  string $name
     * @return RouterInterface|null
     */
    public function getPrototype($name)
    {
        if (isset($this->prototypes[$name])) {
            return $this->prototypes[$name];
        }

        return null;
    }

    /**
     * match(): defined by \Zend\Mvc\Router\RouteInterface
     *
     * @see    \Zend\Mvc\Router\RouteInterface::match()
     * @param  Request      $request
     * @param  integer|null $pathOffset
     * @param  array        $options
     * @return RouteMatch|null
     */
    public function match(Request $request, $pathOffset = null, array $options = array())
    {
        if (!method_exists($request, 'getUri')) {
            return null;
        }

        if ($this->baseUrl === null && method_exists($request, 'getBaseUrl')) {
            $this->setBaseUrl($request->getBaseUrl());
        }

        $uri           = $request->getUri();
        $baseUrlLength = strlen($this->baseUrl) ?: null;

        if ($pathOffset !== null) {
            $baseUrlLength += $pathOffset;
        }

        if ($this->requestUri === null) {
            $this->setRequestUri($uri);
        }

        if ($baseUrlLength !== null) {
            $pathLength = strlen($uri->getPath()) - $baseUrlLength;
        } else {
            $pathLength = null;
        }

        foreach ($this->routes as $name => $route) {
            if (
                ($match = $route->match($request, $baseUrlLength, $options)) instanceof RouteMatch
                && ($pathLength === null || $match->getLength() === $pathLength)
            ) {
                $match->setMatchedRouteName($name);

                foreach ($this->defaultParams as $paramName => $value) {
                    if ($match->getParam($paramName) === null) {
                        $match->setParam($paramName, $value);
                    }
                }

                return $match;
            }
        }

        return null;
    }

    /**
     * assemble(): defined by \Zend\Mvc\Router\RouteInterface interface.
     *
     * @see    \Zend\Mvc\Router\RouteInterface::assemble()
     * @param  array $params
     * @param  array $options
     * @return mixed
     * @throws Exception\InvalidArgumentException
     * @throws Exception\RuntimeException
     */
    public function assemble(array $params = array(), array $options = array())
    {
        if (!isset($options['name'])) {
            throw new Exception\InvalidArgumentException('Missing "name" option');
        }

        $names = explode('/', $options['name'], 2);
        $route = $this->routes->get($names[0]);

        if (!$route) {
            throw new Exception\RuntimeException(sprintf('Route with name "%s" not found', $names[0]));
        }

        if (isset($names[1])) {
            if (!$route instanceof TreeRouteStack) {
                throw new Exception\RuntimeException(sprintf('Route with name "%s" does not have child routes', $names[0]));
            }
            $options['name'] = $names[1];
        } else {
            unset($options['name']);
        }

        if (isset($options['only_return_path']) && $options['only_return_path']) {
            return $this->baseUrl . $route->assemble(array_merge($this->defaultParams, $params), $options);
        }

        if (!isset($options['uri'])) {
            $uri = new HttpUri();

            if (isset($options['force_canonical']) && $options['force_canonical']) {
                if ($this->requestUri === null) {
                    throw new Exception\RuntimeException('Request URI has not been set');
                }

                $uri->setScheme($this->requestUri->getScheme())
                    ->setHost($this->requestUri->getHost())
                    ->setPort($this->requestUri->getPort());
            }

            $options['uri'] = $uri;
        } else {
            $uri = $options['uri'];
        }

        $path = $this->baseUrl . $route->assemble(array_merge($this->defaultParams, $params), $options);

        if (isset($options['query'])) {
            $uri->setQuery($options['query']);
        }

        if (isset($options['fragment'])) {
            $uri->setFragment($options['fragment']);
        }

        if ((isset($options['force_canonical']) && $options['force_canonical']) || $uri->getHost() !== null || $uri->getScheme() !== null) {
            if (($uri->getHost() === null || $uri->getScheme() === null) && $this->requestUri === null) {
                throw new Exception\RuntimeException('Request URI has not been set');
            }

            if ($uri->getHost() === null) {
                $uri->setHost($this->requestUri->getHost());
            }

            if ($uri->getScheme() === null) {
                $uri->setScheme($this->requestUri->getScheme());
            }

            return $uri->setPath($path)->normalize()->toString();
        } elseif (!$uri->isAbsolute() && $uri->isValidRelative()) {
            return $uri->setPath($path)->normalize()->toString();
        }

        return $path;
    }

    /**
     * Set the base URL.
     *
     * @param  string $baseUrl
     * @return self
     */
    public function setBaseUrl($baseUrl)
    {
        $this->baseUrl = rtrim($baseUrl, '/');
        return $this;
    }

    /**
     * Get the base URL.
     *
     * @return string
     */
    public function getBaseUrl()
    {
        return $this->baseUrl;
    }

    /**
     * Set the request URI.
     *
     * @param  HttpUri $uri
     * @return TreeRouteStack
     */
    public function setRequestUri(HttpUri $uri)
    {
        $this->requestUri = $uri;
        return $this;
    }

    /**
     * Get the request URI.
     *
     * @return HttpUri
     */
    public function getRequestUri()
    {
        return $this->requestUri;
    }
}<|MERGE_RESOLUTION|>--- conflicted
+++ resolved
@@ -81,13 +81,8 @@
         $this->prototypes = new ArrayObject;
 
         $routes = $this->routePluginManager;
-<<<<<<< HEAD
         foreach (array(
                 'chain'    => __NAMESPACE__ . '\Chain',
-=======
-        foreach (
-            array(
->>>>>>> ae0ec2a3
                 'hostname' => __NAMESPACE__ . '\Hostname',
                 'literal'  => __NAMESPACE__ . '\Literal',
                 'method'   => __NAMESPACE__ . '\Method',
