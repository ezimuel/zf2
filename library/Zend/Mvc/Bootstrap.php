<?php
namespace Zend\Mvc;

use Zend\Di\Configuration as DiConfiguration,
    Zend\Di\Di,
    Zend\Config\Config,
    Zend\EventManager\EventManagerInterface as Events,
    Zend\EventManager\EventManager,
<<<<<<< HEAD
    Zend\EventManager\EventManagerAwareInterface,
    Zend\Mvc\Router\Http\TreeRouteStack as Router;

class Bootstrap implements BootstrapInterface, EventManagerAwareInterface
=======
    Zend\EventManager\EventManagerAware,
    Zend\EventManager\EventsCapableInterface,
    Zend\Mvc\Router\Http\TreeRouteStack as Router;

class Bootstrap implements Bootstrapper, EventManagerAware, EventsCapableInterface
>>>>>>> 719cba76
{
    /**
     * @var \Zend\Config\Config
     */
    protected $config;

    /**
     * @var EventManagerInterface
     */
    protected $events;

    /**
     * Constructor
     *
     * @param Config $config
     * @return void
     */
    public function __construct(Config $config)
    {
        $this->config = $config;
    }

    /**
     * Set the event manager to use with this object
     *
     * @param  Events $events
     * @return void
     */
    public function setEventManager(Events $events)
    {
        $events->setIdentifiers(array(
            __CLASS__,
            get_called_class(),
            'bootstrap',
        ));
        $this->events = $events;
    }

    /**
     * Retrieve the currently set event manager
     *
     * If none is initialized, an EventManager instance will be created with
     * the contexts of this class, the current class name (if extending this
     * class), and "bootstrap".
     *
     * @return Events
     */
    public function events()
    {
        if (!$this->events instanceof Events) {
            $this->setEventManager(new EventManager());
        }
        return $this->events;
    }

    /**
     * Bootstrap the application
     *
     * - Initializes the locator, and injects it in the application
     * - Initializes the router, and injects it in the application
     * - Triggers the "bootstrap" event, passing in the application and modules
     *   as parameters. This allows module classes to perform arbitrary
     *   initialization tasks after bootstrapping but before running the
     *   application.
     *
     * @param Application $application
     * @return void
     */
    public function bootstrap(ApplicationInterface $application)
    {
        $this->setupLocator($application);
        $this->setupRouter($application);
        $this->setupView($application);
        $this->setupEvents($application);
    }


    /**
     * Sets up the locator based on the configuration provided
     *
     * @param  ApplicationInterface $application
     * @return void
     */
    protected function setupLocator(ApplicationInterface $application)
    {
        $events       = $this->events();
        $sharedEvents = $events->getSharedManager();

        $di = new Di;
        $di->instanceManager()->addTypePreference('Zend\Di\Locator', $di);
        $di->instanceManager()->addSharedInstance($sharedEvents, 'Zend\EventManager\SharedEventManager');
        $di->instanceManager()->addSharedInstance($sharedEvents, 'Zend\EventManager\SharedEventManagerInterface');

        // Default configuration for common MVC classes
        $diConfig = new DiConfiguration(array('definition' => array('class' => array(
            'Zend\Mvc\Router\RouteStackInterface' => array(
                'instantiator' => array(
                    'Zend\Mvc\Router\Http\TreeRouteStack',
                    'factory'
                ),
            ),
            'Zend\Mvc\Router\Http\TreeRouteStack' => array(
                'instantiator' => array(
                    'Zend\Mvc\Router\Http\TreeRouteStack',
                    'factory'
                ),
            ),
            'Zend\Mvc\View\DefaultRenderingStrategy' => array(
                'setLayoutTemplate' => array(
                    'layoutTemplate' => array(
                        'required' => false,
                        'type'     => false,
                    ),
                ),
            ),
            'Zend\Mvc\View\ExceptionStrategy' => array(
                'setDisplayExceptions' => array(
                    'displayExceptions' => array(
                        'required' => false,
                        'type'     => false,
                    ),
                ),
                'setExceptionTemplate' => array(
                    'exceptionTemplate' => array(
                        'required' => false,
                        'type'     => false,
                    ),
                ),
            ),
            'Zend\Mvc\View\RouteNotFoundStrategy' => array(
                'setDisplayNotFoundReason' => array(
                    'displayNotFoundReason' => array(
                        'required' => false,
                        'type'     => false,
                    ),
                ),
                'setNotFoundTemplate' => array(
                    'notFoundTemplate' => array(
                        'required' => false,
                        'type'     => false,
                    ),
                ),
            ),
            'Zend\View\HelperBroker' => array(
                'setClassLoader' => array(
                    'required' => true,
                    'loader'   => array(
                        'type'     => 'Zend\View\HelperLoader',
                        'required' => true,
                    ),
                ),
            ),
            'Zend\View\HelperLoader' => array(
                'registerPlugins' => array(
                    'map' => array(
                        'type'     => false,
                        'required' => false,
                    ),
                ),
            ),
            'Zend\View\Renderer\PhpRenderer' => array(
                'setBroker' => array(
                    'required' => true,
                    'broker'   => array(
                        'type'     => 'Zend\View\HelperBroker',
                        'required' => true,
                    ),
                ),
                'setCanRenderTrees' => array(
                    'required' => false,
                    'renderTrees' => array(
                        'type'     => false,
                        'required' => true,
                    ),
                ),
                'setResolver' => array(
                    'required' => false,
                    'resolver' => array(
                        'type'     => 'Zend\View\Resolver\ResolverInterface',
                        'required' => true,
                    ),
                ),
            ),
            'Zend\View\Resolver\AggregateResolver' => array(
                'attach' => array(
                    'resolver' => array(
                        'required' => false,
                        'type'     => 'Zend\View\Resolver\ResolverInterface',
                    ),
                ),
            ),
            'Zend\View\Resolver\TemplatePathStack' => array(
                'setDefaultSuffix' => array(
                    'defaultSuffix' => array(
                        'required' => false,
                        'type'     => false,
                    ),
                ),
                'setPaths' => array(
                    'paths' => array(
                        'required' => false,
                        'type'     => false,
                    ),
                ),
            ),
            'Zend\View\Strategy\PhpRendererStrategy' => array(
                'setContentPlaceholders' => array(
                    'contentPlaceholders' => array(
                        'required' => false,
                        'type'     => false,
                    ),
                ),
            ),
        )), 'instance' => array(
            'preferences' => array(
                // Use EventManager for EventManagerInterface
                'Zend\EventManager\EventManagerInterface' => 'Zend\EventManager\EventManager',
                // Use SharedEventManager for SharedEventManagerInterface
                'Zend\EventManager\SharedEventManagerInterface' => 'Zend\EventManager\SharedEventManager',
            ),
            'Zend\EventManager\EventManager' => array(
                'shared' => false, // new instance per class needing an instance
            ),
        )));
        $diConfig->configure($di);

        $config = new DiConfiguration($this->config->di);
        $config->configure($di);

        $application->setLocator($di);
    }

    /**
     * Sets up the router based on the configuration provided
     *
     * @param  Application $application
     * @return void
     */
    protected function setupRouter(ApplicationInterface $application)
    {
        $router = $application->getLocator()->get('Zend\Mvc\Router\RouteStackInterface');
        $application->setRouter($router);
    }

    /**
     * Sets up the view integration
     *
     * Pulls the View object and PhpRenderer strategy from the locator, and
     * attaches the former to the latter. Then attaches the
     * DefaultRenderingStrategy to the application event manager.
     *
     * @param  Application $application
     * @return void
     */
    protected function setupView($application)
    {
        // Basic view strategy
        $locator             = $application->getLocator();
        $events              = $application->events();
        $sharedEvents        = $locator->get('Zend\EventManager\SharedEventManagerInterface');
        $view                = $locator->get('Zend\View\View');
        $phpRendererStrategy = $locator->get('Zend\View\Strategy\PhpRendererStrategy');
        $defaultViewStrategy = $locator->get('Zend\Mvc\View\DefaultRenderingStrategy');
        $view->events()->attachAggregate($phpRendererStrategy);
        $events->attachAggregate($defaultViewStrategy);

        // Error strategies
        $noRouteStrategy   = $locator->get('Zend\Mvc\View\RouteNotFoundStrategy');
        $exceptionStrategy = $locator->get('Zend\Mvc\View\ExceptionStrategy');
        $events->attachAggregate($noRouteStrategy);
        $events->attachAggregate($exceptionStrategy);

        // Template/ViewModel listeners
        $createViewModelListener = $locator->get('Zend\Mvc\View\CreateViewModelListener');
        $injectTemplateListener  = $locator->get('Zend\Mvc\View\InjectTemplateListener');
        $injectViewModelListener = $locator->get('Zend\Mvc\View\InjectViewModelListener');
        $sharedEvents->attach('Zend\Stdlib\DispatchableInterface', MvcEvent::EVENT_DISPATCH, array($createViewModelListener, 'createViewModelFromArray'), -80);
        $sharedEvents->attach('Zend\Stdlib\DispatchableInterface', MvcEvent::EVENT_DISPATCH, array($noRouteStrategy, 'prepareNotFoundViewModel'), -90);
        $sharedEvents->attach('Zend\Stdlib\DispatchableInterface', MvcEvent::EVENT_DISPATCH, array($createViewModelListener, 'createViewModelFromNull'), -80);
        $sharedEvents->attach('Zend\Stdlib\DispatchableInterface', MvcEvent::EVENT_DISPATCH, array($injectTemplateListener, 'injectTemplate'), -90);
        $events->attach(MvcEvent::EVENT_DISPATCH_ERROR, array($injectViewModelListener, 'injectViewModel'), -100);
        $sharedEvents->attach('Zend\Stdlib\DispatchableInterface', MvcEvent::EVENT_DISPATCH, array($injectViewModelListener, 'injectViewModel'), -100);

        // Inject MVC Event with view model
        $mvcEvent  = $application->getMvcEvent();
        $viewModel = $mvcEvent->getViewModel();
        $viewModel->setTemplate($defaultViewStrategy->getLayoutTemplate());

        // Inject MVC Event view model as root view model
        $renderer    = $phpRendererStrategy->getRenderer();
        $modelHelper = $renderer->plugin('view_model');
        $modelHelper->setRoot($viewModel);
    }

    /**
     * Trigger the "bootstrap" event
     *
     * Triggers with the keys "application" and "config", the latter pointing
     * to the Module ManagerInterface attached to the bootstrap.
     *
     * @param  ApplicationInterface $application
     * @return void
     */
    protected function setupEvents(ApplicationInterface $application)
    {
        $application->events()->setSharedManager(
            $this->events()->getSharedManager()
        );
        $params = array(
            'application' => $application,
            'config'      => $this->config,
        );
        $this->events()->trigger(MvcEvent::EVENT_BOOTSTRAP, $this, $params);
    }
}<|MERGE_RESOLUTION|>--- conflicted
+++ resolved
@@ -6,18 +6,11 @@
     Zend\Config\Config,
     Zend\EventManager\EventManagerInterface as Events,
     Zend\EventManager\EventManager,
-<<<<<<< HEAD
     Zend\EventManager\EventManagerAwareInterface,
-    Zend\Mvc\Router\Http\TreeRouteStack as Router;
-
-class Bootstrap implements BootstrapInterface, EventManagerAwareInterface
-=======
-    Zend\EventManager\EventManagerAware,
     Zend\EventManager\EventsCapableInterface,
     Zend\Mvc\Router\Http\TreeRouteStack as Router;
 
-class Bootstrap implements Bootstrapper, EventManagerAware, EventsCapableInterface
->>>>>>> 719cba76
+class Bootstrap implements BootstrapInterface, EventManagerAwareInterface, EventsCapableInterface
 {
     /**
      * @var \Zend\Config\Config
