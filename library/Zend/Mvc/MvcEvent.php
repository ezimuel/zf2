--- conflicted
+++ resolved
@@ -3,16 +3,10 @@
 namespace Zend\Mvc;
 
 use Zend\EventManager\Event,
-<<<<<<< HEAD
     Zend\Stdlib\RequestDescription as Request,
     Zend\Stdlib\ResponseDescription as Response,
     Zend\View\Model\ModelInterface as Model,
-    Zend\View\Model\ViewModel;
-=======
-    Zend\Stdlib\RequestInterface as Request,
-    Zend\Stdlib\ResponseInterface as Response,
     Zend\View\Model as ViewModel;
->>>>>>> d3e60431
 
 class MvcEvent extends Event
 {
