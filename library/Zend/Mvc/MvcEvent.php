--- conflicted
+++ resolved
@@ -61,17 +61,13 @@
         return $this->getParam('router');
     }
 
-<<<<<<< HEAD
     /**
      * Set router
      *
      * @param Router\RouteStack $router
      * @return MvcEvent
      */
-    public function setRouter(Router\RouteStack $router)
-=======
     public function setRouter(Router\RouteStackInterface $router)
->>>>>>> cb731b91
     {
         $this->setParam('router', $router);
         $this->router = $router;
