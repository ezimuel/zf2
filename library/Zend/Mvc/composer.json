--- conflicted
+++ resolved
@@ -38,12 +38,8 @@
         "zendframework/zend-view": "self.version"
     },
     "suggest": {
-<<<<<<< HEAD
-        "zendframework/zend-authentication": "Zend\\Authentication component",
-=======
         "zendframework/zend-authentication": "Zend\\Authentication component for Identity plugin",
         "zendframework/zend-config": "Zend\\Config component",
->>>>>>> d553f1fb
         "zendframework/zend-console": "Zend\\Console component",
         "zendframework/zend-di": "Zend\\Di component",
         "zendframework/zend-filter": "Zend\\Filter component",
@@ -55,11 +51,8 @@
         "zendframework/zend-modulemanager": "Zend\\ModuleManager component",
         "zendframework/zend-session": "Zend\\Session component",
         "zendframework/zend-serializer": "Zend\\Serializer component",
-<<<<<<< HEAD
-=======
         "zendframework/zend-session": "Zend\\Session component for FlashMessenger, PRG, and FPRG plugins",
         "zendframework/zend-stdlib": "Zend\\Stdlib component",
->>>>>>> d553f1fb
         "zendframework/zend-text": "Zend\\Text component",
         "zendframework/zend-uri": "Zend\\Uri component",
         "zendframework/zend-validator": "Zend\\Validator component",
