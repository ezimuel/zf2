<?php

namespace Zend\Mvc;

use ArrayObject,
    Zend\Di\Exception\ClassNotFoundException,
    Zend\Di\Locator,
    Zend\EventManager\EventCollection,
    Zend\EventManager\EventManager,
    Zend\Http\Header\Cookie,
    Zend\Http\PhpEnvironment\Request as PhpHttpRequest,
    Zend\Http\PhpEnvironment\Response as PhpHttpResponse,
    Zend\Uri\Http as HttpUri,
    Zend\Stdlib\Dispatchable,
    Zend\Stdlib\IsAssocArray,
    Zend\Stdlib\Parameters,
    Zend\Stdlib\RequestDescription as Request,
    Zend\Stdlib\ResponseDescription as Response;

/**
 * Main application class for invoking applications
 *
 * Expects the user will provide a Service Locator or Dependency Injector, as
 * well as a configured router. Once done, calling run() will invoke the
 * application, first routing, then dispatching the discovered controller. A
 * response will then be returned, which may then be sent to the caller.
 */
class Application implements AppContext
{
    const ERROR_CONTROLLER_NOT_FOUND = 404;
    const ERROR_CONTROLLER_INVALID   = 404;
    const ERROR_EXCEPTION            = 500;

    protected $events;
    protected $locator;
    protected $request;
    protected $response;
    protected $router;

    /**
     * Set the event manager instance used by this context
     *
     * @param  EventCollection $events
     * @return AppContext
     */
    public function setEventManager(EventCollection $events)
    {
        $this->events = $events;
        return $this;
    }

    /**
     * Set a service locator/DI object
     *
     * @param  Locator $locator
     * @return AppContext
     */
    public function setLocator(Locator $locator)
    {
        $this->locator = $locator;
        return $this;
    }

    /**
     * Set the request object
     *
     * @param  Request $request
     * @return AppContext
     */
    public function setRequest(Request $request)
    {
        $this->request = $request;
        return $this;
    }

    /**
     * Set the response object
     *
     * @param  Response $response
     * @return AppContext
     */
    public function setResponse(Response $response)
    {
        $this->response = $response;
        return $this;
    }

    /**
     * Set the router used to decompose the request
     *
     * A router should return a metadata object containing a controller key.
     *
     * @param  Router\RouteStack $router
     * @return AppContext
     */
    public function setRouter(Router\RouteStack $router)
    {
        $this->router = $router;
        return $this;
    }

    /**
     * Get the locator object
     *
     * @return null|Locator
     */
    public function getLocator()
    {
        return $this->locator;
    }

    /**
     * Get the request object
     *
     * @return Request
     */
    public function getRequest()
    {
        if (!$this->request instanceof Request) {
            $this->setRequest(new PhpHttpRequest);
        }
        return $this->request;
    }

    /**
     * Get the response object
     *
     * @return Response
     */
    public function getResponse()
    {
        if (!$this->response instanceof Response) {
            $this->setResponse(new PhpHttpResponse());
        }
        return $this->response;
    }

    /**
     * Get the router object
     *
     * @return Router
     */
    public function getRouter()
    {
        if (!$this->router instanceof Router\RouteStack) {
            $this->setRouter(new Router\SimpleRouteStack());
        }
        return $this->router;
    }

    /**
     * Retrieve the event manager
     *
     * Lazy-loads an EventManager instance if none registered.
     *
     * @return EventCollection
     */
    public function events()
    {
        if (!$this->events instanceof EventCollection) {
            $this->setEventManager(new EventManager(array(__CLASS__, get_class($this))));
            $this->attachDefaultListeners();
        }
        return $this->events;
    }

    /**
     * Run the application
     *
     * @triggers route(MvcEvent)
     *           Routes the request, and sets the RouteMatch object in the event.
     * @triggers dispatch(MvcEvent)
     *           Dispatches a request, using the discovered RouteMatch and
     *           provided request.
     * @triggers dispatch.error(MvcEvent)
     *           On errors (controller not found, action not supported, etc.),
     *           populates the event with information about the error type,
     *           discovered controller, and controller class (if known).
     *           Typically, a handler should return a populated Response object
     *           that can be returned immediately.
     * @return SendableResponse
     */
    public function run()
    {
        $events = $this->events();
        $event  = new MvcEvent();
        $event->setTarget($this);
        $event->setRequest($this->getRequest())
              ->setRouter($this->getRouter());

        $result = $events->trigger('route', $event, function ($r) {
            return ($r instanceof Response);
        });
        if ($result->stopped()) {
            $response = $result->last();
            return $response;
        }

        $result = $events->trigger('dispatch', $event, function ($r) {
            return ($r instanceof Response);
        });

        $response = $result->last();
        if (!$response instanceof Response) {
            $response = $this->getResponse();
            $event->setResponse($response);
        }

        $events->trigger('finish', $event);

        return $response;
    }

    /**
     * Route the request
     *
     * @param  MvcEvent $e
     * @return Router\RouteMatch
     */
    public function route(MvcEvent $e)
    {
        $request = $e->getRequest();
        $router  = $e->getRouter();

        $routeMatch = $router->match($request);

        if (!$routeMatch instanceof Router\RouteMatch) {
            $error = clone $e;
            $error->setError(static::ERROR_CONTROLLER_NOT_FOUND);

            $results = $this->events()->trigger('dispatch.error', $error);
            if (count($results)) {
                $return  = $results->last();
            } else {
                $return = $error->getParams();
            }
            return $return;
        }

        $e->setRouteMatch($routeMatch);
        return $routeMatch;
    }

    /**
     * Dispatch the matched route
     *
     * @param  MvcEvent $e
     * @return mixed
     */
    public function dispatch(MvcEvent $e)
    {
        $locator = $this->getLocator();
        if (!$locator) {
            throw new Exception\MissingLocatorException(
                'Cannot dispatch without a locator'
            );
        }

        $events     = $this->events();
        $routeMatch = $e->getRouteMatch();

        $controllerName = $routeMatch->getParam('controller', 'not-found');
        $im=$locator->instanceManager();
        if(!$im->hasAlias($controllerName))
        {
            
            $error = clone $e;
            $error->setError(static::ERROR_CONTROLLER_NOT_FOUND)
                  ->setController($controllerName);
            $results = $events->trigger('dispatch.error', $error);
            if (count($results)) {
                $return  = $results->last();
            } else {
                $return = $error->getParams();
            }
            goto complete;
        }

        $controllerClass=$im->getClassFromAlias($controllerName);
        $reflection = new \ReflectionClass($controllerClass);
        if(!$reflection->implementsInterface('Zend\Stdlib\Dispatchable'))
        {
            $error = clone $e;
            $error->setError(static::ERROR_CONTROLLER_INVALID)
                  ->setController($controllerName)
<<<<<<< HEAD
                  ->setControllerClass($controllerClass);
            
=======
                  ->setControllerClass(get_class($controller));

>>>>>>> 00fb8634
            $results = $events->trigger('dispatch.error', $error);
            if (count($results)) {
                $return  = $results->last();
            } else {
                $return = $error->getParams();
            }
            goto complete;
        }
        
        try {
            $controller = $locator->get($controllerName);
        } catch (ClassNotFoundException $exception) {
            $error = clone $e;
            $error->setError(static::ERROR_CONTROLLER_NOT_FOUND)
                  ->setController($controllerName)
                  ->setParam('exception', $exception);

            $results = $events->trigger('dispatch.error', $error);
            if (count($results)) {
                $return  = $results->last();
            } else {
                $return = $error->getParams();
            }
            goto complete;
        }

        if ($controller instanceof LocatorAware) {
            $controller->setLocator($locator);
        }

        $request  = $e->getRequest();
        $response = $this->getResponse();

        if ($controller instanceof InjectApplicationEvent) {
            $controller->setEvent($e);
        }

        try {
            $return   = $controller->dispatch($request, $response);
        } catch (\Exception $ex) {
            $error = clone $e;
            $error->setError(static::ERROR_EXCEPTION)
                  ->setController($controllerName)
                  ->setControllerClass(get_class($controller))
                  ->setParam('exception', $ex);
            $results = $events->trigger('dispatch.error', $error);
            if (count($results)) {
                $return  = $results->last();
            } else {
                $return = $error->getParams();
            }
        }

        complete:

        if (!is_object($return)) {
            if (IsAssocArray::test($return)) {
                $return = new ArrayObject($return, ArrayObject::ARRAY_AS_PROPS);
            }
        }
        $e->setResult($return);
        return $return;
    }

    /**
     * Attach default listeners for route and dispatch events
     *
     * @param  EventCollection $events
     * @return void
     */
    protected function attachDefaultListeners()
    {
        $events = $this->events();
        $events->attach('route', array($this, 'route'));
        $events->attach('dispatch', array($this, 'dispatch'));
    }
}<|MERGE_RESOLUTION|>--- conflicted
+++ resolved
@@ -275,7 +275,6 @@
             }
             goto complete;
         }
-
         $controllerClass=$im->getClassFromAlias($controllerName);
         $reflection = new \ReflectionClass($controllerClass);
         if(!$reflection->implementsInterface('Zend\Stdlib\Dispatchable'))
@@ -283,13 +282,8 @@
             $error = clone $e;
             $error->setError(static::ERROR_CONTROLLER_INVALID)
                   ->setController($controllerName)
-<<<<<<< HEAD
                   ->setControllerClass($controllerClass);
             
-=======
-                  ->setControllerClass(get_class($controller));
-
->>>>>>> 00fb8634
             $results = $events->trigger('dispatch.error', $error);
             if (count($results)) {
                 $return  = $results->last();
