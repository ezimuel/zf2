--- conflicted
+++ resolved
@@ -109,7 +109,6 @@
     public function __construct(array $options = null)
     {
         $this->writers = new SplPriorityQueue();
-<<<<<<< HEAD
 
         if ($options instanceof Traversable) {
             $options = ArrayUtils::iteratorToArray($options);
@@ -140,9 +139,8 @@
             }
 
         }
-=======
+
         $this->processors = new SplPriorityQueue();
->>>>>>> 3542b175
     }
 
     /**
