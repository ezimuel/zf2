<?php
/**
 * Zend Framework
 *
 * LICENSE
 *
 * This source file is subject to the new BSD license that is bundled
 * with this package in the file LICENSE.txt.
 * It is also available through the world-wide-web at this URL:
 * http://framework.zend.com/license/new-bsd
 * If you did not receive a copy of the license and are unable to
 * obtain it through the world-wide-web, please send an email
 * to license@zend.com so we can send you a copy immediately.
 *
 * @category   Zend
 * @package    Zend_View
 * @copyright  Copyright (c) 2005-2012 Zend Technologies USA Inc. (http://www.zend.com)
 * @license    http://framework.zend.com/license/new-bsd     New BSD License
 */

namespace Zend\View;

use Zend\EventManager\EventManagerInterface,
    Zend\EventManager\EventManager,
<<<<<<< HEAD
    Zend\EventManager\EventManagerAwareInterface,
=======
    Zend\EventManager\EventManagerAware,
    Zend\EventManager\EventsCapableInterface,
>>>>>>> 719cba76
    Zend\Mvc\MvcEvent,
    Zend\Stdlib\RequestInterface as Request,
    Zend\Stdlib\ResponseInterface as Response,
    Zend\View\Renderer\RendererInterface as Renderer,
    Zend\View\Model\ModelInterface as Model,
    Zend\View\Renderer\TreeRendererInterface;

/**
 * @category   Zend
 * @package    Zend_View
 * @copyright  Copyright (c) 2005-2012 Zend Technologies USA Inc. (http://www.zend.com)
 * @license    http://framework.zend.com/license/new-bsd     New BSD License
 */
<<<<<<< HEAD
class View implements EventManagerAwareInterface
=======
class View implements EventManagerAware, EventsCapableInterface
>>>>>>> 719cba76
{
    /**
     * @var EventManagerInterface
     */
    protected $events;

    /**
     * @var Request
     */
    protected $request;

    /**
     * @var Response
     */
    protected $response;

    /**
     * Set MVC request object
     *
     * @param  Request $request
     * @return View
     */
    public function setRequest(Request $request)
    {
        $this->request = $request;
        return $this;
    }

    /**
     * Set MVC response object
     *
     * @param  Response $response
     * @return View
     */
    public function setResponse(Response $response)
    {
        $this->response = $response;
        return $this;
    }

    /**
     * Get MVC request object
     *
     * @return null|Request
     */
    public function getRequest()
    {
        return $this->request;
    }

    /**
     * Get MVC response object
     *
     * @return null|Response
     */
    public function getResponse()
    {
        return $this->response;
    }

    /**
     * Set the event manager instance
     *
     * @param  EventManagerInterface $events
     * @return View
     */
    public function setEventManager(EventManagerInterface $events)
    {
        $this->events = $events;
        return $this;
    }

    /**
     * Retrieve the event manager instance
     *
     * Lazy-loads a default instance if none available
     *
     * @return EventManagerInterface
     */
    public function events()
    {
        if (!$this->events instanceof EventManagerInterface) {
            $this->setEventManager(new EventManager(array(
                __CLASS__,
                get_called_class(),
            )));
        }
        return $this->events;
    }

    /**
     * Add a rendering strategy
     *
     * Expects a callable. Strategies should accept a ViewEvent object, and should
     * return a Renderer instance if the strategy is selected.
     *
     * Internally, the callable provided will be subscribed to the "renderer"
     * event, at the priority specified.
     *
     * @param  callable $callable
     * @param  int $priority
     * @return View
     */
    public function addRenderingStrategy($callable, $priority = 1)
    {
        $this->events()->attach(ViewEvent::EVENT_RENDERER, $callable, $priority);
        return $this;
    }

    /**
     * Add a response strategy
     *
     * Expects a callable. Strategies should accept a ViewEvent object. The return
     * value will be ignored.
     *
     * Typical usages for a response strategy are to populate the Response object.
     *
     * Internally, the callable provided will be subscribed to the "response"
     * event, at the priority specified.
     *
     * @param  callable $callable
     * @param  int $priority
     * @return View
     */
    public function addResponseStrategy($callable, $priority = 1)
    {
        $this->events()->attach(ViewEvent::EVENT_RESPONSE, $callable, $priority);
        return $this;
    }

    /**
     * Render the provided model.
     *
     * Internally, the following workflow is used:
     *
     * - Trigger the "renderer" event to select a renderer.
     * - Call the selected renderer with the provided Model
     * - Trigger the "response" event
     *
     * @triggers renderer(ViewEvent)
     * @triggers response(ViewEvent)
     * @param  Model $model
     * @return void
     */
    public function render(Model $model)
    {
        $event   = $this->getEvent();
        $event->setModel($model);
        $events  = $this->events();
        $results = $events->trigger(ViewEvent::EVENT_RENDERER, $event, function($result) {
            return ($result instanceof Renderer);
        });
        $renderer = $results->last();
        if (!$renderer instanceof Renderer) {
            throw new Exception\RuntimeException(sprintf(
                '%s: no renderer selected!',
                __METHOD__
            ));
        }

        // If we have children, render them first, but only if:
        // a) the renderer does not implement TreeRendererInterface, or
        // b) it does, but canRenderTrees() returns false
        if ($model->hasChildren()
            && (!$renderer instanceof TreeRendererInterface
                || !$renderer->canRenderTrees())
        ) {
            $this->renderChildren($model);
        }

        // Reset the model, in case it has changed, and set the renderer
        $event->setModel($model);
        $event->setRenderer($renderer);

        $rendered = $renderer->render($model);

        // If this is a child model, return the rendered content; do not
        // invoke the response strategy.
        $options = $model->getOptions();
        if (array_key_exists('has_parent', $options) && $options['has_parent']) {
            return $rendered;
        }

        $event->setResult($rendered);

        $events->trigger(ViewEvent::EVENT_RESPONSE, $event);
    }

    /**
     * Loop through children, rendering each
     *
     * @param  Model $model
     * @return void
     */
    protected function renderChildren(Model $model)
    {
        foreach ($model as $child) {
            if ($child->terminate()) {
                throw new Exception\DomainException('Inconsistent state; child view model is marked as terminal');
            }
            $child->setOption('has_parent', true);
            $result  = $this->render($child);
            $child->setOption('has_parent', null);
            $capture = $child->captureTo();
            if (!empty($capture)) {
                $model->setVariable($capture, $result);
            }
        }
    }

    /**
     * Create and return ViewEvent used by render()
     *
     * @return ViewEvent
     */
    protected function getEvent()
    {
        $event = new ViewEvent();
        $event->setTarget($this);
        if (null !== ($request = $this->getRequest())) {
            $event->setRequest($request);
        }
        if (null !== ($response = $this->getResponse())) {
            $event->setResponse($response);
        }
        return $event;
    }
}<|MERGE_RESOLUTION|>--- conflicted
+++ resolved
@@ -22,12 +22,8 @@
 
 use Zend\EventManager\EventManagerInterface,
     Zend\EventManager\EventManager,
-<<<<<<< HEAD
     Zend\EventManager\EventManagerAwareInterface,
-=======
-    Zend\EventManager\EventManagerAware,
     Zend\EventManager\EventsCapableInterface,
->>>>>>> 719cba76
     Zend\Mvc\MvcEvent,
     Zend\Stdlib\RequestInterface as Request,
     Zend\Stdlib\ResponseInterface as Response,
@@ -41,11 +37,7 @@
  * @copyright  Copyright (c) 2005-2012 Zend Technologies USA Inc. (http://www.zend.com)
  * @license    http://framework.zend.com/license/new-bsd     New BSD License
  */
-<<<<<<< HEAD
-class View implements EventManagerAwareInterface
-=======
-class View implements EventManagerAware, EventsCapableInterface
->>>>>>> 719cba76
+class View implements EventManagerAwareInterface, EventsCapableInterface
 {
     /**
      * @var EventManagerInterface
