<?php
/**
 * Zend Framework (http://framework.zend.com/)
 *
 * @link      http://github.com/zendframework/zf2 for the canonical source repository
 * @copyright Copyright (c) 2005-2013 Zend Technologies USA Inc. (http://www.zend.com)
 * @license   http://framework.zend.com/license/new-bsd New BSD License
 * @package   Zend_View
 */

namespace Zend\View;

use Zend\I18n\Translator\TranslatorAwareInterface;
use Zend\ServiceManager\AbstractPluginManager;
use Zend\ServiceManager\ConfigInterface;

/**
 * Plugin manager implementation for view helpers
 *
 * Enforces that helpers retrieved are instances of
 * Helper\HelperInterface. Additionally, it registers a number of default
 * helpers.
 *
 * @category   Zend
 * @package    Zend_View
 */
class HelperPluginManager extends AbstractPluginManager
{
    /**
     * Default set of helpers factories
     *
     * @var array
     */
    protected $factories = array(
        'flashmessenger'      => 'Zend\View\Helper\FlashMessenger',
    );

    /**
     * Default set of helpers
     *
     * @var array
     */
    protected $invokableClasses = array(
        // basepath, doctype, and url are set up as factories in the ViewHelperManagerFactory.
        // basepath and url are not very useful without their factories, however the doctype
        // helper works fine as an invokable. The factory for doctype simply checks for the
        // config value from the merged config.
        'doctype'             => 'Zend\View\Helper\Doctype', // overridden by a factory in ViewHelperManagerFactory
        'basepath'            => 'Zend\View\Helper\BasePath',
        'url'                 => 'Zend\View\Helper\Url',
        'cycle'               => 'Zend\View\Helper\Cycle',
        'declarevars'         => 'Zend\View\Helper\DeclareVars',
        'escapehtml'          => 'Zend\View\Helper\EscapeHtml',
        'escapehtmlattr'      => 'Zend\View\Helper\EscapeHtmlAttr',
        'escapejs'            => 'Zend\View\Helper\EscapeJs',
        'escapecss'           => 'Zend\View\Helper\EscapeCss',
        'escapeurl'           => 'Zend\View\Helper\EscapeUrl',
        'gravatar'            => 'Zend\View\Helper\Gravatar',
        'headlink'            => 'Zend\View\Helper\HeadLink',
        'headmeta'            => 'Zend\View\Helper\HeadMeta',
        'headscript'          => 'Zend\View\Helper\HeadScript',
        'headstyle'           => 'Zend\View\Helper\HeadStyle',
        'headtitle'           => 'Zend\View\Helper\HeadTitle',
        'htmlflash'           => 'Zend\View\Helper\HtmlFlash',
        'htmllist'            => 'Zend\View\Helper\HtmlList',
        'htmlobject'          => 'Zend\View\Helper\HtmlObject',
        'htmlpage'            => 'Zend\View\Helper\HtmlPage',
        'htmlquicktime'       => 'Zend\View\Helper\HtmlQuicktime',
        'inlinescript'        => 'Zend\View\Helper\InlineScript',
        'json'                => 'Zend\View\Helper\Json',
        'layout'              => 'Zend\View\Helper\Layout',
        'paginationcontrol'   => 'Zend\View\Helper\PaginationControl',
        'partialloop'         => 'Zend\View\Helper\PartialLoop',
        'partial'             => 'Zend\View\Helper\Partial',
        'placeholder'         => 'Zend\View\Helper\Placeholder',
        'renderchildmodel'    => 'Zend\View\Helper\RenderChildModel',
        'rendertoplaceholder' => 'Zend\View\Helper\RenderToPlaceholder',
        'serverurl'           => 'Zend\View\Helper\ServerUrl',
        'viewmodel'           => 'Zend\View\Helper\ViewModel',
    );

    /**
     * @var Renderer\RendererInterface
     */
    protected $renderer;

    /**
     * Constructor
     *
     * After invoking parent constructor, add an initializer to inject the
     * attached renderer and translator, if any, to the currently requested helper.
     *
     * @param null|ConfigInterface $configuration
     */
    public function __construct(ConfigInterface $configuration = null)
    {
        parent::__construct($configuration);

        $this->setFactory('identity', function ($helpers) {
            $services = $helpers->getServiceLocator();
            $helper   = new Helper\Identity();
            if (!$services->has('Zend\Authentication\AuthenticationService')) {
                return $helper;
            }
            $helper->setAuthenticationService($services->get('Zend\Authentication\AuthenticationService'));
<<<<<<< HEAD
=======

>>>>>>> 26ce6464
            return $helper;
        });

        $this->addInitializer(array($this, 'injectRenderer'))
             ->addInitializer(array($this, 'injectTranslator'));
    }

    /**
     * Set renderer
     *
     * @param  Renderer\RendererInterface $renderer
     * @return HelperPluginManager
     */
    public function setRenderer(Renderer\RendererInterface $renderer)
    {
        $this->renderer = $renderer;

        return $this;
    }

    /**
     * Retrieve renderer instance
     *
     * @return null|Renderer\RendererInterface
     */
    public function getRenderer()
    {
        return $this->renderer;
    }

    /**
     * Inject a helper instance with the registered renderer
     *
     * @param  Helper\HelperInterface $helper
     * @return void
     */
    public function injectRenderer($helper)
    {
        $renderer = $this->getRenderer();
        if (null === $renderer) {
            return;
        }
        $helper->setView($renderer);
    }

    /**
     * Inject a helper instance with the registered translator
     *
     * @param  Helper\HelperInterface $helper
     * @return void
     */
    public function injectTranslator($helper)
    {
        if ($helper instanceof TranslatorAwareInterface) {
            $locator = $this->getServiceLocator();
            if ($locator && $locator->has('translator')) {
                $helper->setTranslator($locator->get('translator'));
            }
        }
    }

    /**
     * Validate the plugin
     *
     * Checks that the helper loaded is an instance of Helper\HelperInterface.
     *
     * @param  mixed                            $plugin
     * @return void
     * @throws Exception\InvalidHelperException if invalid
     */
    public function validatePlugin($plugin)
    {
        if ($plugin instanceof Helper\HelperInterface) {
            // we're okay
            return;
        }

        throw new Exception\InvalidHelperException(sprintf(
            'Plugin of type %s is invalid; must implement %s\Helper\HelperInterface',
            (is_object($plugin) ? get_class($plugin) : gettype($plugin)),
            __NAMESPACE__
        ));
    }
}<|MERGE_RESOLUTION|>--- conflicted
+++ resolved
@@ -103,10 +103,6 @@
                 return $helper;
             }
             $helper->setAuthenticationService($services->get('Zend\Authentication\AuthenticationService'));
-<<<<<<< HEAD
-=======
-
->>>>>>> 26ce6464
             return $helper;
         });
 
