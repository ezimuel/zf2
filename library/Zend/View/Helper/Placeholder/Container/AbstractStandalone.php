--- conflicted
+++ resolved
@@ -14,18 +14,16 @@
 use IteratorAggregate;
 use Zend\Escaper\Escaper;
 use Zend\View\Exception;
-<<<<<<< HEAD
-=======
 use Zend\View\Helper\AbstractHelper;
-use Zend\View\Helper\Placeholder\Registry;
->>>>>>> 8f019f83
 use Zend\View\Renderer\RendererInterface;
 
 /**
  * Base class for targeted placeholder helpers
  */
-abstract class AbstractStandalone extends AbstractHelper
-    implements IteratorAggregate, Countable, ArrayAccess
+abstract class AbstractStandalone extends AbstractHelper implements
+    IteratorAggregate,
+    Countable,
+    ArrayAccess
 {
     /**
      * Flag whether to automatically escape output, must also be
@@ -41,50 +39,23 @@
     protected $container;
 
     /**
-     * @var Escaper[]
-     */
-    protected $escapers = array();
-
-    /**
-<<<<<<< HEAD
-     * Flag whether to automatically escape output, must also be
-     * enforced in the child class if __toString/toString is overridden
-     * @var bool
-     */
-    protected $autoEscape = true;
-
-    /**
      * Default container class
      * @var string
      */
     protected $containerClass = 'Zend\View\Helper\Placeholder\Container';
 
     /**
+     * @var Escaper[]
+     */
+    protected $escapers = array();
+
+    /**
      * Constructor
      *
      */
     public function __construct()
     {
         $this->setContainer($this->getContainer());
-=======
-     * @var Registry
-     */
-    protected $registry;
-
-    /**
-     * Registry key under which container registers itself
-     *
-     * @var string
-     */
-    protected $regKey;
-
-    /**
-     * Constructor
-     */
-    public function __construct()
-    {
-        $this->setRegistry(Registry::getRegistry());
-        $this->setContainer($this->getRegistry()->getContainer($this->regKey));
     }
 
     /**
@@ -123,7 +94,6 @@
     {
         $container = $this->getContainer();
         $container[$key] = $value;
->>>>>>> 8f019f83
     }
 
     /**
@@ -226,7 +196,28 @@
      */
     public function getAutoEscape()
     {
-<<<<<<< HEAD
+        return $this->autoEscape;
+    }
+
+    /**
+     * Set container on which to operate
+     *
+     * @param  AbstractContainer $container
+     * @return AbstractStandalone
+     */
+    public function setContainer(AbstractContainer $container)
+    {
+        $this->container = $container;
+        return $this;
+    }
+
+    /**
+     * Retrieve placeholder container
+     *
+     * @return AbstractContainer
+     */
+    public function getContainer()
+    {
         if (!$this->container instanceof AbstractContainer) {
             $this->container = new $this->containerClass();
         }
@@ -285,35 +276,6 @@
     }
 
     /**
-     * Overloading: set property value
-=======
-        return $this->autoEscape;
-    }
-
-    /**
-     * Set container on which to operate
->>>>>>> 8f019f83
-     *
-     * @param  AbstractContainer $container
-     * @return AbstractStandalone
-     */
-    public function setContainer(AbstractContainer $container)
-    {
-        $this->container = $container;
-        return $this;
-    }
-
-    /**
-     * Retrieve placeholder container
-     *
-     * @return AbstractContainer
-     */
-    public function getContainer()
-    {
-        return $this->container;
-    }
-
-    /**
      * Set Escaper instance
      *
      * @param  Escaper $escaper
@@ -346,28 +308,6 @@
     }
 
     /**
-     * Set registry object
-     *
-     * @param  Registry $registry
-     * @return AbstractStandalone
-     */
-    public function setRegistry(Registry $registry)
-    {
-        $this->registry = $registry;
-        return $this;
-    }
-
-    /**
-     * Retrieve registry
-     *
-     * @return Registry
-     */
-    public function getRegistry()
-    {
-        return $this->registry;
-    }
-
-    /**
      * Countable
      *
      * @return int
