--- conflicted
+++ resolved
@@ -45,11 +45,7 @@
      * @param  array $attribs Form element attributes (used to determine if disabled)
      * @return string The element XHTML.
      */
-<<<<<<< HEAD
-    public function direct($name = null, $value = null, array $attribs = array())
-=======
-    public function formLabel($name, $value = null, array $attribs = null)
->>>>>>> 85a932b0
+    public function direct($name = null, $value = null, array $attribs = null)
     {
         if ($name == null) {
             throw new \InvalidArgumentException('FormLabel: missing argument. $name is required in formLabel($name, $value = null, array $attribs = array())');
