--- conflicted
+++ resolved
@@ -54,19 +54,11 @@
      */
     public function direct($name = null, $value = null, $attribs = null)
     {
-<<<<<<< HEAD
-        if ($name == null) {
-            throw new \InvalidArgumentException('FormButton: missing argument. $name is required in formButton($name, $value = null, $attribs = null)');
-        }
+        $info = $this->_getInfo($name, $value, $attribs);
 
-        $info = $this->_getInfo($name, $value, $attribs);
-        
         $id = $disable = $escape = null;
+
         extract($info); // name, id, value, attribs, options, listsep, disable
-=======
-        $info    = $this->_getInfo($name, $value, $attribs);
-        extract($info); // name, id, value, attribs, options, listsep, disable, escape
->>>>>>> 85a932b0
 
         // Get content
         $content = '';
