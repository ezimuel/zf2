--- conflicted
+++ resolved
@@ -20,34 +20,21 @@
 
 namespace Zend\View\Renderer;
 
-<<<<<<< HEAD
-use ArrayAccess,
-    Zend\Filter\FilterChain,
-    Zend\View\Exception,
-    Zend\View\HelperPluginManager,
-    Zend\View\Model\ModelInterface as Model,
-    Zend\View\Resolver\TemplatePathStack,
-    Zend\View\Renderer\RendererInterface as Renderer,
-    Zend\View\Resolver\ResolverInterface as Resolver,
-    Zend\View\Variables;
-=======
 use ArrayAccess;
 use Zend\Filter\FilterChain;
-use Zend\Loader\Pluggable;
 use Zend\View\Exception;
-use Zend\View\HelperBroker;
+use Zend\View\HelperPluginManager;
 use Zend\View\Model\ModelInterface as Model;
 use Zend\View\Resolver\TemplatePathStack;
 use Zend\View\Renderer\RendererInterface as Renderer;
 use Zend\View\Resolver\ResolverInterface as Resolver;
 use Zend\View\Variables;
->>>>>>> fe352ad2
 
 /**
  * Abstract class for Zend_View to help enforce private constructs.
  *
  * Note: all private variables in this class are prefixed with "__". This is to
- * mark them as part of the internal implementation, and thus prevent conflict 
+ * mark them as part of the internal implementation, and thus prevent conflict
  * with variables injected into the renderer.
  *
  * @category   Zend
@@ -69,7 +56,7 @@
 
     /**
      * Template being rendered
-     * 
+     *
      * @var null|string
      */
     private $__template = null;
@@ -157,8 +144,8 @@
 
     /**
      * Set script resolver
-     * 
-     * @param  Resolver $resolver 
+     *
+     * @param  Resolver $resolver
      * @return PhpRenderer
      * @throws Exception\InvalidArgumentException
      */
@@ -170,8 +157,8 @@
 
     /**
      * Retrieve template name or template resolver
-     * 
-     * @param  null|string $name 
+     *
+     * @param  null|string $name
      * @return string|Resolver
      */
     public function resolver($name = null)
@@ -191,8 +178,8 @@
      * Set variable storage
      *
      * Expects either an array, or an object implementing ArrayAccess.
-     * 
-     * @param  array|ArrayAccess $variables 
+     *
+     * @param  array|ArrayAccess $variables
      * @return PhpRenderer
      * @throws Exception\InvalidArgumentException
      */
@@ -204,7 +191,7 @@
                 (is_object($variables) ? get_class($variables) : gettype($variables))
             ));
         }
-        
+
         // Enforce a Variables container
         if (!$variables instanceof Variables) {
             $variablesAsArray = array();
@@ -220,8 +207,8 @@
 
     /**
      * Get a single variable, or all variables
-     * 
-     * @param  mixed $key 
+     *
+     * @param  mixed $key
      * @return mixed
      */
     public function vars($key = null)
@@ -238,8 +225,8 @@
 
     /**
      * Get a single variable
-     * 
-     * @param  mixed $key 
+     *
+     * @param  mixed $key
      * @return mixed
      */
     public function get($key)
@@ -253,8 +240,8 @@
 
     /**
      * Overloading: proxy to Variables container
-     * 
-     * @param  string $name 
+     *
+     * @param  string $name
      * @return mixed
      */
     public function __get($name)
@@ -265,9 +252,9 @@
 
     /**
      * Overloading: proxy to Variables container
-     * 
-     * @param  string $name 
-     * @param  mixed $value 
+     *
+     * @param  string $name
+     * @param  mixed $value
      * @return void
      */
     public function __set($name, $value)
@@ -278,8 +265,8 @@
 
     /**
      * Overloading: proxy to Variables container
-     * 
-     * @param  string $name 
+     *
+     * @param  string $name
      * @return bool
      */
     public function __isset($name)
@@ -290,8 +277,8 @@
 
     /**
      * Overloading: proxy to Variables container
-     * 
-     * @param  string $name 
+     *
+     * @param  string $name
      * @return void
      */
     public function __unset($name)
@@ -305,8 +292,8 @@
 
     /**
      * Set helper plugin manager instance
-     * 
-     * @param  string|HelperPluginManager $helpers 
+     *
+     * @param  string|HelperPluginManager $helpers
      * @return void
      * @throws Exception\InvalidArgumentException
      */
@@ -333,7 +320,7 @@
 
     /**
      * Get helper plugin manager instance
-     * 
+     *
      * @return HelperPluginManager
      */
     public function getHelperPluginManager()
@@ -343,10 +330,10 @@
         }
         return $this->__helpers;
     }
-    
+
     /**
      * Get plugin instance
-     * 
+     *
      * @param  string     $plugin  Name of plugin to return
      * @param  null|array $options Options to pass to plugin constructor (if not already instantiated)
      * @return Helper
@@ -364,9 +351,9 @@
      *
      * * If the helper does not define __invoke, it will be returned
      * * If the helper does define __invoke, it will be called as a functor
-     * 
-     * @param  string $method 
-     * @param  array $argv 
+     *
+     * @param  string $method
+     * @param  array $argv
      * @return mixed
      */
     public function __call($method, $argv)
@@ -380,8 +367,8 @@
 
     /**
      * Set filter chain
-     * 
-     * @param  FilterChain $filters 
+     *
+     * @param  FilterChain $filters
      * @return PhpRenderer
      */
     public function setFilterChain(FilterChain $filters)
@@ -392,7 +379,7 @@
 
     /**
      * Retrieve filter chain for post-filtering script content
-     * 
+     *
      * @return FilterChain
      */
     public function getFilterChain()
@@ -406,12 +393,12 @@
     /**
      * Processes a view script and returns the output.
      *
-     * @param  string|Model $nameOrModel Either the template to use, or a 
-     *                                   ViewModel. The ViewModel must have the 
-     *                                   template as an option in order to be 
+     * @param  string|Model $nameOrModel Either the template to use, or a
+     *                                   ViewModel. The ViewModel must have the
+     *                                   template as an option in order to be
      *                                   valid.
-     * @param  null|array|Traversable Values to use when rendering. If none 
-     *                                provided, uses those in the composed 
+     * @param  null|array|Traversable Values to use when rendering. If none
+     *                                provided, uses those in the composed
      *                                variables container.
      * @return string The script output.
      * @throws Exception\DomainException if a ViewModel is passed, but does not
@@ -490,12 +477,12 @@
     /**
      * Set flag indicating whether or not we should render trees of view models
      *
-     * If set to true, the View instance will not attempt to render children 
+     * If set to true, the View instance will not attempt to render children
      * separately, but instead pass the root view model directly to the PhpRenderer.
-     * It is then up to the developer to render the children from within the 
+     * It is then up to the developer to render the children from within the
      * view script.
-     * 
-     * @param  bool $renderTrees 
+     *
+     * @param  bool $renderTrees
      * @return PhpRenderer
      */
     public function setCanRenderTrees($renderTrees)
@@ -506,7 +493,7 @@
 
     /**
      * Can we render trees, or are we configured to do so?
-     * 
+     *
      * @return bool
      */
     public function canRenderTrees()
@@ -516,8 +503,8 @@
 
     /**
      * Add a template to the stack
-     * 
-     * @param  string $template 
+     *
+     * @param  string $template
      * @return PhpRenderer
      */
     public function addTemplate($template)
