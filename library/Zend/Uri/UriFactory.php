--- conflicted
+++ resolved
@@ -101,16 +101,10 @@
         }
 
         if ($scheme && ! isset(static::$schemeClasses[$scheme])) {
-<<<<<<< HEAD
-            throw new Exception\InvalidArgumentException(
-                sprintf('no class registered for scheme "%s"', $scheme)
-            );
-=======
             throw new Exception\InvalidArgumentException(sprintf(
                 'no class registered for scheme "%s"',
                 $scheme
             ));
->>>>>>> 13556163
         }
         if ($scheme && isset(static::$schemeClasses[$scheme])) {
             $class = static::$schemeClasses[$scheme];
