--- conflicted
+++ resolved
@@ -85,11 +85,7 @@
      * @param  string|array       $options OPTIONAL Options array or currency short name
      *                                              when string is given
      * @param  string|\Zend\Locale\Locale $locale  OPTIONAL locale name
-<<<<<<< HEAD
-     * @throws Zend\Currency\Exception   When currency is invalid
-=======
      * @throws Exception\InvalidArgumentException   When currency is invalid
->>>>>>> b6c2e33b
      */
     public function __construct($options = null, $locale = null)
     {
@@ -288,15 +284,9 @@
     /**
      * Internal function for checking static given locale parameter
      *
-<<<<<<< HEAD
-     * @param  string                     $currency (Optional) Currency name
-     * @param  string|\Zend\Locale\Locale $locale   (Optional) Locale to display informations
-     * @throws Zend\Currency\Exception    When locale contains no region
-=======
      * @param  string                    $currency (Optional) Currency name
      * @param  string|\Zend\Locale\Locale $locale   (Optional) Locale to display informations
      * @throws Exception\InvalidArgumentException   When locale contains no region
->>>>>>> b6c2e33b
      * @return string The extracted locale representation as string
      */
     private function _checkParams($currency = null, $locale = null)
@@ -331,11 +321,7 @@
      * Returns the actual or details of other currency symbols,
      * when no symbol is available it returns the currency shortname (f.e. FIM for Finnian Mark)
      *
-<<<<<<< HEAD
      * @param  string                     $currency (Optional) Currency name
-=======
-     * @param  string                    $currency (Optional) Currency name
->>>>>>> b6c2e33b
      * @param  string|\Zend\Locale\Locale $locale   (Optional) Locale to display informations
      * @return string
      */
@@ -363,11 +349,7 @@
     /**
      * Returns the actual or details of other currency shortnames
      *
-<<<<<<< HEAD
      * @param  string                     $currency OPTIONAL Currency's name
-=======
-     * @param  string                    $currency OPTIONAL Currency's name
->>>>>>> b6c2e33b
      * @param  string|\Zend\Locale\Locale $locale   OPTIONAL The locale
      * @return string
      */
@@ -402,11 +384,7 @@
     /**
      * Returns the actual or details of other currency names
      *
-<<<<<<< HEAD
      * @param  string                     $currency (Optional) Currency's short name
-=======
-     * @param  string                    $currency (Optional) Currency's short name
->>>>>>> b6c2e33b
      * @param  string|\Zend\Locale\Locale $locale   (Optional) The locale
      * @return string
      */
@@ -553,13 +531,8 @@
      * 'xx_YY' will be set to 'root' because 'xx' does not exist
      *
      * @param  string|\Zend\Locale\Locale $locale (Optional) Locale for parsing input
-<<<<<<< HEAD
-     * @throws Zend\Currency\Exception When the given locale does not exist
-     * @return Zend\Currency Provides fluent interface
-=======
      * @throws Exception\InvalidArgumentException When the given locale does not exist
      * @return Currency Provides fluent interface
->>>>>>> b6c2e33b
      */
     public function setLocale($locale = null)
     {
