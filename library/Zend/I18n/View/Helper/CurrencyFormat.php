<?php
/**
 * Zend Framework (http://framework.zend.com/)
 *
 * @link      http://github.com/zendframework/zf2 for the canonical source repository
 * @copyright Copyright (c) 2005-2013 Zend Technologies USA Inc. (http://www.zend.com)
 * @license   http://framework.zend.com/license/new-bsd New BSD License
 */

namespace Zend\I18n\View\Helper;

use Locale;
use NumberFormatter;
use Zend\I18n\Exception;
use Zend\View\Helper\AbstractHelper;

/**
 * View helper for formatting currency.
 */
class CurrencyFormat extends AbstractHelper
{
    /**
     * The 3-letter ISO 4217 currency code indicating the currency to use
     *
     * @var string
     */
    protected $currencyCode;

    /**
     * Formatter instances
     *
     * @var array
     */
    protected $formatters = array();

    /**
     * Locale to use instead of the default
     *
     * @var string
     */
    protected $locale;

    /**
     * If set to true, the currency will be returned with two decimals
     *
     * @var bool
     */
    protected $showDecimals = true;

    /**
     * Format a number
     *
     * @param  float  $number
     * @param  string $currencyCode
     * @param  bool    $showDecimals
     * @param  string $locale
     * @return string
     */
    public function __invoke(
        $number,
        $currencyCode = null,
        $showDecimals = null,
        $locale       = null
    ) {
        if (null === $locale) {
            $locale = $this->getLocale();
        }
        if (null === $currencyCode) {
            $currencyCode = $this->getCurrencyCode();
        }
        if (null !== $showDecimals) {
            $this->setShouldShowDecimals($showDecimals);
        }

        $formatterId = md5($locale);

        if (!isset($this->formatters[$formatterId])) {
            $this->formatters[$formatterId] = new NumberFormatter(
                $locale,
                NumberFormatter::CURRENCY
            );
        }

        if ($this->shouldShowDecimals()) {
            $this->formatters[$formatterId]->setAttribute(NumberFormatter::FRACTION_DIGITS, 2);
        } else {
            $this->formatters[$formatterId]->setAttribute(NumberFormatter::FRACTION_DIGITS, 0);
        }

        return $this->formatters[$formatterId]->formatCurrency(
            $number, $currencyCode
        );
    }

    /**
<<<<<<< HEAD
     * The 3-letter ISO 4217 currency code indicating the currency to use
=======
     * @throws Exception\ExtensionNotLoadedException if ext/intl is not present
     */
    public function __construct()
    {
        if (!extension_loaded('intl')) {
            throw new Exception\ExtensionNotLoadedException(sprintf(
                '%s component requires the intl PHP extension',
                __NAMESPACE__
            ));
        }
    }

    /**
     * The 3-letter ISO 4217 currency code indicating the currency to use.
>>>>>>> c2227cf4
     *
     * @param  string $currencyCode
     * @return CurrencyFormat
     */
    public function setCurrencyCode($currencyCode)
    {
        $this->currencyCode = $currencyCode;
        return $this;
    }

    /**
     * Get the 3-letter ISO 4217 currency code indicating the currency to use
     *
     * @return string
     */
    public function getCurrencyCode()
    {
        return $this->currencyCode;
    }

    /**
     * Set locale to use instead of the default
     *
     * @param  string $locale
     * @return CurrencyFormat
     */
    public function setLocale($locale)
    {
        $this->locale = (string) $locale;
        return $this;
    }

    /**
     * Get the locale to use
     *
     * @return string|null
     */
    public function getLocale()
    {
        if ($this->locale === null) {
            $this->locale = Locale::getDefault();
        }

        return $this->locale;
    }

    /**
     * Set if the view helper should show two decimals
     *
     * @param  bool $showDecimals
     * @return CurrencyFormat
     */
    public function setShouldShowDecimals($showDecimals)
    {
        $this->showDecimals = (bool) $showDecimals;
        return $this;
    }

    /**
     * Get if the view helper should show two decimals
     *
     * @return bool
     */
    public function shouldShowDecimals()
    {
        return $this->showDecimals;
    }
}<|MERGE_RESOLUTION|>--- conflicted
+++ resolved
@@ -48,6 +48,19 @@
     protected $showDecimals = true;
 
     /**
+     * @throws Exception\ExtensionNotLoadedException if ext/intl is not present
+     */
+    public function __construct()
+    {
+        if (!extension_loaded('intl')) {
+            throw new Exception\ExtensionNotLoadedException(sprintf(
+                '%s component requires the intl PHP extension',
+                __NAMESPACE__
+            ));
+        }
+    }
+
+    /**
      * Format a number
      *
      * @param  float  $number
@@ -93,24 +106,7 @@
     }
 
     /**
-<<<<<<< HEAD
      * The 3-letter ISO 4217 currency code indicating the currency to use
-=======
-     * @throws Exception\ExtensionNotLoadedException if ext/intl is not present
-     */
-    public function __construct()
-    {
-        if (!extension_loaded('intl')) {
-            throw new Exception\ExtensionNotLoadedException(sprintf(
-                '%s component requires the intl PHP extension',
-                __NAMESPACE__
-            ));
-        }
-    }
-
-    /**
-     * The 3-letter ISO 4217 currency code indicating the currency to use.
->>>>>>> c2227cf4
      *
      * @param  string $currencyCode
      * @return CurrencyFormat
