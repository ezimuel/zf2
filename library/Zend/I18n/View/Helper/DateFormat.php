--- conflicted
+++ resolved
@@ -42,9 +42,6 @@
     protected $formatters = array();
 
     /**
-<<<<<<< HEAD
-     * Format a date
-=======
      * @throws Exception\ExtensionNotLoadedException if ext/intl is not present
      */
     public function __construct()
@@ -58,8 +55,7 @@
     }
 
     /**
-     * Set timezone to use instead of the default.
->>>>>>> c2227cf4
+     * Format a date
      *
      * @param  DateTime|integer|array $date
      * @param  int                    $dateType
