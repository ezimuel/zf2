--- conflicted
+++ resolved
@@ -23,11 +23,7 @@
     /**
      * Zend Framework version identification - see compareVersion()
      */
-<<<<<<< HEAD
     const VERSION = '2.1.0dev';
-=======
-    const VERSION = '2.0.6dev';
->>>>>>> 75b4f7af
 
     /**
      * Github Service Identifier for version information is retreived from
