<?php
/**
 * Zend Framework (http://framework.zend.com/)
 *
 * @link      http://github.com/zendframework/zf2 for the canonical source repository
 * @copyright Copyright (c) 2005-2013 Zend Technologies USA Inc. (http://www.zend.com)
 * @license   http://framework.zend.com/license/new-bsd New BSD License
 */

namespace Zend\Db\Adapter;

use Zend\Db\ResultSet;

/**
 * @property Driver\DriverInterface $driver
 * @property Platform\PlatformInterface $platform
 */
class Adapter implements AdapterInterface, Profiler\ProfilerAwareInterface
{
    /**
     * Query Mode Constants
     */
    const QUERY_MODE_EXECUTE = 'execute';
    const QUERY_MODE_PREPARE = 'prepare';

    /**
     * Prepare Type Constants
     */
    const PREPARE_TYPE_POSITIONAL = 'positional';
    const PREPARE_TYPE_NAMED = 'named';

    const FUNCTION_FORMAT_PARAMETER_NAME = 'formatParameterName';
    const FUNCTION_QUOTE_IDENTIFIER = 'quoteIdentifier';
    const FUNCTION_QUOTE_VALUE = 'quoteValue';

    const VALUE_QUOTE_SEPARATOR = 'quoteSeparator';

    /**
     * @var Driver\DriverInterface
     */
    protected $driver = null;

    /**
     * @var Platform\PlatformInterface
     */
    protected $platform = null;

    /**
     * @var Profiler\ProfilerInterface
     */
    protected $profiler = null;

    /**
     * @var ResultSet\ResultSetInterface
     */
    protected $queryResultSetPrototype = null;

    /**
     * @var Driver\StatementInterface
     */
    protected $lastPreparedStatement = null;

    /**
     * @param Driver\DriverInterface|array $driver
     * @param Platform\PlatformInterface $platform
     * @param ResultSet\ResultSetInterface $queryResultPrototype
     * @param Profiler\ProfilerInterface $profiler
     * @throws Exception\InvalidArgumentException
     */
    public function __construct($driver, Platform\PlatformInterface $platform = null, ResultSet\ResultSetInterface $queryResultPrototype = null, Profiler\ProfilerInterface $profiler = null)
    {
        // first argument can be an array of parameters
        $parameters = array();

        if (is_array($driver)) {
            $parameters = $driver;
            if ($profiler === null && isset($parameters['profiler'])) {
                $profiler = $this->createProfiler($parameters);
            }
            $driver = $this->createDriver($parameters);
        } elseif (!$driver instanceof Driver\DriverInterface) {
            throw new Exception\InvalidArgumentException(
                'The supplied or instantiated driver object does not implement Zend\Db\Adapter\Driver\DriverInterface'
            );
        }

        $driver->checkEnvironment();
        $this->driver = $driver;

        if ($platform == null) {
            $platform = $this->createPlatform($parameters);
        }

        $this->platform = $platform;
        $this->queryResultSetPrototype = ($queryResultPrototype) ?: new ResultSet\ResultSet();

        if ($profiler) {
            $this->setProfiler($profiler);
        }
    }

    /**
     * @param Profiler\ProfilerInterface $profiler
     * @return Adapter
     */
    public function setProfiler(Profiler\ProfilerInterface $profiler)
    {
        $this->profiler = $profiler;
        if ($this->driver instanceof Profiler\ProfilerAwareInterface) {
            $this->driver->setProfiler($profiler);
        }
        return $this;
    }

    /**
     * @return null|Profiler\ProfilerInterface
     */
    public function getProfiler()
    {
        return $this->profiler;
    }

    /**
     * getDriver()
     *
     * @throws Exception\RuntimeException
     * @return Driver\DriverInterface
     */
    public function getDriver()
    {
        if ($this->driver == null) {
            throw new Exception\RuntimeException('Driver has not been set or configured for this adapter.');
        }
        return $this->driver;
    }

    /**
     * @return Platform\PlatformInterface
     */
    public function getPlatform()
    {
        return $this->platform;
    }

    /**
     * @return ResultSet\ResultSetInterface
     */
    public function getQueryResultSetPrototype()
    {
        return $this->queryResultSetPrototype;
    }

    public function getCurrentSchema()
    {
        return $this->driver->getConnection()->getCurrentSchema();
    }

    /**
     * query() is a convenience function
     *
     * @param string $sql
     * @param string|array|ParameterContainer $parametersOrQueryMode
     * @throws Exception\InvalidArgumentException
     * @return Driver\StatementInterface|ResultSet\ResultSet
     */
    public function query($sql, $parametersOrQueryMode = self::QUERY_MODE_PREPARE)
    {
        if (is_string($parametersOrQueryMode) && in_array($parametersOrQueryMode, array(self::QUERY_MODE_PREPARE, self::QUERY_MODE_EXECUTE))) {
            $mode = $parametersOrQueryMode;
            $parameters = null;
        } elseif (is_array($parametersOrQueryMode) || $parametersOrQueryMode instanceof ParameterContainer) {
            $mode = self::QUERY_MODE_PREPARE;
            $parameters = $parametersOrQueryMode;
        } else {
            throw new Exception\InvalidArgumentException('Parameter 2 to this method must be a flag, an array, or ParameterContainer');
        }

        if ($mode == self::QUERY_MODE_PREPARE) {
            $this->lastPreparedStatement = null;
            $this->lastPreparedStatement = $this->driver->createStatement($sql);
            $this->lastPreparedStatement->prepare();
            if (is_array($parameters) || $parameters instanceof ParameterContainer) {
                $this->lastPreparedStatement->setParameterContainer((is_array($parameters)) ? new ParameterContainer($parameters) : $parameters);
                $result = $this->lastPreparedStatement->execute();
            } else {
                return $this->lastPreparedStatement;
            }
        } else {
            $result = $this->driver->getConnection()->execute($sql);
        }

        if ($result instanceof Driver\ResultInterface && $result->isQueryResult()) {
            $resultSet = clone $this->queryResultSetPrototype;
            $resultSet->initialize($result);
            return $resultSet;
        }

        return $result;
    }

    /**
     * Create statement
     *
     * @param  string $initialSql
     * @param  ParameterContainer $initialParameters
     * @return Driver\StatementInterface
     */
    public function createStatement($initialSql = null, $initialParameters = null)
    {
        $statement = $this->driver->createStatement($initialSql);
        if ($initialParameters == null || !$initialParameters instanceof ParameterContainer && is_array($initialParameters)) {
            $initialParameters = new ParameterContainer((is_array($initialParameters) ? $initialParameters : array()));
        }
        $statement->setParameterContainer($initialParameters);
        return $statement;
    }

    public function getHelpers(/* $functions */)
    {
        $functions = array();
        $platform = $this->platform;
        foreach (func_get_args() as $arg) {
            switch ($arg) {
                case self::FUNCTION_QUOTE_IDENTIFIER:
                    $functions[] = function ($value) use ($platform) { return $platform->quoteIdentifier($value); };
                    break;
                case self::FUNCTION_QUOTE_VALUE:
                    $functions[] = function ($value) use ($platform) { return $platform->quoteValue($value); };
                    break;

            }
        }
    }

    /**
     * @param $name
     * @throws Exception\InvalidArgumentException
     * @return Driver\DriverInterface|Platform\PlatformInterface
     */
    public function __get($name)
    {
        switch (strtolower($name)) {
            case 'driver':
                return $this->driver;
            case 'platform':
                return $this->platform;
            default:
                throw new Exception\InvalidArgumentException('Invalid magic property on adapter');
        }

    }

    /**
     * @param array $parameters
     * @return Driver\DriverInterface
     * @throws \InvalidArgumentException
     * @throws Exception\InvalidArgumentException
     */
    protected function createDriver($parameters)
    {
        if (!isset($parameters['driver'])) {
            throw new Exception\InvalidArgumentException(__FUNCTION__ . ' expects a "driver" key to be present inside the parameters');
        }

        if ($parameters['driver'] instanceof Driver\DriverInterface) {
            return $parameters['driver'];
        }

        if (!is_string($parameters['driver'])) {
            throw new Exception\InvalidArgumentException(__FUNCTION__ . ' expects a "driver" to be a string or instance of DriverInterface');
        }

        $options = array();
        if (isset($parameters['options'])) {
            $options = (array) $parameters['options'];
            unset($parameters['options']);
        }

        $driverName = strtolower($parameters['driver']);
        switch ($driverName) {
            case 'mysqli':
                $driver = new Driver\Mysqli\Mysqli($parameters, null, null, $options);
                break;
            case 'sqlsrv':
                $driver = new Driver\Sqlsrv\Sqlsrv($parameters);
                break;
            case 'oci8':
                $driver = new Driver\Oci8\Oci8($parameters);
                break;
            case 'pgsql':
                $driver = new Driver\Pgsql\Pgsql($parameters);
                break;
            case 'ibmdb2':
                $driver = new Driver\IbmDb2\IbmDb2($parameters);
                break;
            case 'pdo':
            default:
                if ($driverName == 'pdo' || strpos($driverName, 'pdo') === 0) {
                    $driver = new Driver\Pdo\Pdo($parameters);
                }
        }

        if (!isset($driver) || !$driver instanceof Driver\DriverInterface) {
            throw new Exception\InvalidArgumentException('DriverInterface expected', null, null);
        }

        return $driver;
    }

    /**
     * @param Driver\DriverInterface $driver
     * @return Platform\PlatformInterface 
     */
    protected function createPlatform($parameters)
    {
        if (isset($parameters['platform'])) {
            $platformName = $parameters['platform'];
        } elseif ($this->driver instanceof Driver\DriverInterface) {
            $platformName = $this->driver->getDatabasePlatformName(Driver\DriverInterface::NAME_FORMAT_CAMELCASE);
        } else {
            throw new Exception\InvalidArgumentException('A platform could not be determined from the provided configuration');
        }

        // currently only supported by the IbmDb2 & Oracle concrete implementations
        $options = (isset($parameters['platform_options'])) ? $parameters['platform_options'] : array();

        switch ($platformName) {
            case 'Mysql':
                // mysqli or pdo_mysql driver
                $driver = ($this->driver instanceof Driver\Mysqli\Mysqli || $this->driver instanceof Driver\Pdo\Pdo) ? $this->driver : null;
                return new Platform\Mysql($driver);
            case 'SqlServer':
                // PDO is only supported driver for quoting values in this platform
                return new Platform\SqlServer(($this->driver instanceof Driver\Pdo\Pdo) ? $this->driver : null);
            case 'Oracle':
<<<<<<< HEAD
                // oracle does not accept a driver as an option, no driver specific quoting available
=======
            case 'Oci':    
>>>>>>> cfe24a82
                return new Platform\Oracle($options);
            case 'Sqlite':
                // PDO is only supported driver for quoting values in this platform
                return new Platform\Sqlite(($this->driver instanceof Driver\Pdo\Pdo) ? $this->driver : null);
            case 'Postgresql':
                // pgsql or pdo postgres driver
                $driver = ($this->driver instanceof Driver\Pgsql\Pgsql || $this->driver instanceof Driver\Pdo\Pdo) ? $this->driver : null;
                return new Platform\Postgresql($driver);
            case 'IbmDb2':
                // ibm_db2 driver escaping does not need an action connection
                return new Platform\IbmDb2($options);
            default:
                return new Platform\Sql92();
        }
    }

    protected function createProfiler($parameters)
    {
        if ($parameters['profiler'] instanceof Profiler\ProfilerInterface) {
            $profiler = $parameters['profiler'];
        } elseif (is_bool($parameters['profiler'])) {
            $profiler = ($parameters['profiler'] == true) ? new Profiler\Profiler : null;
        } else {
            throw new Exception\InvalidArgumentException(
                '"profiler" parameter must be an instance of ProfilerInterface or a boolean'
            );
        }
        return $profiler;
    }

    /**
     * @param array $parameters
     * @return Driver\DriverInterface
     * @throws \InvalidArgumentException
     * @throws Exception\InvalidArgumentException
     * @deprecated
     */
    protected function createDriverFromParameters(array $parameters)
    {
        return $this->createDriver($parameters);
    }

    /**
     * @param Driver\DriverInterface $driver
     * @return Platform\PlatformInterface
     * @deprecated
     */
    protected function createPlatformFromDriver(Driver\DriverInterface $driver)
    {
        return $this->createPlatform($driver);
    }
}<|MERGE_RESOLUTION|>--- conflicted
+++ resolved
@@ -333,11 +333,7 @@
                 // PDO is only supported driver for quoting values in this platform
                 return new Platform\SqlServer(($this->driver instanceof Driver\Pdo\Pdo) ? $this->driver : null);
             case 'Oracle':
-<<<<<<< HEAD
                 // oracle does not accept a driver as an option, no driver specific quoting available
-=======
-            case 'Oci':    
->>>>>>> cfe24a82
                 return new Platform\Oracle($options);
             case 'Sqlite':
                 // PDO is only supported driver for quoting values in this platform
