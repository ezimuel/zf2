<?php
/**
 * Zend Framework (http://framework.zend.com/)
 *
 * @link      http://github.com/zendframework/zf2 for the canonical source repository
 * @copyright Copyright (c) 2005-2012 Zend Technologies USA Inc. (http://www.zend.com)
 * @license   http://framework.zend.com/license/new-bsd New BSD License
 * @package   Zend_Db
 */

namespace Zend\Db\Adapter\Driver\Mysqli;

use Zend\Db\Adapter\Driver\ConnectionInterface;
use Zend\Db\Adapter\Exception;

/**
 * @category   Zend
 * @package    Zend_Db
 * @subpackage Adapter
 */
class Connection implements ConnectionInterface
{

    /**
     * @var Mysqli
     */
    protected $driver = null;

    /**
     * Connection parameters
<<<<<<< HEAD
     * 
     * @var array 
=======
     *
     * @var array
>>>>>>> 0e2a8b1d
     */
    protected $connectionParameters = array();

    /**
     * @var \mysqli
     */
    protected $resource = null;

    /**
     * In transaction
<<<<<<< HEAD
     * 
=======
     *
>>>>>>> 0e2a8b1d
     * @var boolean
     */
    protected $inTransaction = false;

    /**
     * Constructor
     *
     * @param array|mysqli|null $connectionInfo
     * @throws \Zend\Db\Adapter\Exception\InvalidArgumentException
     */
    public function __construct($connectionInfo = null)
    {
        if (is_array($connectionInfo)) {
            $this->setConnectionParameters($connectionInfo);
        } elseif ($connectionInfo instanceof \mysqli) {
            $this->setResource($connectionInfo);
        } elseif (null !== $connectionInfo) {
            throw new Exception\InvalidArgumentException('$connection must be an array of parameters, a mysqli object or null');
        }
    }

    /**
     * @param Mysqli $driver
     * @return Connection
     */
    public function setDriver(Mysqli $driver)
    {
        $this->driver = $driver;
        return $this;
    }

    /**
     * Set connection parameters
     *
     * @param  array $connectionParameters
     * @return Connection
     */
    public function setConnectionParameters(array $connectionParameters)
    {
        $this->connectionParameters = $connectionParameters;
        return $this;
    }

    /**
     * Get connection parameters
     *
     * @return array
     */
    public function getConnectionParameters()
    {
        return $this->connectionParameters;
    }

    /**
     * Get current schema
     *
     * @return string
     */
    public function getCurrentSchema()
    {
        if (!$this->isConnected()) {
            $this->connect();
        }

        /** @var $result \mysqli_result */
        $result = $this->resource->query('SELECT DATABASE()');
        $r = $result->fetch_row();
        return $r[0];
    }

    /**
     * Set resource
     *
     * @param  mysqli $resource
     * @return Connection
     */
    public function setResource(mysqli $resource)
    {
        $this->resource = $resource;
        return $this;
    }

    /**
     * Get resource
     *
     * @return \mysqli
     */
    public function getResource()
    {
        $this->connect();
        return $this->resource;
    }

    /**
     * Connect
     *
     * @return null
     */
    public function connect()
    {
        if ($this->resource instanceof \mysqli) {
            return;
        }

        // localize
        $p = $this->connectionParameters;

        // given a list of key names, test for existence in $p
        $findParameterValue = function(array $names) use ($p) {
            foreach ($names as $name) {
                if (isset($p[$name])) {
                    return $p[$name];
                }
            }
            return null;
        };

        $hostname = $findParameterValue(array('hostname', 'host'));
        $username = $findParameterValue(array('username', 'user'));
        $password = $findParameterValue(array('password', 'passwd', 'pw'));
        $database = $findParameterValue(array('database', 'dbname', 'db', 'schema'));
        $port     = (isset($p['port'])) ? (int) $p['port'] : null;
        $socket   = (isset($p['socket'])) ? $p['socket'] : null;

        $this->resource = new \Mysqli($hostname, $username, $password, $database, $port, $socket);

        if ($this->resource->connect_error) {
            throw new Exception\RuntimeException(
                'Connection error',
                null,
                new Exception\ErrorException($this->resource->connect_error, $this->resource->connect_errno)
            );
        }

        if (!empty($p['charset'])) {
            $this->resource->set_charset($p['charset']);
        }

    }

    /**
     * Is connected
     *
     * @return boolean
     */
    public function isConnected()
    {
        return ($this->resource instanceof \Mysqli);
    }

    /**
     * Disconnect
     */
    public function disconnect()
    {
        if ($this->resource instanceof \PDO) {
            $this->resource->close();
        }
        unset($this->resource);
    }

    /**
     * Begin transaction
     */
    public function beginTransaction()
    {
        $this->resource->autocommit(false);
        $this->inTransaction = true;
    }

    /**
     * Commit
     */
    public function commit()
    {
        if (!$this->resource) {
            $this->connect();
        }

        $this->resource->commit();

        $this->inTransaction = false;
    }

    /**
     * Rollback
     *
     * @return Connection
     */
    public function rollback()
    {
        if (!$this->resource) {
            throw new Exception\RuntimeException('Must be connected before you can rollback.');
        }

        if (!$this->inTransaction) {
            throw new Exception\RuntimeException('Must call commit() before you can rollback.');
        }

        $this->resource->rollback();
        return $this;
    }

    /**
     * Execute
     *
     * @param  string $sql
     * @return Result
     */
    public function execute($sql)
    {
        if (!$this->isConnected()) {
            $this->connect();
        }

        $resultResource = $this->resource->query($sql);

        // if the returnValue is something other than a mysqli_result, bypass wrapping it
        if ($resultResource === false) {
            throw new Exception\InvalidQueryException($this->resource->error);
        }

        $resultPrototype = $this->driver->createResult(($resultResource === true) ? $this->resource : $resultResource);
        return $resultPrototype;
    }

    /**
     * Get last generated id
     *
     * @param  null $name Ignored
     * @return integer
     */
    public function getLastGeneratedValue($name = null)
    {
        return $this->resource->insert_id;
    }
}<|MERGE_RESOLUTION|>--- conflicted
+++ resolved
@@ -28,13 +28,8 @@
 
     /**
      * Connection parameters
-<<<<<<< HEAD
-     * 
-     * @var array 
-=======
      *
      * @var array
->>>>>>> 0e2a8b1d
      */
     protected $connectionParameters = array();
 
@@ -45,11 +40,7 @@
 
     /**
      * In transaction
-<<<<<<< HEAD
-     * 
-=======
-     *
->>>>>>> 0e2a8b1d
+     *
      * @var boolean
      */
     protected $inTransaction = false;
