--- conflicted
+++ resolved
@@ -54,11 +54,8 @@
             $connection = new Connection($connection);
         }
 
-<<<<<<< HEAD
-=======
         $options = array_intersect_key(array_merge($this->options, $options), $this->options);
 
->>>>>>> 0e2a8b1d
         $this->registerConnection($connection);
         $this->registerStatementPrototype(($statementPrototype) ?: new Statement($options['buffer_results']));
         $this->registerResultPrototype(($resultPrototype) ?: new Result());
