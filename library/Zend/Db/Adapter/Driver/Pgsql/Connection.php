<?php
/**
 * Zend Framework (http://framework.zend.com/)
 *
 * @link      http://github.com/zendframework/zf2 for the canonical source repository
 * @copyright Copyright (c) 2005-2014 Zend Technologies USA Inc. (http://www.zend.com)
 * @license   http://framework.zend.com/license/new-bsd New BSD License
 */

namespace Zend\Db\Adapter\Driver\Pgsql;

use Zend\Db\Adapter\Driver\AbstractConnection;
use Zend\Db\Adapter\Exception;

class Connection extends AbstractConnection
{
    /**
     * @var Pgsql
     */
    protected $driver = null;

    /**
     * Constructor
     *
     * @param resource|array|null $connectionInfo
     */
    public function __construct($connectionInfo = null)
    {
        if (is_array($connectionInfo)) {
            $this->setConnectionParameters($connectionInfo);
        } elseif (is_resource($connectionInfo)) {
            $this->setResource($connectionInfo);
        }
    }

    /**
     * Set driver
     *
     * @param  Pgsql $driver
     * @return self
     */
    public function setDriver(Pgsql $driver)
    {
        $this->driver = $driver;

        return $this;
    }

    /**
     * {@inheritDoc}
     *
     * @return null|string
     */
    public function getCurrentSchema()
    {
        if (!$this->isConnected()) {
            $this->connect();
        }

        $result = pg_query($this->resource, 'SELECT CURRENT_SCHEMA AS "currentschema"');
        if ($result == false) {
            return;
        }

        return pg_fetch_result($result, 0, 'currentschema');
    }

    /**
     * {@inheritDoc}
     *
     * @throws Exception\RuntimeException on failure
     */
    public function connect()
    {
        if (is_resource($this->resource)) {
            return $this;
        }

<<<<<<< HEAD
        // localize
        $p = $this->connectionParameters;

        // given a list of key names, test for existence in $p
        $findParameterValue = function (array $names) use ($p) {
            foreach ($names as $name) {
                if (isset($p[$name])) {
                    return $p[$name];
                }
            }

            return;
        };

        $connection             = array();
        $connection['host']     = $findParameterValue(array('hostname', 'host'));
        $connection['user']     = $findParameterValue(array('username', 'user'));
        $connection['password'] = $findParameterValue(array('password', 'passwd', 'pw'));
        $connection['dbname']   = $findParameterValue(array('database', 'dbname', 'db', 'schema'));
        $connection['port']     = (isset($p['port'])) ? (int) $p['port'] : null;
        $connection['socket']   = (isset($p['socket'])) ? $p['socket'] : null;

        $connection = array_filter($connection); // remove nulls
        $connection = http_build_query($connection, null, ' '); // @link http://php.net/pg_connect

=======
        $connection = $this->getConnectionString();
>>>>>>> bb2f8c2f
        set_error_handler(function ($number, $string) {
            throw new Exception\RuntimeException(
                __METHOD__ . ': Unable to connect to database', null, new Exception\ErrorException($string, $number)
            );
        });
        $this->resource = pg_connect($connection);
        restore_error_handler();

        if ($this->resource === false) {
            throw new Exception\RuntimeException(sprintf(
                '%s: Unable to connect to database',
                __METHOD__
            ));
        }

        return $this;
    }

    /**
     * {@inheritDoc}
     */
    public function isConnected()
    {
        return (is_resource($this->resource));
    }

    /**
     * {@inheritDoc}
     */
    public function disconnect()
    {
        pg_close($this->resource);
    }

    /**
     * {@inheritDoc}
     */
    public function beginTransaction()
    {
        if ($this->inTransaction()) {
            throw new Exception\RuntimeException('Nested transactions are not supported');
        }

        if (!$this->isConnected()) {
            $this->connect();
        }

        pg_query($this->resource, 'BEGIN');
        $this->inTransaction = true;

        return $this;
    }

    /**
     * {@inheritDoc}
     */
    public function commit()
    {
        if (!$this->isConnected()) {
            $this->connect();
        }

        if (!$this->inTransaction()) {
            return; // We ignore attempts to commit non-existing transaction
        }

        pg_query($this->resource, 'COMMIT');
        $this->inTransaction = false;

        return $this;
    }

    /**
     * {@inheritDoc}
     */
    public function rollback()
    {
        if (!$this->isConnected()) {
            throw new Exception\RuntimeException('Must be connected before you can rollback');
        }

        if (!$this->inTransaction()) {
            throw new Exception\RuntimeException('Must call beginTransaction() before you can rollback');
        }

        pg_query($this->resource, 'ROLLBACK');
        $this->inTransaction = false;

        return $this;
    }

    /**
     * {@inheritDoc}
     *
     * @throws Exception\InvalidQueryException
     * @return resource|\Zend\Db\ResultSet\ResultSetInterface
     */
    public function execute($sql)
    {
        if (!$this->isConnected()) {
            $this->connect();
        }

        if ($this->profiler) {
            $this->profiler->profilerStart($sql);
        }

        $resultResource = pg_query($this->resource, $sql);

        if ($this->profiler) {
            $this->profiler->profilerFinish($sql);
        }

        // if the returnValue is something other than a pg result resource, bypass wrapping it
        if ($resultResource === false) {
            throw new Exception\InvalidQueryException(pg_errormessage());
        }

        $resultPrototype = $this->driver->createResult(($resultResource === true) ? $this->resource : $resultResource);

        return $resultPrototype;
    }

    /**
     * {@inheritDoc}
     *
     * @return string
     */
    public function getLastGeneratedValue($name = null)
    {
        if ($name == null) {
            return;
        }
        $result = pg_query($this->resource, 'SELECT CURRVAL(\'' . str_replace('\'', '\\\'', $name) . '\') as "currval"');

        return pg_fetch_result($result, 0, 'currval');
    }

    /**
     * Get Connection String
     *
     * @return string
     */
    private function getConnectionString()
    {
        // localize
        $p = $this->connectionParameters;

        // given a list of key names, test for existence in $p
        $findParameterValue = function (array $names) use ($p) {
            foreach ($names as $name) {
                if (isset($p[$name])) {
                    return $p[$name];
                }
            }
            return null;
        };

        $connectionParameters = array(
            'host'     => $findParameterValue(array('hostname', 'host')),
            'user'     => $findParameterValue(array('username', 'user')),
            'password' => $findParameterValue(array('password', 'passwd', 'pw')),
            'dbname'   => $findParameterValue(array('database', 'dbname', 'db', 'schema')),
            'port'     => isset($p['port']) ? (int) $p['port'] : null,
            'socket'   => isset($p['socket']) ? $p['socket'] : null,
        );

        return urldecode(http_build_query(array_filter($connectionParameters), null, ' '));
    }
}<|MERGE_RESOLUTION|>--- conflicted
+++ resolved
@@ -76,7 +76,152 @@
             return $this;
         }
 
-<<<<<<< HEAD
+        $connection = $this->getConnectionString();
+        set_error_handler(function ($number, $string) {
+            throw new Exception\RuntimeException(
+                __METHOD__ . ': Unable to connect to database', null, new Exception\ErrorException($string, $number)
+            );
+        });
+        $this->resource = pg_connect($connection);
+        restore_error_handler();
+
+        if ($this->resource === false) {
+            throw new Exception\RuntimeException(sprintf(
+                '%s: Unable to connect to database',
+                __METHOD__
+            ));
+        }
+
+        return $this;
+    }
+
+    /**
+     * {@inheritDoc}
+     */
+    public function isConnected()
+    {
+        return (is_resource($this->resource));
+    }
+
+    /**
+     * {@inheritDoc}
+     */
+    public function disconnect()
+    {
+        pg_close($this->resource);
+    }
+
+    /**
+     * {@inheritDoc}
+     */
+    public function beginTransaction()
+    {
+        if ($this->inTransaction()) {
+            throw new Exception\RuntimeException('Nested transactions are not supported');
+        }
+
+        if (!$this->isConnected()) {
+            $this->connect();
+        }
+
+        pg_query($this->resource, 'BEGIN');
+        $this->inTransaction = true;
+
+        return $this;
+    }
+
+    /**
+     * {@inheritDoc}
+     */
+    public function commit()
+    {
+        if (!$this->isConnected()) {
+            $this->connect();
+        }
+
+        if (!$this->inTransaction()) {
+            return; // We ignore attempts to commit non-existing transaction
+        }
+
+        pg_query($this->resource, 'COMMIT');
+        $this->inTransaction = false;
+
+        return $this;
+    }
+
+    /**
+     * {@inheritDoc}
+     */
+    public function rollback()
+    {
+        if (!$this->isConnected()) {
+            throw new Exception\RuntimeException('Must be connected before you can rollback');
+        }
+
+        if (!$this->inTransaction()) {
+            throw new Exception\RuntimeException('Must call beginTransaction() before you can rollback');
+        }
+
+        pg_query($this->resource, 'ROLLBACK');
+        $this->inTransaction = false;
+
+        return $this;
+    }
+
+    /**
+     * {@inheritDoc}
+     *
+     * @throws Exception\InvalidQueryException
+     * @return resource|\Zend\Db\ResultSet\ResultSetInterface
+     */
+    public function execute($sql)
+    {
+        if (!$this->isConnected()) {
+            $this->connect();
+        }
+
+        if ($this->profiler) {
+            $this->profiler->profilerStart($sql);
+        }
+
+        $resultResource = pg_query($this->resource, $sql);
+
+        if ($this->profiler) {
+            $this->profiler->profilerFinish($sql);
+        }
+
+        // if the returnValue is something other than a pg result resource, bypass wrapping it
+        if ($resultResource === false) {
+            throw new Exception\InvalidQueryException(pg_errormessage());
+        }
+
+        $resultPrototype = $this->driver->createResult(($resultResource === true) ? $this->resource : $resultResource);
+
+        return $resultPrototype;
+    }
+
+    /**
+     * {@inheritDoc}
+     *
+     * @return string
+     */
+    public function getLastGeneratedValue($name = null)
+    {
+        if ($name == null) {
+            return;
+        }
+        $result = pg_query($this->resource, 'SELECT CURRVAL(\'' . str_replace('\'', '\\\'', $name) . '\') as "currval"');
+
+        return pg_fetch_result($result, 0, 'currval');
+    }
+
+    /**
+     * Get Connection String
+     *
+     * @return string
+     */
+    private function getConnectionString()
+    {
         // localize
         $p = $this->connectionParameters;
 
@@ -87,180 +232,7 @@
                     return $p[$name];
                 }
             }
-
             return;
-        };
-
-        $connection             = array();
-        $connection['host']     = $findParameterValue(array('hostname', 'host'));
-        $connection['user']     = $findParameterValue(array('username', 'user'));
-        $connection['password'] = $findParameterValue(array('password', 'passwd', 'pw'));
-        $connection['dbname']   = $findParameterValue(array('database', 'dbname', 'db', 'schema'));
-        $connection['port']     = (isset($p['port'])) ? (int) $p['port'] : null;
-        $connection['socket']   = (isset($p['socket'])) ? $p['socket'] : null;
-
-        $connection = array_filter($connection); // remove nulls
-        $connection = http_build_query($connection, null, ' '); // @link http://php.net/pg_connect
-
-=======
-        $connection = $this->getConnectionString();
->>>>>>> bb2f8c2f
-        set_error_handler(function ($number, $string) {
-            throw new Exception\RuntimeException(
-                __METHOD__ . ': Unable to connect to database', null, new Exception\ErrorException($string, $number)
-            );
-        });
-        $this->resource = pg_connect($connection);
-        restore_error_handler();
-
-        if ($this->resource === false) {
-            throw new Exception\RuntimeException(sprintf(
-                '%s: Unable to connect to database',
-                __METHOD__
-            ));
-        }
-
-        return $this;
-    }
-
-    /**
-     * {@inheritDoc}
-     */
-    public function isConnected()
-    {
-        return (is_resource($this->resource));
-    }
-
-    /**
-     * {@inheritDoc}
-     */
-    public function disconnect()
-    {
-        pg_close($this->resource);
-    }
-
-    /**
-     * {@inheritDoc}
-     */
-    public function beginTransaction()
-    {
-        if ($this->inTransaction()) {
-            throw new Exception\RuntimeException('Nested transactions are not supported');
-        }
-
-        if (!$this->isConnected()) {
-            $this->connect();
-        }
-
-        pg_query($this->resource, 'BEGIN');
-        $this->inTransaction = true;
-
-        return $this;
-    }
-
-    /**
-     * {@inheritDoc}
-     */
-    public function commit()
-    {
-        if (!$this->isConnected()) {
-            $this->connect();
-        }
-
-        if (!$this->inTransaction()) {
-            return; // We ignore attempts to commit non-existing transaction
-        }
-
-        pg_query($this->resource, 'COMMIT');
-        $this->inTransaction = false;
-
-        return $this;
-    }
-
-    /**
-     * {@inheritDoc}
-     */
-    public function rollback()
-    {
-        if (!$this->isConnected()) {
-            throw new Exception\RuntimeException('Must be connected before you can rollback');
-        }
-
-        if (!$this->inTransaction()) {
-            throw new Exception\RuntimeException('Must call beginTransaction() before you can rollback');
-        }
-
-        pg_query($this->resource, 'ROLLBACK');
-        $this->inTransaction = false;
-
-        return $this;
-    }
-
-    /**
-     * {@inheritDoc}
-     *
-     * @throws Exception\InvalidQueryException
-     * @return resource|\Zend\Db\ResultSet\ResultSetInterface
-     */
-    public function execute($sql)
-    {
-        if (!$this->isConnected()) {
-            $this->connect();
-        }
-
-        if ($this->profiler) {
-            $this->profiler->profilerStart($sql);
-        }
-
-        $resultResource = pg_query($this->resource, $sql);
-
-        if ($this->profiler) {
-            $this->profiler->profilerFinish($sql);
-        }
-
-        // if the returnValue is something other than a pg result resource, bypass wrapping it
-        if ($resultResource === false) {
-            throw new Exception\InvalidQueryException(pg_errormessage());
-        }
-
-        $resultPrototype = $this->driver->createResult(($resultResource === true) ? $this->resource : $resultResource);
-
-        return $resultPrototype;
-    }
-
-    /**
-     * {@inheritDoc}
-     *
-     * @return string
-     */
-    public function getLastGeneratedValue($name = null)
-    {
-        if ($name == null) {
-            return;
-        }
-        $result = pg_query($this->resource, 'SELECT CURRVAL(\'' . str_replace('\'', '\\\'', $name) . '\') as "currval"');
-
-        return pg_fetch_result($result, 0, 'currval');
-    }
-
-    /**
-     * Get Connection String
-     *
-     * @return string
-     */
-    private function getConnectionString()
-    {
-        // localize
-        $p = $this->connectionParameters;
-
-        // given a list of key names, test for existence in $p
-        $findParameterValue = function (array $names) use ($p) {
-            foreach ($names as $name) {
-                if (isset($p[$name])) {
-                    return $p[$name];
-                }
-            }
-            return null;
         };
 
         $connectionParameters = array(
