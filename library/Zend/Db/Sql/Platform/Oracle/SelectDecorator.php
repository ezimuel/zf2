--- conflicted
+++ resolved
@@ -114,39 +114,4 @@
             $this->specifications[self::SELECT], $parameters[self::SELECT]
         );
     }
-<<<<<<< HEAD
-=======
-
-
-    protected function processJoins(PlatformInterface $platform, DriverInterface $driver = null, ParameterContainer $parameterContainer = null)
-    {
-        if (!$this->joins) {
-            return null;
-        }
-
-        // process joins
-        $joinSpecArgArray = array();
-        foreach ($this->joins as $j => $join) {
-            $joinSpecArgArray[$j] = array();
-            // type
-            $joinSpecArgArray[$j][] = strtoupper($join['type']);
-            // table name
-            $joinSpecArgArray[$j][] = (is_array($join['name']))
-                ? $platform->quoteIdentifier(current($join['name'])) . ' ' . $platform->quoteIdentifier(key($join['name']))
-                : $platform->quoteIdentifier($join['name']);
-            // on expression
-            $joinSpecArgArray[$j][] = ($join['on'] instanceof ExpressionInterface)
-                ? $this->processExpression($join['on'], $platform, $driver, $this->processInfo['paramPrefix'] . 'join')
-                : $platform->quoteIdentifierInFragment($join['on'], array('=', 'AND', 'OR', '(', ')', 'BETWEEN')); // on
-            if ($joinSpecArgArray[$j][2] instanceof StatementContainerInterface) {
-                if ($parameterContainer) {
-                    $parameterContainer->merge($joinSpecArgArray[$j][2]->getParameterContainer());
-                }
-                $joinSpecArgArray[$j][2] = $joinSpecArgArray[$j][2]->getSql();
-            }
-        }
-
-        return array($joinSpecArgArray);
-    }
->>>>>>> 9c1712f9
 }