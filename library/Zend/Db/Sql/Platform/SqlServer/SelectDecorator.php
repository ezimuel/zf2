<?php
/**
 * Zend Framework (http://framework.zend.com/)
 *
 * @link      http://github.com/zendframework/zf2 for the canonical source repository
 * @copyright Copyright (c) 2005-2014 Zend Technologies USA Inc. (http://www.zend.com)
 * @license   http://framework.zend.com/license/new-bsd New BSD License
 */

namespace Zend\Db\Sql\Platform\SqlServer;

use Zend\Db\Adapter\Driver\DriverInterface;
use Zend\Db\Adapter\ParameterContainer;
use Zend\Db\Adapter\Platform\PlatformInterface;
use Zend\Db\Sql\Platform\PlatformDecoratorInterface;
use Zend\Db\Sql\Select;

class SelectDecorator extends Select implements PlatformDecoratorInterface
{
    /**
     * @var Select
     */
    protected $subject = null;

    /**
     * @param Select $select
     */
    public function setSubject($select)
    {
        $this->subject = $select;
    }

    protected function localizeVariables()
    {
        parent::localizeVariables();
        // set specifications
        unset($this->specifications[self::LIMIT]);
        unset($this->specifications[self::OFFSET]);

        $this->specifications['LIMITOFFSET'] = null;
<<<<<<< HEAD
=======
        parent::prepareStatement($adapter, $statementContainer);

        //set statement cursor type
        if ($statementContainer instanceof Statement) {
            $statementContainer->setPrepareOptions(array('Scrollable'=>\SQLSRV_CURSOR_STATIC));
        }
    }
>>>>>>> 9c1712f9

    }

    /**
     * @param PlatformInterface $platform
     * @param DriverInterface $driver
     * @param ParameterContainer $parameterContainer
     * @param $sqls
     * @param $parameters
     * @return null
     */
    protected function processLimitOffset(PlatformInterface $platform, DriverInterface $driver = null, ParameterContainer $parameterContainer = null, &$sqls, &$parameters)
    {
        if ($this->limit === null && $this->offset === null) {
            return null;
        }

        $selectParameters = $parameters[self::SELECT];

        $starSuffix = $platform->getIdentifierSeparator() . self::SQL_STAR;
        foreach ($selectParameters[0] as $i => $columnParameters) {
            if ($columnParameters[0] == self::SQL_STAR || (isset($columnParameters[1]) && $columnParameters[1] == self::SQL_STAR) || strpos($columnParameters[0], $starSuffix)) {
                $selectParameters[0] = array(array(self::SQL_STAR));
                break;
            }
            if (isset($columnParameters[1])) {
                array_shift($columnParameters);
                $selectParameters[0][$i] = $columnParameters;
            }
        }

        // first, produce column list without compound names (using the AS portion only)
        array_unshift($sqls, $this->createSqlFromSpecificationAndParameters(
            array('SELECT %1$s FROM (' => current($this->specifications[self::SELECT])),
            $selectParameters
        ));

        if ($parameterContainer) {
            // create bottom part of query, with offset and limit using row_number
            $limitParamName = $driver->formatParameterName('limit');
            $offsetParamName = $driver->formatParameterName('offset');
            $offsetForSumParamName = $driver->formatParameterName('offsetForSum');
            array_push($sqls, ') AS [ZEND_SQL_SERVER_LIMIT_OFFSET_EMULATION] WHERE [ZEND_SQL_SERVER_LIMIT_OFFSET_EMULATION].[__ZEND_ROW_NUMBER] BETWEEN '
                . $offsetParamName . '+1 AND ' . $limitParamName . '+' . $offsetForSumParamName);
            $parameterContainer->offsetSet('offset', $this->offset);
            $parameterContainer->offsetSet('limit', $this->limit);
            $parameterContainer->offsetSetReference('offsetForSum', 'offset');
        } else {
            array_push($sqls, ') AS [ZEND_SQL_SERVER_LIMIT_OFFSET_EMULATION] WHERE [ZEND_SQL_SERVER_LIMIT_OFFSET_EMULATION].[__ZEND_ROW_NUMBER] BETWEEN '
                . (int) $this->offset . '+1 AND '
                . (int) $this->limit . '+' . (int) $this->offset
            );
        }

        if (isset($sqls[self::ORDER])) {
            $orderBy = $sqls[self::ORDER];
            unset($sqls[self::ORDER]);
        } else {
            $orderBy = 'ORDER BY (SELECT 1)';
        }

        // add a column for row_number() using the order specification
        $parameters[self::SELECT][0][] = array('ROW_NUMBER() OVER (' . $orderBy . ')', '[__ZEND_ROW_NUMBER]');

        $sqls[self::SELECT] = $this->createSqlFromSpecificationAndParameters(
            $this->specifications[self::SELECT],
            $parameters[self::SELECT]
        );
    }
}<|MERGE_RESOLUTION|>--- conflicted
+++ resolved
@@ -38,16 +38,6 @@
         unset($this->specifications[self::OFFSET]);
 
         $this->specifications['LIMITOFFSET'] = null;
-<<<<<<< HEAD
-=======
-        parent::prepareStatement($adapter, $statementContainer);
-
-        //set statement cursor type
-        if ($statementContainer instanceof Statement) {
-            $statementContainer->setPrepareOptions(array('Scrollable'=>\SQLSRV_CURSOR_STATIC));
-        }
-    }
->>>>>>> 9c1712f9
 
     }
 
