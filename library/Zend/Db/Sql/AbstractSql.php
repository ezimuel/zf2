<?php
/**
 * Zend Framework (http://framework.zend.com/)
 *
 * @link      http://github.com/zendframework/zf2 for the canonical source repository
 * @copyright Copyright (c) 2005-2014 Zend Technologies USA Inc. (http://www.zend.com)
 * @license   http://framework.zend.com/license/new-bsd New BSD License
 */

namespace Zend\Db\Sql;

use Zend\Db\Adapter\Adapter;
use Zend\Db\Adapter\Driver\DriverInterface;
use Zend\Db\Adapter\ParameterContainer;
use Zend\Db\Adapter\Platform\PlatformInterface;
use Zend\Db\Sql\Platform\PlatformDecoratorInterface;
use Zend\Db\Adapter\Platform\Sql92 as DefaultAdapterPlatform;

abstract class AbstractSql implements SqlInterface
{
    /**
     * Specifications for Sql String generation
     *
     * @var string[]|array[]
     */
    protected $specifications = array();

    /**
     * @var string
     */
    protected $processInfo = array('paramPrefix' => '', 'subselectCount' => 0);

    /**
     * @var array
     */
    protected $instanceParameterIndex = array();

    /**
     * {@inheritDoc}
     */
    public function getSqlString(PlatformInterface $adapterPlatform = null)
    {
        $adapterPlatform = ($adapterPlatform) ?: new DefaultAdapterPlatform;
        return $this->buildSqlString($adapterPlatform);
    }

    /**
     * @param PlatformInterface $platform
     * @param null|DriverInterface $driver
     * @param null|ParameterContainer $parameterContainer
     *
     * @return string
     */
    protected function buildSqlString(PlatformInterface $platform, DriverInterface $driver = null, ParameterContainer $parameterContainer = null)
    {
        $this->localizeVariables();

        $sqls       = array();
        $parameters = array();

        foreach ($this->specifications as $name => $specification) {
            $parameters[$name] = $this->{'process' . $name}($platform, $driver, $parameterContainer, $sqls, $parameters);

            if ($specification && is_array($parameters[$name])) {
                $sqls[$name] = $this->createSqlFromSpecificationAndParameters($specification, $parameters[$name]);

                continue;
            }

            if (is_string($parameters[$name])) {
                $sqls[$name] = $parameters[$name];
            }
        }
        return rtrim(implode(' ', $sqls), "\n ,");
    }

    /**
     *
     * @staticvar int $runtimeExpressionPrefix
     * @param ExpressionInterface $expression
     * @param PlatformInterface $platform
     * @param null|DriverInterface $driver
     * @param null|ParameterContainer $parameterContainer
     * @param null|string $namedParameterPrefix
     *
     * @return string
     *
     * @throws Exception\RuntimeException
     */
    protected function processExpression(ExpressionInterface $expression, PlatformInterface $platform, DriverInterface $driver = null, ParameterContainer $parameterContainer = null, $namedParameterPrefix = null)
    {
        $namedParameterPrefix = !$namedParameterPrefix ? $namedParameterPrefix : $this->processInfo['paramPrefix'] . $namedParameterPrefix;
        // static counter for the number of times this method was invoked across the PHP runtime
        static $runtimeExpressionPrefix = 0;

        if ($parameterContainer && ((!is_string($namedParameterPrefix) || $namedParameterPrefix == ''))) {
            $namedParameterPrefix = sprintf('expr%04dParam', ++$runtimeExpressionPrefix);
        }

        $sql = '';

        // initialize variables
        $parts = $expression->getExpressionData();

        if (! isset($this->instanceParameterIndex[$namedParameterPrefix])) {
            $this->instanceParameterIndex[$namedParameterPrefix] = 1;
        }

        $expressionParamIndex = &$this->instanceParameterIndex[$namedParameterPrefix];

        foreach ($parts as $part) {
            // if it is a string, simply tack it onto the return sql "specification" string
            if (is_string($part)) {
                $sql .= $part;

                continue;
            }

            if (! is_array($part)) {
                throw new Exception\RuntimeException(
                    'Elements returned from getExpressionData() array must be a string or array.'
                );
            }

            // process values and types (the middle and last position of the expression data)
            $values = $part[1];
            $types = isset($part[2]) ? $part[2] : array();
            foreach ($values as $vIndex => $value) {
                if (!isset($types[$vIndex])) {
                    continue;
                }
                $type = $types[$vIndex];
                if ($value instanceof Select) {
                    // process sub-select
                    $values[$vIndex] = '(' . $this->processSubSelect($value, $platform, $driver, $parameterContainer) . ')';
                } elseif ($value instanceof ExpressionInterface) {
                    // recursive call to satisfy nested expressions
                    $values[$vIndex] = $this->processExpression($value, $platform, $driver, $parameterContainer, $namedParameterPrefix . $vIndex . 'subpart');
                } elseif ($type == ExpressionInterface::TYPE_IDENTIFIER) {
                    $values[$vIndex] = $platform->quoteIdentifierInFragment($value);
                } elseif ($type == ExpressionInterface::TYPE_VALUE) {
                    // if prepareType is set, it means that this particular value must be
                    // passed back to the statement in a way it can be used as a placeholder value
                    if ($parameterContainer) {
                        $name = $namedParameterPrefix . $expressionParamIndex++;
                        $parameterContainer->offsetSet($name, $value);
                        $values[$vIndex] = $driver->formatParameterName($name);
                        continue;
                    }

                    // if not a preparable statement, simply quote the value and move on
                    $values[$vIndex] = $platform->quoteValue($value);
                } elseif ($type == ExpressionInterface::TYPE_LITERAL) {
                    $values[$vIndex] = $value;
                }
            }

            // after looping the values, interpolate them into the sql string (they might be placeholder names, or values)
            $sql .= vsprintf($part[0], $values);
        }

        return $sql;
    }

    /**
     * @param string|array $specifications
     * @param string|array $parameters
     *
     * @return string
     *
     * @throws Exception\RuntimeException
     */
    protected function createSqlFromSpecificationAndParameters($specifications, $parameters)
    {
        if (is_string($specifications)) {
            return vsprintf($specifications, $parameters);
        }

        $parametersCount = count($parameters);

        foreach ($specifications as $specificationString => $paramSpecs) {
            if ($parametersCount == count($paramSpecs)) {
                break;
            }

            unset($specificationString, $paramSpecs);
        }

        if (!isset($specificationString)) {
            throw new Exception\RuntimeException(
                'A number of parameters was found that is not supported by this specification'
            );
        }

        $topParameters = array();
        foreach ($parameters as $position => $paramsForPosition) {
            if (isset($paramSpecs[$position]['combinedby'])) {
                $multiParamValues = array();
                foreach ($paramsForPosition as $multiParamsForPosition) {
                    $ppCount = count($multiParamsForPosition);
                    if (!isset($paramSpecs[$position][$ppCount])) {
                        throw new Exception\RuntimeException('A number of parameters (' . $ppCount . ') was found that is not supported by this specification');
                    }
                    $multiParamValues[] = vsprintf($paramSpecs[$position][$ppCount], $multiParamsForPosition);
                }
                $topParameters[] = implode($paramSpecs[$position]['combinedby'], $multiParamValues);
            } elseif ($paramSpecs[$position] !== null) {
                $ppCount = count($paramsForPosition);
                if (!isset($paramSpecs[$position][$ppCount])) {
                    throw new Exception\RuntimeException('A number of parameters (' . $ppCount . ') was found that is not supported by this specification');
                }
                $topParameters[] = vsprintf($paramSpecs[$position][$ppCount], $paramsForPosition);
            } else {
                $topParameters[] = $paramsForPosition;
            }
        }
        return vsprintf($specificationString, $topParameters);
    }

    /**
     * @param Select $subselect
     * @param PlatformInterface $platform
     * @param null|DriverInterface $driver
     * @param null|ParameterContainer $parameterContainer
     * @return string
     */
    protected function processSubSelect(Select $subselect, PlatformInterface $platform, DriverInterface $driver = null, ParameterContainer $parameterContainer = null)
    {
        if ($this instanceof PlatformDecoratorInterface) {
            $decorator = clone $this;
            $decorator->setSubject($subselect);
        } else {
            $decorator = $subselect;
        }

        if ($parameterContainer) {
            // Track subselect prefix and count for parameters
            $processInfoContext = ($decorator instanceof PlatformDecoratorInterface) ? $subselect : $decorator;
            $this->processInfo['subselectCount']++;
<<<<<<< HEAD
            $processInfoContext->processInfo['subselectCount'] = $this->processInfo['subselectCount'];
            $processInfoContext->processInfo['paramPrefix'] = 'subselect' . $processInfoContext->processInfo['subselectCount'];

            $sql = $decorator->buildSqlString($platform, $driver, $parameterContainer);
=======
            $subselect->processInfo['subselectCount'] = $this->processInfo['subselectCount'];
            $subselect->processInfo['paramPrefix'] = 'subselect' . $subselect->processInfo['subselectCount'];

            // call subselect
            if ($this instanceof PlatformDecoratorInterface) {
                /** @var Select|PlatformDecoratorInterface $subselectDecorator */
                $subselectDecorator = clone $this;
                $subselectDecorator->setSubject($subselect);
                $subselectDecorator->prepareStatement(new Adapter($driver, $platform), $stmtContainer);
            } else {
                $subselect->prepareStatement(new Adapter($driver, $platform), $stmtContainer);
            }
>>>>>>> 78bc91a2

            // copy count
            $this->processInfo['subselectCount'] = $decorator->processInfo['subselectCount'];
            return $sql;
        }

        return $decorator->buildSqlString($platform, $driver, $parameterContainer);
    }

    /**
     * @param null|array|ExpressionInterface|Select $column
     * @param PlatformInterface $platform
     * @param null|DriverInterface $driver
     * @param null|string $namedParameterPrefix
     * @param null|ParameterContainer $parameterContainer
     * @return string
     */
    protected function resolveColumnValue($column, PlatformInterface $platform, DriverInterface $driver = null, ParameterContainer $parameterContainer = null, $namedParameterPrefix = null)
    {
        $namedParameterPrefix = !$namedParameterPrefix ? $namedParameterPrefix : $this->processInfo['paramPrefix'] . $namedParameterPrefix;
        $isIdentifier = false;
        $fromTable = '';
        if (is_array($column)) {
            if (isset($column['isIdentifier'])) {
                $isIdentifier = (bool) $column['isIdentifier'];
            }
            if (isset($column['fromTable']) && $column['fromTable'] !== null) {
                $fromTable = $column['fromTable'];
            }
            $column = $column['column'];
        }

        if ($column instanceof ExpressionInterface) {
            return $this->processExpression($column, $platform, $driver, $parameterContainer, $namedParameterPrefix);
        }
        if ($column instanceof Select) {
            return '(' . $this->processSubSelect($column, $platform, $driver, $parameterContainer) . ')';
        }
        if ($column === null) {
            return 'NULL';
        }
        return $isIdentifier
                ? $fromTable . $platform->quoteIdentifierInFragment($column)
                : $platform->quoteValue($column);
    }

    /**
     * @param string|TableIdentifier|Select $table
     * @param PlatformInterface $platform
     * @param DriverInterface $driver
     * @param ParameterContainer $parameterContainer
     * @return string
     */
    protected function resolveTable($table, PlatformInterface $platform, DriverInterface $driver = null, ParameterContainer $parameterContainer = null)
    {
        $schema = null;
        if ($table instanceof TableIdentifier) {
            list($table, $schema) = $table->getTableAndSchema();
        }

        if ($table instanceof Select) {
            $table = '(' . $this->processSubselect($table, $platform, $driver, $parameterContainer) . ')';
        } elseif ($table) {
            $table = $platform->quoteIdentifier($table);
        }

        if ($schema && $table) {
            $table = $platform->quoteIdentifier($schema) . $platform->getIdentifierSeparator() . $table;
        }
        return $table;
    }

    /**
     * Copy variables from the subject into the local properties
     */
    protected function localizeVariables()
    {
        if (! $this instanceof PlatformDecoratorInterface) {
            return;
        }

        foreach (get_object_vars($this->subject) as $name => $value) {
            $this->{$name} = $value;
        }
    }
}<|MERGE_RESOLUTION|>--- conflicted
+++ resolved
@@ -237,25 +237,10 @@
             // Track subselect prefix and count for parameters
             $processInfoContext = ($decorator instanceof PlatformDecoratorInterface) ? $subselect : $decorator;
             $this->processInfo['subselectCount']++;
-<<<<<<< HEAD
             $processInfoContext->processInfo['subselectCount'] = $this->processInfo['subselectCount'];
             $processInfoContext->processInfo['paramPrefix'] = 'subselect' . $processInfoContext->processInfo['subselectCount'];
 
             $sql = $decorator->buildSqlString($platform, $driver, $parameterContainer);
-=======
-            $subselect->processInfo['subselectCount'] = $this->processInfo['subselectCount'];
-            $subselect->processInfo['paramPrefix'] = 'subselect' . $subselect->processInfo['subselectCount'];
-
-            // call subselect
-            if ($this instanceof PlatformDecoratorInterface) {
-                /** @var Select|PlatformDecoratorInterface $subselectDecorator */
-                $subselectDecorator = clone $this;
-                $subselectDecorator->setSubject($subselect);
-                $subselectDecorator->prepareStatement(new Adapter($driver, $platform), $stmtContainer);
-            } else {
-                $subselect->prepareStatement(new Adapter($driver, $platform), $stmtContainer);
-            }
->>>>>>> 78bc91a2
 
             // copy count
             $this->processInfo['subselectCount'] = $decorator->processInfo['subselectCount'];
