--- conflicted
+++ resolved
@@ -525,11 +525,6 @@
         // process table columns
         $columns = array();
         foreach ($this->columns as $columnIndexOrAs => $column) {
-<<<<<<< HEAD
-
-=======
-            $columnName = '';
->>>>>>> 9c1712f9
             if ($column === self::SQL_STAR) {
                 $columns[] = array($fromTable . self::SQL_STAR);
                 continue;
