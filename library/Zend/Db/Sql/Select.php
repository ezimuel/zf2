<?php
/**
 * Zend Framework (http://framework.zend.com/)
 *
 * @link      http://github.com/zendframework/zf2 for the canonical source repository
 * @copyright Copyright (c) 2005-2015 Zend Technologies USA Inc. (http://www.zend.com)
 * @license   http://framework.zend.com/license/new-bsd New BSD License
 */

namespace Zend\Db\Sql;

use Zend\Db\Adapter\Driver\DriverInterface;
use Zend\Db\Adapter\ParameterContainer;
use Zend\Db\Adapter\Platform\PlatformInterface;

/**
 *
 * @property Where $where
 * @property Having $having
 */
class Select extends AbstractPreparableSql
{
    /**#@+
     * Constant
     * @const
     */
    const SELECT = 'select';
    const QUANTIFIER = 'quantifier';
    const COLUMNS = 'columns';
    const TABLE = 'table';
    const JOINS = 'joins';
    const WHERE = 'where';
    const GROUP = 'group';
    const HAVING = 'having';
    const ORDER = 'order';
    const LIMIT = 'limit';
    const OFFSET = 'offset';
    const QUANTIFIER_DISTINCT = 'DISTINCT';
    const QUANTIFIER_ALL = 'ALL';
    const JOIN_INNER = 'inner';
    const JOIN_OUTER = 'outer';
    const JOIN_LEFT = 'left';
    const JOIN_RIGHT = 'right';
    const JOIN_OUTER_RIGHT = 'outer right';
    const JOIN_OUTER_LEFT  = 'outer left';
    const SQL_STAR = '*';
    const ORDER_ASCENDING = 'ASC';
    const ORDER_DESCENDING = 'DESC';
    const COMBINE = 'combine';
    const COMBINE_UNION = 'union';
    const COMBINE_EXCEPT = 'except';
    const COMBINE_INTERSECT = 'intersect';
    /**#@-*/

    /**
     * @var array Specifications
     */
    protected $specifications = array(
        'statementStart' => '%1$s',
        self::SELECT => array(
            'SELECT %1$s FROM %2$s' => array(
                array(1 => '%1$s', 2 => '%1$s AS %2$s', 'combinedby' => ', '),
                null
            ),
            'SELECT %1$s %2$s FROM %3$s' => array(
                null,
                array(1 => '%1$s', 2 => '%1$s AS %2$s', 'combinedby' => ', '),
                null
            ),
            'SELECT %1$s' => array(
                array(1 => '%1$s', 2 => '%1$s AS %2$s', 'combinedby' => ', '),
            ),
        ),
        self::JOINS  => array(
            '%1$s' => array(
                array(3 => '%1$s JOIN %2$s ON %3$s', 'combinedby' => ' ')
            )
        ),
        self::WHERE  => 'WHERE %1$s',
        self::GROUP  => array(
            'GROUP BY %1$s' => array(
                array(1 => '%1$s', 'combinedby' => ', ')
            )
        ),
        self::HAVING => 'HAVING %1$s',
        self::ORDER  => array(
            'ORDER BY %1$s' => array(
                array(1 => '%1$s', 2 => '%1$s %2$s', 'combinedby' => ', ')
            )
        ),
        self::LIMIT  => 'LIMIT %1$s',
        self::OFFSET => 'OFFSET %1$s',
        'statementEnd' => '%1$s',
        self::COMBINE => '%1$s ( %2$s )',
    );

    /**
     * @var bool
     */
    protected $tableReadOnly = false;

    /**
     * @var bool
     */
    protected $prefixColumnsWithTable = true;

    /**
     * @var string|array|TableIdentifier
     */
    protected $table = null;

    /**
     * @var null|string|Expression
     */
    protected $quantifier = null;

    /**
     * @var array
     */
    protected $columns = array(self::SQL_STAR);

    /**
     * @var array
     */
    protected $joins = array();

    /**
     * @var Where
     */
    protected $where = null;

    /**
     * @var array
     */
    protected $order = array();

    /**
     * @var null|array
     */
    protected $group = null;

    /**
     * @var null|string|array
     */
    protected $having = null;

    /**
     * @var int|null
     */
    protected $limit = null;

    /**
     * @var int|null
     */
    protected $offset = null;

    /**
     * @var array
     */
    protected $combine = array();

    /**
     * Constructor
     *
     * @param  null|string|array|TableIdentifier $table
     */
    public function __construct($table = null)
    {
        if ($table) {
            $this->from($table);
            $this->tableReadOnly = true;
        }

        $this->where = new Where;
        $this->having = new Having;
    }

    /**
     * Create from clause
     *
     * @param  string|array|TableIdentifier $table
     * @throws Exception\InvalidArgumentException
     * @return Select
     */
    public function from($table)
    {
        if ($this->tableReadOnly) {
            throw new Exception\InvalidArgumentException('Since this object was created with a table and/or schema in the constructor, it is read only.');
        }

        if (!is_string($table) && !is_array($table) && !$table instanceof TableIdentifier) {
            throw new Exception\InvalidArgumentException('$table must be a string, array, or an instance of TableIdentifier');
        }

        if (is_array($table) && (!is_string(key($table)) || count($table) !== 1)) {
            throw new Exception\InvalidArgumentException('from() expects $table as an array is a single element associative array');
        }

        $this->table = $table;
        return $this;
    }

    /**
     * @param string|Expression $quantifier DISTINCT|ALL
     * @return Select
     */
    public function quantifier($quantifier)
    {
        if (!is_string($quantifier) && !$quantifier instanceof ExpressionInterface) {
            throw new Exception\InvalidArgumentException(
                'Quantifier must be one of DISTINCT, ALL, or some platform specific object implementing ExpressionInterface'
            );
        }
        $this->quantifier = $quantifier;
        return $this;
    }

    /**
     * Specify columns from which to select
     *
     * Possible valid states:
     *
     *   array(*)
     *
     *   array(value, ...)
     *     value can be strings or Expression objects
     *
     *   array(string => value, ...)
     *     key string will be use as alias,
     *     value can be string or Expression objects
     *
     * @param  array $columns
     * @param  bool  $prefixColumnsWithTable
     * @return Select
     */
    public function columns(array $columns, $prefixColumnsWithTable = true)
    {
        $this->columns = $columns;
        $this->prefixColumnsWithTable = (bool) $prefixColumnsWithTable;
        return $this;
    }

    /**
     * Create join clause
     *
     * @param  string|array $name
     * @param  string $on
     * @param  string|array $columns
     * @param  string $type one of the JOIN_* constants
     * @throws Exception\InvalidArgumentException
     * @return Select
     */
    public function join($name, $on, $columns = self::SQL_STAR, $type = self::JOIN_INNER)
    {
        if (is_array($name) && (!is_string(key($name)) || count($name) !== 1)) {
            throw new Exception\InvalidArgumentException(
                sprintf("join() expects '%s' as an array is a single element associative array", array_shift($name))
            );
        }
        if (!is_array($columns)) {
            $columns = array($columns);
        }
        $this->joins[] = array(
            'name'    => $name,
            'on'      => $on,
            'columns' => $columns,
            'type'    => $type
        );
        return $this;
    }

    /**
     * Create where clause
     *
     * @param  Where|\Closure|string|array|Predicate\PredicateInterface $predicate
     * @param  string $combination One of the OP_* constants from Predicate\PredicateSet
     * @throws Exception\InvalidArgumentException
     * @return Select
     */
    public function where($predicate, $combination = Predicate\PredicateSet::OP_AND)
    {
        if ($predicate instanceof Where) {
            $this->where = $predicate;
        } else {
            $this->where->addPredicates($predicate, $combination);
        }
        return $this;
    }

    public function group($group)
    {
        if (is_array($group)) {
            foreach ($group as $o) {
                $this->group[] = $o;
            }
        } else {
            $this->group[] = $group;
        }
        return $this;
    }

    /**
     * Create where clause
     *
     * @param  Where|\Closure|string|array $predicate
     * @param  string $combination One of the OP_* constants from Predicate\PredicateSet
     * @return Select
     */
    public function having($predicate, $combination = Predicate\PredicateSet::OP_AND)
    {
        if ($predicate instanceof Having) {
            $this->having = $predicate;
        } else {
            $this->having->addPredicates($predicate, $combination);
        }
        return $this;
    }

    /**
     * @param string|array $order
     * @return Select
     */
    public function order($order)
    {
        if (is_string($order)) {
            if (strpos($order, ',') !== false) {
                $order = preg_split('#,\s+#', $order);
            } else {
                $order = (array) $order;
            }
        } elseif (!is_array($order)) {
            $order = array($order);
        }
        foreach ($order as $k => $v) {
            if (is_string($k)) {
                $this->order[$k] = $v;
            } else {
                $this->order[] = $v;
            }
        }
        return $this;
    }

    /**
     * @param int $limit
     * @return Select
     */
    public function limit($limit)
    {
        if (!is_numeric($limit)) {
            throw new Exception\InvalidArgumentException(sprintf(
                '%s expects parameter to be numeric, "%s" given',
                __METHOD__,
                (is_object($limit) ? get_class($limit) : gettype($limit))
            ));
        }

        $this->limit = $limit;
        return $this;
    }

    /**
     * @param int $offset
     * @return Select
     */
    public function offset($offset)
    {
        if (!is_numeric($offset)) {
            throw new Exception\InvalidArgumentException(sprintf(
                '%s expects parameter to be numeric, "%s" given',
                __METHOD__,
                (is_object($offset) ? get_class($offset) : gettype($offset))
            ));
        }

        $this->offset = $offset;
        return $this;
    }

    /**
     * @param Select $select
     * @param string $type
     * @param string $modifier
     * @return Select
     * @throws Exception\InvalidArgumentException
     */
    public function combine(Select $select, $type = self::COMBINE_UNION, $modifier = '')
    {
        if ($this->combine !== array()) {
            throw new Exception\InvalidArgumentException('This Select object is already combined and cannot be combined with multiple Selects objects');
        }
        $this->combine = array(
            'select' => $select,
            'type' => $type,
            'modifier' => $modifier
        );
        return $this;
    }

    /**
     * @param string $part
     * @return Select
     * @throws Exception\InvalidArgumentException
     */
    public function reset($part)
    {
        switch ($part) {
            case self::TABLE:
                if ($this->tableReadOnly) {
                    throw new Exception\InvalidArgumentException(
                        'Since this object was created with a table and/or schema in the constructor, it is read only.'
                    );
                }
                $this->table = null;
                break;
            case self::QUANTIFIER:
                $this->quantifier = null;
                break;
            case self::COLUMNS:
                $this->columns = array();
                break;
            case self::JOINS:
                $this->joins = array();
                break;
            case self::WHERE:
                $this->where = new Where;
                break;
            case self::GROUP:
                $this->group = null;
                break;
            case self::HAVING:
                $this->having = new Having;
                break;
            case self::LIMIT:
                $this->limit = null;
                break;
            case self::OFFSET:
                $this->offset = null;
                break;
            case self::ORDER:
                $this->order = array();
                break;
            case self::COMBINE:
                $this->combine = array();
                break;
        }
        return $this;
    }

    public function setSpecification($index, $specification)
    {
        if (!method_exists($this, 'process' . $index)) {
            throw new Exception\InvalidArgumentException('Not a valid specification name.');
        }
        $this->specifications[$index] = $specification;
        return $this;
    }

    public function getRawState($key = null)
    {
        $rawState = array(
            self::TABLE      => $this->table,
            self::QUANTIFIER => $this->quantifier,
            self::COLUMNS    => $this->columns,
            self::JOINS      => $this->joins,
            self::WHERE      => $this->where,
            self::ORDER      => $this->order,
            self::GROUP      => $this->group,
            self::HAVING     => $this->having,
            self::LIMIT      => $this->limit,
            self::OFFSET     => $this->offset,
            self::COMBINE    => $this->combine
        );
        return (isset($key) && array_key_exists($key, $rawState)) ? $rawState[$key] : $rawState;
    }

    /**
     * Returns whether the table is read only or not.
     *
     * @return bool
     */
    public function isTableReadOnly()
    {
        return $this->tableReadOnly;
    }

    /**
     * Render table with alias in from/join parts
     *
     * @todo move TableIdentifier concatination here
     * @param string $table
     * @param string $alias
     * @return string
     */
    protected function renderTable($table, $alias = null)
    {
        return $table . ($alias ? ' AS ' . $alias : '');
    }

    protected function processStatementStart(PlatformInterface $platform, DriverInterface $driver = null, ParameterContainer $parameterContainer = null)
    {
        if ($this->combine !== array()) {
            return array('(');
        }
    }

    protected function processStatementEnd(PlatformInterface $platform, DriverInterface $driver = null, ParameterContainer $parameterContainer = null)
    {
        if ($this->combine !== array()) {
            return array(')');
        }
    }

    /**
     * Process the select part
     *
     * @param PlatformInterface $platform
     * @param DriverInterface $driver
     * @param ParameterContainer $parameterContainer
     * @return null|array
     */
    protected function processSelect(PlatformInterface $platform, DriverInterface $driver = null, ParameterContainer $parameterContainer = null)
    {
        $expr = 1;

        list($table, $fromTable) = $this->resolveTable($this->table, $platform, $driver, $parameterContainer);
        // process table columns
        $columns = array();
        foreach ($this->columns as $columnIndexOrAs => $column) {
            if ($column === self::SQL_STAR) {
                $columns[] = array($fromTable . self::SQL_STAR);
                continue;
            }

            $columnName = $this->resolveColumnValue(
                array(
                    'column'       => $column,
                    'fromTable'    => $fromTable,
                    'isIdentifier' => true,
                ),
                $platform,
                $driver,
                $parameterContainer,
                (is_string($columnIndexOrAs) ? $columnIndexOrAs : 'column')
            );
            // process As portion
            if (is_string($columnIndexOrAs)) {
                $columnAs = $platform->quoteIdentifier($columnIndexOrAs);
            } elseif (stripos($columnName, ' as ') === false) {
                $columnAs = (is_string($column)) ? $platform->quoteIdentifier($column) : 'Expression' . $expr++;
            }
            $columns[] = (isset($columnAs)) ? array($columnName, $columnAs) : array($columnName);
        }

        // process join columns
        foreach ($this->joins as $join) {
            $joinName = (is_array($join['name'])) ? key($join['name']) : $join['name'];
            $joinName = parent::resolveTable($joinName, $platform, $driver, $parameterContainer);

            foreach ($join['columns'] as $jKey => $jColumn) {
                $jColumns = array();
                $jFromTable = is_scalar($jColumn)
                            ? $joinName . $platform->getIdentifierSeparator()
                            : '';
                $jColumns[] = $this->resolveColumnValue(
                    array(
                        'column'       => $jColumn,
                        'fromTable'    => $jFromTable,
                        'isIdentifier' => true,
                    ),
                    $platform,
                    $driver,
                    $parameterContainer,
                    (is_string($jKey) ? $jKey : 'column')
                );
                if (is_string($jKey)) {
                    $jColumns[] = $platform->quoteIdentifier($jKey);
                } elseif ($jColumn !== self::SQL_STAR) {
                    $jColumns[] = $platform->quoteIdentifier($jColumn);
                }
                $columns[] = $jColumns;
            }
        }

        if ($this->quantifier) {
            $quantifier = ($this->quantifier instanceof ExpressionInterface)
                    ? $this->processExpression($this->quantifier, $platform, $driver, $parameterContainer, 'quantifier')
                    : $this->quantifier;
        }

        if (!isset($table)) {
            return array($columns);
        } elseif (isset($quantifier)) {
            return array($quantifier, $columns, $table);
        } else {
            return array($columns, $table);
        }
    }

    protected function processJoins(PlatformInterface $platform, DriverInterface $driver = null, ParameterContainer $parameterContainer = null)
    {
        if (!$this->joins) {
            return;
        }

        // process joins
        $joinSpecArgArray = array();
        foreach ($this->joins as $j => $join) {
            $joinName = null;
            $joinAs = null;

            // table name
            if (is_array($join['name'])) {
                $joinName = current($join['name']);
                $joinAs = $platform->quoteIdentifier(key($join['name']));
            } else {
                $joinName = $join['name'];
            }

            if ($joinName instanceof Expression) {
                $joinName = $joinName->getExpression();
            } elseif ($joinName instanceof TableIdentifier) {
                $joinName = $joinName->getTableAndSchema();
                $joinName = ($joinName[1] ? $platform->quoteIdentifier($joinName[1]) . $platform->getIdentifierSeparator() : '') . $platform->quoteIdentifier($joinName[0]);
            } elseif ($joinName instanceof Select) {
                $joinName = '(' . $this->processSubSelect($joinName, $platform, $driver, $parameterContainer) . ')';
<<<<<<< HEAD
            } else {
                $joinName = $platform->quoteIdentifier($joinName);
            }
            $joinSpecArgArray[$j] = array(
                strtoupper($join['type']),
                $this->renderTable($joinName, $joinAs),
            );
=======
            } elseif (is_string($joinName) || (is_object($joinName) && method_exists($joinName, '__toString'))) {
                $joinName = $platform->quoteIdentifier($joinName);
            } else {
                throw new Exception\InvalidArgumentException(sprintf('Join name expected to be Expression|TableIdentifier|Select|string, "%s" given', gettype($joinName)));
            }

            $joinSpecArgArray[$j][] = (isset($joinAs)) ? $joinName . ' AS ' . $joinAs : $joinName;

>>>>>>> bf408bcd
            // on expression
            // note: for Expression objects, pass them to processExpression with a prefix specific to each join (used for named parameters)
            $joinSpecArgArray[$j][] = ($join['on'] instanceof ExpressionInterface)
                ? $this->processExpression($join['on'], $platform, $driver, $parameterContainer, 'join' . ($j+1) . 'part')
                : $platform->quoteIdentifierInFragment($join['on'], array('=', 'AND', 'OR', '(', ')', 'BETWEEN', '<', '>')); // on
        }

        return array($joinSpecArgArray);
    }

    protected function processWhere(PlatformInterface $platform, DriverInterface $driver = null, ParameterContainer $parameterContainer = null)
    {
        if ($this->where->count() == 0) {
            return;
        }
        return array(
            $this->processExpression($this->where, $platform, $driver, $parameterContainer, 'where')
        );
    }

    protected function processGroup(PlatformInterface $platform, DriverInterface $driver = null, ParameterContainer $parameterContainer = null)
    {
        if ($this->group === null) {
            return;
        }
        // process table columns
        $groups = array();
        foreach ($this->group as $column) {
            $groups[] = $this->resolveColumnValue(
                array(
                    'column'       => $column,
                    'isIdentifier' => true,
                ),
                $platform,
                $driver,
                $parameterContainer,
                'group'
            );
        }
        return array($groups);
    }

    protected function processHaving(PlatformInterface $platform, DriverInterface $driver = null, ParameterContainer $parameterContainer = null)
    {
        if ($this->having->count() == 0) {
            return;
        }
        return array(
            $this->processExpression($this->having, $platform, $driver, $parameterContainer, 'having')
        );
    }

    protected function processOrder(PlatformInterface $platform, DriverInterface $driver = null, ParameterContainer $parameterContainer = null)
    {
        if (empty($this->order)) {
            return;
        }
        $orders = array();
        foreach ($this->order as $k => $v) {
            if ($v instanceof ExpressionInterface) {
                $orders[] = array(
                    $this->processExpression($v, $platform, $driver, $parameterContainer)
                );
                continue;
            }
            if (is_int($k)) {
                if (strpos($v, ' ') !== false) {
                    list($k, $v) = preg_split('# #', $v, 2);
                } else {
                    $k = $v;
                    $v = self::ORDER_ASCENDING;
                }
            }
            if (strtoupper($v) == self::ORDER_DESCENDING) {
                $orders[] = array($platform->quoteIdentifierInFragment($k), self::ORDER_DESCENDING);
            } else {
                $orders[] = array($platform->quoteIdentifierInFragment($k), self::ORDER_ASCENDING);
            }
        }
        return array($orders);
    }

    protected function processLimit(PlatformInterface $platform, DriverInterface $driver = null, ParameterContainer $parameterContainer = null)
    {
        if ($this->limit === null) {
            return;
        }
        if ($parameterContainer) {
            $parameterContainer->offsetSet('limit', $this->limit, ParameterContainer::TYPE_INTEGER);
            return array($driver->formatParameterName('limit'));
        }
        return array($platform->quoteValue($this->limit));
    }

    protected function processOffset(PlatformInterface $platform, DriverInterface $driver = null, ParameterContainer $parameterContainer = null)
    {
        if ($this->offset === null) {
            return;
        }
        if ($parameterContainer) {
            $parameterContainer->offsetSet('offset', $this->offset, ParameterContainer::TYPE_INTEGER);
            return array($driver->formatParameterName('offset'));
        }

        return array($platform->quoteValue($this->offset));
    }

    protected function processCombine(PlatformInterface $platform, DriverInterface $driver = null, ParameterContainer $parameterContainer = null)
    {
        if ($this->combine == array()) {
            return;
        }

        $type = $this->combine['type'];
        if ($this->combine['modifier']) {
            $type .= ' ' . $this->combine['modifier'];
        }

        return array(
            strtoupper($type),
            $this->processSubSelect($this->combine['select'], $platform, $driver, $parameterContainer),
        );
    }

    /**
     * Variable overloading
     *
     * @param  string $name
     * @throws Exception\InvalidArgumentException
     * @return mixed
     */
    public function __get($name)
    {
        switch (strtolower($name)) {
            case 'where':
                return $this->where;
            case 'having':
                return $this->having;
            default:
                throw new Exception\InvalidArgumentException('Not a valid magic property for this object');
        }
    }

    /**
     * __clone
     *
     * Resets the where object each time the Select is cloned.
     *
     * @return void
     */
    public function __clone()
    {
        $this->where  = clone $this->where;
        $this->having = clone $this->having;
    }

    /**
     * @param string|TableIdentifier|Select $table
     * @param PlatformInterface $platform
     * @param DriverInterface $driver
     * @param ParameterContainer $parameterContainer
     * @return string
     */
    protected function resolveTable($table, PlatformInterface $platform, DriverInterface $driver = null, ParameterContainer $parameterContainer = null)
    {
        $alias = null;

        if (is_array($table)) {
            $alias = key($table);
            $table = current($table);
        }

        $table = parent::resolveTable($table, $platform, $driver, $parameterContainer);

        if ($alias) {
            $fromTable = $platform->quoteIdentifier($alias);
            $table = $this->renderTable($table, $fromTable);
        } else {
            $fromTable = $table;
        }

        if ($this->prefixColumnsWithTable && $fromTable) {
            $fromTable .= $platform->getIdentifierSeparator();
        } else {
            $fromTable = '';
        }

        return array(
            $table,
            $fromTable
        );
    }
}<|MERGE_RESOLUTION|>--- conflicted
+++ resolved
@@ -624,24 +624,17 @@
                 $joinName = ($joinName[1] ? $platform->quoteIdentifier($joinName[1]) . $platform->getIdentifierSeparator() : '') . $platform->quoteIdentifier($joinName[0]);
             } elseif ($joinName instanceof Select) {
                 $joinName = '(' . $this->processSubSelect($joinName, $platform, $driver, $parameterContainer) . ')';
-<<<<<<< HEAD
+            } elseif (is_string($joinName) || (is_object($joinName) && is_callable(array($joinName, '__toString')))) {
+                $joinName = $platform->quoteIdentifier($joinName);
             } else {
-                $joinName = $platform->quoteIdentifier($joinName);
-            }
+                throw new Exception\InvalidArgumentException(sprintf('Join name expected to be Expression|TableIdentifier|Select|string, "%s" given', gettype($joinName)));
+            }
+
             $joinSpecArgArray[$j] = array(
                 strtoupper($join['type']),
                 $this->renderTable($joinName, $joinAs),
             );
-=======
-            } elseif (is_string($joinName) || (is_object($joinName) && method_exists($joinName, '__toString'))) {
-                $joinName = $platform->quoteIdentifier($joinName);
-            } else {
-                throw new Exception\InvalidArgumentException(sprintf('Join name expected to be Expression|TableIdentifier|Select|string, "%s" given', gettype($joinName)));
-            }
-
-            $joinSpecArgArray[$j][] = (isset($joinAs)) ? $joinName . ' AS ' . $joinAs : $joinName;
-
->>>>>>> bf408bcd
+
             // on expression
             // note: for Expression objects, pass them to processExpression with a prefix specific to each join (used for named parameters)
             $joinSpecArgArray[$j][] = ($join['on'] instanceof ExpressionInterface)
