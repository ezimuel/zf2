<?php
/**
 * Zend Framework (http://framework.zend.com/)
 *
 * @link      http://github.com/zendframework/zf2 for the canonical source repository
 * @copyright Copyright (c) 2005-2012 Zend Technologies USA Inc. (http://www.zend.com)
 * @license   http://framework.zend.com/license/new-bsd New BSD License
 * @package   Zend_Module
 */
namespace Zend\Module;

<<<<<<< HEAD
use Zend\EventManager\EventManagerAwareInterface;

/**
 * Module handler interface
 *
 * @category Zend
 * @package  Zend_Module
 */
interface ModuleHandler extends EventManagerAwareInterface
=======
use Zend\EventManager\EventManagerAware,
    Zend\EventManager\EventsCapableInterface;

interface ModuleHandler extends EventManagerAware, EventsCapableInterface
>>>>>>> 719cba76
{
    /**
     * Load the provided modules.
     *
     * @return ModuleHandler
     */
    public function loadModules();

    /**
     * Load a specific module by name.
     *
     * @param  string $moduleName
     * @return mixed Module's Module class
     */
    public function loadModule($moduleName);

    /**
     * Get an array of the loaded modules.
     *
     * @param  bool $loadModules If true, load modules if they're not already
     * @return array An array of Module objects, keyed by module name
     */
    public function getLoadedModules($loadModules);

    /**
     * Get the array of module names that this manager should load.
     *
     * @return array
     */
    public function getModules();

    /**
     * Set an array or Traversable of module names that this module manager should load.
     *
     * @param  mixed $modules array or Traversable of module names
     * @return ModuleHandler
     */
    public function setModules($modules);
}<|MERGE_RESOLUTION|>--- conflicted
+++ resolved
@@ -9,8 +9,8 @@
  */
 namespace Zend\Module;
 
-<<<<<<< HEAD
-use Zend\EventManager\EventManagerAwareInterface;
+use Zend\EventManager\EventManagerAwareInterface,
+    Zend\EventManager\EventsCapableInterface;
 
 /**
  * Module handler interface
@@ -18,13 +18,7 @@
  * @category Zend
  * @package  Zend_Module
  */
-interface ModuleHandler extends EventManagerAwareInterface
-=======
-use Zend\EventManager\EventManagerAware,
-    Zend\EventManager\EventsCapableInterface;
-
-interface ModuleHandler extends EventManagerAware, EventsCapableInterface
->>>>>>> 719cba76
+interface ModuleHandler extends EventManagerAwareInterface, EventsCapableInterface
 {
     /**
      * Load the provided modules.
