--- conflicted
+++ resolved
@@ -284,23 +284,13 @@
         if (!$instance && !is_array($instance)) {
             try {
                 $instance = $this->create(array($cName, $rName));
-<<<<<<< HEAD
             } catch (Exception\ServiceNotFoundException $selfException) {
-                foreach ($this->peeringServiceManagers as $peeringServiceManager) {
-                    if ($peeringServiceManager->has($name)) {
-                        $instance = $peeringServiceManager->get($name);
-                        break;
-=======
-            } catch (Exception\ServiceNotCreatedException $selfException) {
-                if($usePeeringServiceManagers) {
+                if ($usePeeringServiceManagers) {
                     foreach ($this->peeringServiceManagers as $peeringServiceManager) {
-                        try {
+                        if ($peeringServiceManager->has($name)) {
                             $instance = $peeringServiceManager->get($name);
                             break;
-                        } catch (Exception\ServiceNotCreatedException $e) {
-                            continue;
                         }
->>>>>>> aa272d07
                     }
                 }
             }
