<?php
/**
 * Zend Framework (http://framework.zend.com/)
 *
 * @link      http://github.com/zendframework/zf2 for the canonical source repository
 * @copyright Copyright (c) 2005-2012 Zend Technologies USA Inc. (http://www.zend.com)
 * @license   http://framework.zend.com/license/new-bsd New BSD License
 * @package   Zend_GData
 */

namespace Zend\GData;

/**
 * Service class for interacting with the Google Document List data API
 * @link http://code.google.com/apis/documents/
 *
 * @category   Zend
 * @package    Zend_Gdata
 * @subpackage Docs
 */
class Docs extends GData
{

    const DOCUMENTS_LIST_FEED_URI   = 'https://docs.google.com/feeds/documents/private/full';
    const DOCUMENTS_FOLDER_FEED_URI = 'https://docs.google.com/feeds/folders/private/full';
    const DOCUMENTS_CATEGORY_SCHEMA = 'http://schemas.google.com/g/2005#kind';
    const DOCUMENTS_CATEGORY_TERM   = 'http://schemas.google.com/docs/2007#folder';
    const DOCUMENTS_FEED_URI        = 'https://docs.google.com/feeds/default/private/full/';
    const DOCUMENTS_ACL_SCHEMEA     = 'http://schemas.google.com/g/2005#kind';
    const DOCUMENT_ACL_TERM         = 'http://schemas.google.com/acl/2007#accessRule';
    const DOCUMENT_ACL_URI          = 'https://docs.google.com/feeds/default/private/full/';
    const AUTH_SERVICE_NAME         = 'writely';

    protected $_defaultPostUri = self::DOCUMENTS_LIST_FEED_URI;

    private static $SUPPORTED_FILETYPES = array(
      'TXT'=>'text/plain',
      'CSV'=>'text/csv',
      'TSV'=>'text/tab-separated-values',
      'TAB'=>'text/tab-separated-values',
      'HTML'=>'text/html',
      'HTM'=>'text/html',
      'DOC'=>'application/msword',
      'ODS'=>'application/vnd.oasis.opendocument.spreadsheet',
      'ODT'=>'application/vnd.oasis.opendocument.text',
      'RTF'=>'application/rtf',
      'SXW'=>'application/vnd.sun.xml.writer',
      'XLS'=>'application/vnd.ms-excel',
      'XLSX'=>'application/vnd.ms-excel',
      'PPT'=>'application/vnd.ms-powerpoint',
      'PPS'=>'application/vnd.ms-powerpoint');

    /**
    * Namespaces used for \Zend\GData\Docs
    *
    * @var array
    */
    public static $namespaces = array(
        array('gAcl', 'http://schemas.google.com/acl/2007', 1, 0)
    );

    /**
     * Create Gdata_Docs object
     *
     * @param \Zend\Http\Client $client (optional) The HTTP client to use when
     *          when communicating with the Google servers.
     * @param string $applicationId The identity of the app in the form of Company-AppName-Version
     */
    public function __construct($client = null, $applicationId = 'MyCompany-MyApp-1.0')
    {
        $this->registerPackage('Zend\GData\Docs');
        parent::__construct($client, $applicationId);
        $this->_httpClient->setParameterPost(array('service' => self::AUTH_SERVICE_NAME));
    }

    /**
     * Looks up the mime type based on the file name extension. For example,
     * calling this method with 'csv' would return
     * 'text/comma-separated-values'. The Mime type is sent as a header in
     * the upload HTTP POST request.
     *
     * @param string $fileExtension
     * @return string The mime type to be sent to the server to tell it how the
     *          multipart mime data should be interpreted.
     */
    public static function lookupMimeType($fileExtension)
    {
      return self::$SUPPORTED_FILETYPES[strtoupper($fileExtension)];
    }

    /**
     * Retreive feed object containing entries for the user's documents.
     *
     * @param mixed $location The location for the feed, as a URL or Query
     * @return \Zend\GData\Docs\DocumentListFeed
     */
    public function getDocumentListFeed($location = null)
    {
        if ($location === null) {
            $uri = self::DOCUMENTS_LIST_FEED_URI;
        } elseif ($location instanceof Query) {
            $uri = $location->getQueryUrl();
        } else {
            $uri = $location;
        }
        return parent::getFeed($uri, 'Zend\GData\Docs\DocumentListFeed');
    }

    /**
     * Retreive entry object representing a single document.
     *
     * @param mixed $location The location for the entry, as a URL or Query
     * @return \Zend\GData\Docs\DocumentListEntry
     */
    public function getDocumentListEntry($location = null)
    {
        if ($location === null) {
            throw new App\InvalidArgumentException(
                    'Location must not be null');
        } elseif ($location instanceof Query) {
            $uri = $location->getQueryUrl();
        } else {
            $uri = $location;
        }
        return parent::getEntry($uri, 'Zend\GData\Docs\DocumentListEntry');
    }

    /**
     * Retreive entry object representing a single document.
     *
     * This method builds the URL where this item is stored using the type
     * and the id of the document.
     * @param string $docId The URL key for the document. Examples:
     *     dcmg89gw_62hfjj8m, pKq0CzjiF3YmGd0AIlHKqeg
     * @param string $docType The type of the document as used in the Google
     *     Document List URLs. Examples: document, spreadsheet, presentation
     * @return \Zend\GData\Docs\DocumentListEntry
     */
<<<<<<< HEAD
    public function getDoc($docId, $docType) {
=======
    public function getDoc($docId, $docType)
    {
>>>>>>> 0e2a8b1d
        $location = 'https://docs.google.com/feeds/documents/private/full/' .
            $docType . '%3A' . $docId;
        return $this->getDocumentListEntry($location);
    }

    /**
     * Retreive entry object for the desired word processing document.
     *
     * @param string $id The URL id for the document. Example:
     *     dcmg89gw_62hfjj8m
     */
    public function getDocument($id)
    {
      return $this->getDoc($id, 'document');
    }

    /**
     * Retreive entry object for the desired spreadsheet.
     *
     * @param string $id The URL id for the document. Example:
     *     pKq0CzjiF3YmGd0AIlHKqeg
     */
    public function getSpreadsheet($id)
    {
      return $this->getDoc($id, 'spreadsheet');
    }

    /**
     * Retreive entry object for the desired presentation.
     *
     * @param string $id The URL id for the document. Example:
     *     dcmg89gw_21gtrjcn
     */
    public function getPresentation($id)
    {
      return $this->getDoc($id, 'presentation');
    }

    /**
     * Upload a local file to create a new Google Document entry.
     *
     * @param string $fileLocation The full or relative path of the file to
     *         be uploaded.
     * @param string $title The name that this document should have on the
     *         server. If set, the title is used as the slug header in the
     *         POST request. If no title is provided, the location of the
     *         file will be used as the slug header in the request. If no
     *         mimeType is provided, this method attempts to determine the
     *         mime type based on the slugHeader by looking for .doc,
     *         .csv, .txt, etc. at the end of the file name.
     *         Example value: 'test.doc'.
     * @param string $mimeType Describes the type of data which is being sent
     *         to the server. This must be one of the accepted mime types
     *         which are enumerated in SUPPORTED_FILETYPES.
     * @param string $uri (optional) The URL to which the upload should be
     *         made.
     *         Example: 'https://docs.google.com/feeds/documents/private/full'.
     * @return \Zend\GData\Docs\DocumentListEntry The entry for the newly
     *         created Google Document.
     */
    public function uploadFile($fileLocation, $title=null, $mimeType=null,
                               $uri=null)
    {
        // Set the URI to which the file will be uploaded.
        if ($uri === null) {
            $uri = $this->_defaultPostUri;
        }

        // Create the media source which describes the file.
        $fs = $this->newMediaFileSource($fileLocation);
        if ($title !== null) {
            $slugHeader = $title;
        } else {
            $slugHeader = $fileLocation;
        }

        // Set the slug header to tell the Google Documents server what the
        // title of the document should be and what the file extension was
        // for the original file.
        $fs->setSlug($slugHeader);

        // Set the mime type of the data.
        if ($mimeType === null) {
          $filenameParts = explode('.', $fileLocation);
          $fileExtension = end($filenameParts);
          $mimeType = self::lookupMimeType($fileExtension);
        }

        // Set the mime type for the upload request.
        $fs->setContentType($mimeType);

        // Send the data to the server.
        return $this->insertDocument($fs, $uri);
    }

    /**
     * Creates a new folder in Google Docs
     *
     * @param string $folderName The folder name to create
     * @param string|null $folderResourceId The parent folder to create it in
     *        ("folder%3Amy_parent_folder")
     * @return \Zend\GData\Entry The folder entry created.
     * @todo ZF-8732: This should return a *subclass* of Zend_Gdata_Entry, but
     *       the appropriate type doesn't exist yet.
     */
    public function createFolder($folderName, $folderResourceId=null)
    {
        $category = new App\Extension\Category(self::DOCUMENTS_CATEGORY_TERM,
                                                          self::DOCUMENTS_CATEGORY_SCHEMA);
        $title = new App\Extension\Title($folderName);
        $entry = new Entry();

        $entry->setCategory(array($category));
        $entry->setTitle($title);

        $uri = self::DOCUMENTS_LIST_FEED_URI;
        if ($folderResourceId != null) {
            $uri = self::DOCUMENTS_FOLDER_FEED_URI . '/' . $folderResourceId;
        }

        return $this->insertEntry($entry, $uri);
    }

    /**
     * Share a document or folder with a given user, group, domain or make it public.
     *
     * @param string $documentId
     * @param string|null $email
     * @param string $scopeType
     * @param string $role
     * @return \Zend\GData\App\Entry
     */
    public function setDocumentACL($documentId, $email = NULL, $scopeType = 'default', $role = 'reader')
    {
        $category = new \Zend\GData\App\Extension\Category(self::DOCUMENT_ACL_TERM, self::DOCUMENTS_ACL_SCHEMEA);
<<<<<<< HEAD
        
        $entry = new \Zend\GData\Docs\ACLEntry();
        
        $entry->setCategory(array($category));
        
        $entry->setScope(new \Zend\GData\Docs\Extension\ACLScope($scopeType, $email));
        
        $entry->setRole(new \Zend\GData\Docs\Extension\ACLRole($role));
        
=======

        $entry = new \Zend\GData\Docs\ACLEntry();

        $entry->setCategory(array($category));

        $entry->setScope(new \Zend\GData\Docs\Extension\ACLScope($scopeType, $email));

        $entry->setRole(new \Zend\GData\Docs\Extension\ACLRole($role));

>>>>>>> 0e2a8b1d
        $uri = self::DOCUMENT_ACL_URI . $documentId . '/acl';

        //This requires version 3
        $this->setMajorProtocolVersion(3);

        return $this->insertEntry($entry, $uri);
    }

    /**
     * Inserts an entry to a given URI and returns the response as an Entry.
     *
     * @param mixed  $data The \Zend\GData\Docs\DocumentListEntry or media
     *         source to post. If it is a DocumentListEntry, the mediaSource
     *         should already have been set. If $data is a mediaSource, it
     *         should have the correct slug header and mime type.
     * @param string $uri POST URI
     * @param string $className (optional) The class of entry to be returned.
     *         The default is a 'Zend_Gdata_Docs_DocumentListEntry'.
     * @return \Zend\GData\Docs\DocumentListEntry The entry returned by the
     *     service after insertion.
     */
    public function insertDocument($data, $uri,
        $className='Zend\GData\Docs\DocumentListEntry')
    {
        return $this->insertEntry($data, $uri, $className);
    }

}<|MERGE_RESOLUTION|>--- conflicted
+++ resolved
@@ -136,12 +136,8 @@
      *     Document List URLs. Examples: document, spreadsheet, presentation
      * @return \Zend\GData\Docs\DocumentListEntry
      */
-<<<<<<< HEAD
-    public function getDoc($docId, $docType) {
-=======
     public function getDoc($docId, $docType)
     {
->>>>>>> 0e2a8b1d
         $location = 'https://docs.google.com/feeds/documents/private/full/' .
             $docType . '%3A' . $docId;
         return $this->getDocumentListEntry($location);
@@ -277,27 +273,15 @@
     public function setDocumentACL($documentId, $email = NULL, $scopeType = 'default', $role = 'reader')
     {
         $category = new \Zend\GData\App\Extension\Category(self::DOCUMENT_ACL_TERM, self::DOCUMENTS_ACL_SCHEMEA);
-<<<<<<< HEAD
-        
+
         $entry = new \Zend\GData\Docs\ACLEntry();
-        
+
         $entry->setCategory(array($category));
-        
+
         $entry->setScope(new \Zend\GData\Docs\Extension\ACLScope($scopeType, $email));
-        
+
         $entry->setRole(new \Zend\GData\Docs\Extension\ACLRole($role));
-        
-=======
-
-        $entry = new \Zend\GData\Docs\ACLEntry();
-
-        $entry->setCategory(array($category));
-
-        $entry->setScope(new \Zend\GData\Docs\Extension\ACLScope($scopeType, $email));
-
-        $entry->setRole(new \Zend\GData\Docs\Extension\ACLRole($role));
-
->>>>>>> 0e2a8b1d
+
         $uri = self::DOCUMENT_ACL_URI . $documentId . '/acl';
 
         //This requires version 3
