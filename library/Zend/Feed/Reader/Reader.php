<?php
/**
 * Zend Framework
 *
 * LICENSE
 *
 * This source file is subject to the new BSD license that is bundled
 * with this package in the file LICENSE.txt.
 * It is also available through the world-wide-web at this URL:
 * http://framework.zend.com/license/new-bsd
 * If you did not receive a copy of the license and are unable to
 * obtain it through the world-wide-web, please send an email
 * to license@zend.com so we can send you a copy immediately.
 *
 * @category   Zend
 * @package    Zend_Feed_Reader
 * @copyright  Copyright (c) 2005-2010 Zend Technologies USA Inc. (http://www.zend.com)
 * @license    http://framework.zend.com/license/new-bsd     New BSD License
 * @version    $Id$
 */

/**
 * @namespace
 */
namespace Zend\Feed\Reader;

use Zend\HTTP,
    Zend\Loader\PluginLoader,
    Zend\Loader\PluginLoaderException,
    Zend\Loader\PrefixPathMapper;

/**
<<<<<<< HEAD
 * @uses       \Zend\Feed\Feed
 * @uses       \Zend\Feed\Exception
 * @uses       \Zend\Feed\Reader\FeedSet
 * @uses       \Zend\Feed\Reader\Feed\Atom\Atom
 * @uses       \Zend\Feed\Reader\Feed\RSS
 * @uses       \Zend\HTTP\Client
 * @uses       \Zend\Loader\PluginLoader\PluginLoader
 * @category   Zend
 * @package    Zend_Feed_Reader
 * @copyright  Copyright (c) 2005-2010 Zend Technologies USA Inc. (http://www.zend.com)
 * @license    http://framework.zend.com/license/new-bsd     New BSD License
 */
=======
* @uses \Zend\Feed\Feed
* @uses \Zend\Feed\Exception
* @uses \Zend\Feed\Reader\FeedSet
* @uses \Zend\Feed\Reader\Feed\Atom\Atom
* @uses \Zend\Feed\Reader\Feed\RSS
* @uses \Zend\HTTP\Client
* @uses \Zend\Loader\PluginLoader
* @category Zend
* @package Zend_Feed_Reader
* @copyright Copyright (c) 2005-2010 Zend Technologies USA Inc. (http://www.zend.com)
* @license http://framework.zend.com/license/new-bsd New BSD License
*/
>>>>>>> 01de4b3a
class Reader
{
    /**
     * Namespace constants
     */
    const NAMESPACE_ATOM_03  = 'http://purl.org/atom/ns#';
    const NAMESPACE_ATOM_10  = 'http://www.w3.org/2005/Atom';
    const NAMESPACE_RDF      = 'http://www.w3.org/1999/02/22-rdf-syntax-ns#';
    const NAMESPACE_RSS_090  = 'http://my.netscape.com/rdf/simple/0.9/';
    const NAMESPACE_RSS_10   = 'http://purl.org/rss/1.0/';

    /**
     * Feed type constants
     */
    const TYPE_ANY              = 'any';
    const TYPE_ATOM_03          = 'atom-03';
    const TYPE_ATOM_10          = 'atom-10';
    const TYPE_ATOM_10_ENTRY    = 'atom-10-entry';
    const TYPE_ATOM_ANY         = 'atom';
    const TYPE_RSS_090          = 'rss-090';
    const TYPE_RSS_091          = 'rss-091';
    const TYPE_RSS_091_NETSCAPE = 'rss-091n';
    const TYPE_RSS_091_USERLAND = 'rss-091u';
    const TYPE_RSS_092          = 'rss-092';
    const TYPE_RSS_093          = 'rss-093';
    const TYPE_RSS_094          = 'rss-094';
    const TYPE_RSS_10           = 'rss-10';
    const TYPE_RSS_20           = 'rss-20';
    const TYPE_RSS_ANY          = 'rss';

    /**
     * Cache instance
     *
     * @var \Zend\Cache\Frontend\Core
     */
    protected static $_cache = null;

    /**
     * HTTP client object to use for retrieving feeds
     *
     * @var \Zend\HTTP\Client
     */
    protected static $_httpClient = null;

    /**
     * Override HTTP PUT and DELETE request methods?
     *
     * @var boolean
     */
    protected static $_httpMethodOverride = false;

    protected static $_httpConditionalGet = false;

    protected static $_pluginLoader = null;

    protected static $_prefixPaths = array();

    protected static $_extensions = array(
        'feed' => array(
            'DublinCore\Feed',
            'Atom\Feed'
        ),
        'entry' => array(
            'Content\Entry',
            'DublinCore\Entry',
            'Atom\Entry'
        ),
        'core' => array(
            'DublinCore\Feed',
            'Atom\Feed',
            'Content\Entry',
            'DublinCore\Entry',
            'Atom\Entry'
        )
    );

    /**
     * Get the Feed cache
     *
     * @return \Zend\Cache\Frontend\Core
     */
    public static function getCache()
    {
        return self::$_cache;
    }

    /**
     * Set the feed cache
     *
     * @param \Zend\Cache\Frontend\Core $cache
     * @return void
     */
    public static function setCache(\Zend\Cache\Frontend\Core $cache)
    {
        self::$_cache = $cache;
    }

    /**
     * Set the HTTP client instance
     *
     * Sets the HTTP client object to use for retrieving the feeds.
     *
     * @param  \Zend\HTTP\Client $httpClient
     * @return void
     */
    public static function setHttpClient(HTTP\Client $httpClient)
    {
        self::$_httpClient = $httpClient;
    }


    /**
     * Gets the HTTP client object. If none is set, a new Zend_Http_Client will be used.
     *
     * @return Zend_Http_Client_Abstract
     */
    public static function getHttpClient()
    {
        if (!self::$_httpClient instanceof HTTP\Client) {
            self::$_httpClient = new HTTP\Client();
        }

        return self::$_httpClient;
    }

    /**
     * Toggle using POST instead of PUT and DELETE HTTP methods
     *
     * Some feed implementations do not accept PUT and DELETE HTTP
     * methods, or they can't be used because of proxies or other
     * measures. This allows turning on using POST where PUT and
     * DELETE would normally be used; in addition, an
     * X-Method-Override header will be sent with a value of PUT or
     * DELETE as appropriate.
     *
     * @param  boolean $override Whether to override PUT and DELETE.
     * @return void
     */
    public static function setHttpMethodOverride($override = true)
    {
        self::$_httpMethodOverride = $override;
    }

    /**
     * Get the HTTP override state
     *
     * @return boolean
     */
    public static function getHttpMethodOverride()
    {
        return self::$_httpMethodOverride;
    }

    /**
     * Set the flag indicating whether or not to use HTTP conditional GET
     *
     * @param  bool $bool
     * @return void
     */
    public static function useHttpConditionalGet($bool = true)
    {
        self::$_httpConditionalGet = $bool;
    }

    /**
     * Import a feed by providing a URL
     *
     * @param  string $url The URL to the feed
     * @param  string $etag OPTIONAL Last received ETag for this resource
     * @param  string $lastModified OPTIONAL Last-Modified value for this resource
     * @return \Zend\Feed\Reader\FeedInterface
     */
    public static function import($uri, $etag = null, $lastModified = null)
    {
        $cache       = self::getCache();
        $feed        = null;
        $responseXml = '';
        $client      = self::getHttpClient();
        $client->resetParameters();
        $client->setHeaders('If-None-Match', null);
        $client->setHeaders('If-Modified-Since', null);
        $client->setUri($uri);
        $cacheId = 'Zend_Feed_Reader_' . md5($uri);

        if (self::$_httpConditionalGet && $cache) {
            $data = $cache->load($cacheId);
            if ($data) {
                if (is_null($etag)) {
                    $etag = $cache->load($cacheId.'_etag');
                }
                if (is_null($lastModified)) {
                    $lastModified = $cache->load($cacheId.'_lastmodified');;
                }
                if ($etag) {
                    $client->setHeaders('If-None-Match', $etag);
                }
                if ($lastModified) {
                    $client->setHeaders('If-Modified-Since', $lastModified);
                }
            }
            $response = $client->request('GET');
            if ($response->getStatus() !== 200 && $response->getStatus() !== 304) {
                throw new \Zend\Feed\Exception('Feed failed to load, got response code ' . $response->getStatus());
            }
            if ($response->getStatus() == 304) {
                $responseXml = $data;
            } else {
                $responseXml = $response->getBody();
                $cache->save($responseXml, $cacheId);
                if ($response->getHeader('ETag')) {
                    $cache->save($response->getHeader('ETag'), $cacheId.'_etag');
                }
                if ($response->getHeader('Last-Modified')) {
                    $cache->save($response->getHeader('Last-Modified'), $cacheId.'_lastmodified');
                }
            }
            return self::importString($responseXml);
        } elseif ($cache) {
            $data = $cache->load($cacheId);
            if ($data !== false) {
                return self::importString($data);
            }
            $response = $client->request('GET');
            if ($response->getStatus() !== 200) {
                throw new \Zend\Feed\Exception('Feed failed to load, got response code ' . $response->getStatus());
            }
            $responseXml = $response->getBody();
            $cache->save($responseXml, $cacheId);
            return self::importString($responseXml);
        } else {
            $response = $client->request('GET');
            if ($response->getStatus() !== 200) {
                throw new \Zend\Feed\Exception('Feed failed to load, got response code ' . $response->getStatus());
            }
            return self::importString($response->getBody());
        }
    }

    /**
     * Import a feed by providing a Zend_Feed_Abstract object
     *
     * @param  \Zend\Feed\Feed_Abstract $feed A fully instantiated \Zend\Feed\Feed object
     * @return \Zend\Feed\Reader\FeedInterface
     */
    public static function importFeed(Feed\AbstractFeed $feed)
    {
        $dom  = $feed->getDOM()->ownerDocument;
        $type = self::detectType($dom);
        self::_registerCoreExtensions();
        if (substr($type, 0, 3) == 'rss') {
            $reader = new Feed\RSS($dom, $type);
        } else {
            $reader = new Feed\Atom\Atom($dom, $type);
        }

        return $reader;
    }

    /**
     * Import a feed froma string
     *
     * @param  string $string
     * @return \Zend\Feed\Reader\FeedInterface
     */
    public static function importString($string)
    {
        $libxml_errflag = libxml_use_internal_errors(true);
        $dom = new \DOMDocument;
        $status = $dom->loadXML($string);
        libxml_use_internal_errors($libxml_errflag);

        if (!$status) {
            // Build error message
            $error = libxml_get_last_error();
            if ($error && $error->message) {
                $errormsg = "DOMDocument cannot parse XML: {$error->message}";
            } else {
                $errormsg = "DOMDocument cannot parse XML: Please check the XML document's validity";
            }

            throw new \Zend\Feed\Exception($errormsg);
        }

        $type = self::detectType($dom);

        self::_registerCoreExtensions();

        if (substr($type, 0, 3) == 'rss') {
            $reader = new Feed\RSS($dom, $type);
        } elseif (substr($type, 8, 5) == 'entry') {
            $reader = new Entry\Atom($dom->documentElement, 0, self::TYPE_ATOM_10);
        } elseif (substr($type, 0, 4) == 'atom') {
            $reader = new Feed\Atom\Atom($dom, $type);
        } else {
            throw new \Zend\Feed\Exception('The URI used does not point to a '
            . 'valid Atom, RSS or RDF feed that Zend_Feed_Reader can parse.');
        }
        return $reader;
    }

    /**
     * Imports a feed from a file located at $filename.
     *
     * @param  string $filename
     * @throws \Zend\Feed\Exception
     * @return \Zend\Feed\Reader\FeedInterface
     */
    public static function importFile($filename)
    {
        @ini_set('track_errors', 1);
        $feed = @file_get_contents($filename);
        @ini_restore('track_errors');
        if ($feed === false) {
            throw new \Zend\Feed\Exception("File could not be loaded: $php_errormsg");
        }
        return self::importString($feed);
    }

    public static function findFeedLinks($uri)
    {
        // Get the HTTP response from $uri and save the contents
        $client = self::getHttpClient();
        $client->setUri($uri);
        $response = $client->request();
        if ($response->getStatus() !== 200) {
            throw new \Zend\Feed\Exception("Failed to access $uri, got response code " . $response->getStatus());
        }
        $responseHtml = $response->getBody();
        $libxml_errflag = libxml_use_internal_errors(true);
        $dom = new \DOMDocument;
        $status = $dom->loadHTML($responseHtml);
        libxml_use_internal_errors($libxml_errflag);
        if (!$status) {
            // Build error message
            $error = libxml_get_last_error();
            if ($error && $error->message) {
                $errormsg = "DOMDocument cannot parse HTML: {$error->message}";
            } else {
                $errormsg = "DOMDocument cannot parse HTML: Please check the XML document's validity";
            }

            throw new \Zend\Feed\Exception($errormsg);
        }
        $feedSet = new FeedSet;
        $links = $dom->getElementsByTagName('link');
        $feedSet->addLinks($links, $uri);
        return $feedSet;
    }

    /**
     * Detect the feed type of the provided feed
     *
     * @param  \Zend\Feed\AbstractFeed|DOMDocument|string $feed
     * @return string
     */
    public static function detectType($feed, $specOnly = false)
    {
        if ($feed instanceof FeedInterface) {
            $dom = $feed->getDomDocument();
        } elseif($feed instanceof \DOMDocument) {
            $dom = $feed;
        } elseif(is_string($feed) && !empty($feed)) {
            @ini_set('track_errors', 1);
            $dom = new \DOMDocument;
            $status = @$doc->loadXML($string);
            @ini_restore('track_errors');
            if (!$status) {
                if (!isset($php_errormsg)) {
                    if (function_exists('xdebug_is_enabled')) {
                        $php_errormsg = '(error message not available, when XDebug is running)';
                    } else {
                        $php_errormsg = '(error message not available)';
                    }
                }
                throw new \Zend\Feed\Exception("DOMDocument cannot parse XML: $php_errormsg");
            }
        } else {
            throw new \Zend\Feed\Exception('Invalid object/scalar provided: must'
            . ' be of type Zend_Feed_Reader_FeedInterface, DomDocument or string');
        }
        $xpath = new \DOMXPath($dom);

        if ($xpath->query('/rss')->length) {
            $type = self::TYPE_RSS_ANY;
            $version = $xpath->evaluate('string(/rss/@version)');

            if (strlen($version) > 0) {
                switch($version) {
                    case '2.0':
                        $type = self::TYPE_RSS_20;
                        break;

                    case '0.94':
                        $type = self::TYPE_RSS_094;
                        break;

                    case '0.93':
                        $type = self::TYPE_RSS_093;
                        break;

                    case '0.92':
                        $type = self::TYPE_RSS_092;
                        break;

                    case '0.91':
                        $type = self::TYPE_RSS_091;
                        break;
                }
            }

            return $type;
        }

        $xpath->registerNamespace('rdf', self::NAMESPACE_RDF);

        if ($xpath->query('/rdf:RDF')->length) {
            $xpath->registerNamespace('rss', self::NAMESPACE_RSS_10);

            if ($xpath->query('/rdf:RDF/rss:channel')->length
                || $xpath->query('/rdf:RDF/rss:image')->length
                || $xpath->query('/rdf:RDF/rss:item')->length
                || $xpath->query('/rdf:RDF/rss:textinput')->length
            ) {
                return self::TYPE_RSS_10;
            }

            $xpath->registerNamespace('rss', self::NAMESPACE_RSS_090);

            if ($xpath->query('/rdf:RDF/rss:channel')->length
                || $xpath->query('/rdf:RDF/rss:image')->length
                || $xpath->query('/rdf:RDF/rss:item')->length
                || $xpath->query('/rdf:RDF/rss:textinput')->length
            ) {
                return self::TYPE_RSS_090;
            }
        }

        $type = self::TYPE_ATOM_ANY;
        $xpath->registerNamespace('atom', self::NAMESPACE_ATOM_10);

        if ($xpath->query('//atom:feed')->length) {
            return self::TYPE_ATOM_10;
        }
        
        if ($xpath->query('//atom:entry')->length) {
            if ($specOnly == true) {
                return self::TYPE_ATOM_10;
            } else {
                return self::TYPE_ATOM_10_ENTRY;
            }
        }

        $xpath->registerNamespace('atom', self::NAMESPACE_ATOM_03);

        if ($xpath->query('//atom:feed')->length) {
            return self::TYPE_ATOM_03;
        }

        return self::TYPE_ANY;
    }

    /**
     * Set plugin loader for use with Extensions
     *
<<<<<<< HEAD
     * @param  \Zend\Loader\PluginLoader\PluginLoaderInterface $loader
=======
     * @param  Zend\Loader\PrefixPathMapper $loader
>>>>>>> 01de4b3a
     */
    public static function setPluginLoader(PrefixPathMapper $loader)
    {
        self::$_pluginLoader = $loader;
    }

    /**
     * Get plugin loader for use with Extensions
     *
<<<<<<< HEAD
     * @return  \Zend\Loader\PluginLoader\PluginLoaderInterface $loader
=======
     * @return  Zend\Loader\PrefixPathMapper $loader
>>>>>>> 01de4b3a
     */
    public static function getPluginLoader()
    {
        if (!isset(self::$_pluginLoader)) {
<<<<<<< HEAD
            self::$_pluginLoader = new PluginLoader\PluginLoader(array(
                'Zend\Feed\Reader\Extension\\' => 'Zend/Feed/Reader/Extension/',
=======
            self::$_pluginLoader = new PluginLoader(array(
                'Zend\\Feed\\Reader\\Extension\\' => 'Zend/Feed/Reader/Extension/',
>>>>>>> 01de4b3a
            ));
        }
        return self::$_pluginLoader;
    }

    /**
     * Add prefix path for loading Extensions
     *
     * @param  string $prefix
     * @param  string $path
     * @return void
     */
    public static function addPrefixPath($prefix, $path)
    {
        $prefix = rtrim($prefix, '\\');
        $path   = rtrim($path, DIRECTORY_SEPARATOR);
        self::getPluginLoader()->addPrefixPath($prefix, $path);
    }

    /**
     * Add multiple Extension prefix paths at once
     *
     * @param  array $spec
     * @return void
     */
    public static function addPrefixPaths(array $spec)
    {
        if (isset($spec['prefix']) && isset($spec['path'])) {
            self::addPrefixPath($spec['prefix'], $spec['path']);
        }
        foreach ($spec as $prefixPath) {
            if (isset($prefixPath['prefix']) && isset($prefixPath['path'])) {
                self::addPrefixPath($prefixPath['prefix'], $prefixPath['path']);
            }
        }
    }

    /**
     * Register an Extension by name
     *
     * @param  string $name
     * @return void
     * @throws \Zend\Feed\Exception if unable to resolve Extension class
     */
    public static function registerExtension($name)
    {
        $feedName  = $name . '\Feed';
        $entryName = $name . '\Entry';
        if (self::isRegistered($name)) {
            if (self::getPluginLoader()->isLoaded($feedName) ||
                self::getPluginLoader()->isLoaded($entryName)) {
                return;
            }
        }
        try {
            self::getPluginLoader()->load($feedName);
            self::$_extensions['feed'][] = $feedName;
        } catch (PluginLoaderException $e) {
        }
        try {
            self::getPluginLoader()->load($entryName);
            self::$_extensions['entry'][] = $entryName;
        } catch (PluginLoaderException $e) {
        }
        if (!self::getPluginLoader()->isLoaded($feedName)
            && !self::getPluginLoader()->isLoaded($entryName)
        ) {
            throw new \Zend\Feed\Exception('Could not load extension: ' . $name
                . 'using Plugin Loader. Check prefix paths are configured and extension exists.');
        }
    }

    /**
     * Is a given named Extension registered?
     *
     * @param  string $extensionName
     * @return boolean
     */
    public static function isRegistered($extensionName)
    {
        $feedName  = $extensionName . '\Feed';
        $entryName = $extensionName . '\Entry';
        if (in_array($feedName, self::$_extensions['feed'])
            || in_array($entryName, self::$_extensions['entry'])
        ) {
            return true;
        }
        return false;
    }

    /**
     * Get a list of extensions
     *
     * @return array
     */
    public static function getExtensions()
    {
        return self::$_extensions;
    }

    /**
     * Reset class state to defaults
     *
     * @return void
     */
    public static function reset()
    {
        self::$_cache              = null;
        self::$_httpClient         = null;
        self::$_httpMethodOverride = false;
        self::$_httpConditionalGet = false;
        self::$_pluginLoader       = null;
        self::$_prefixPaths        = array();
        self::$_extensions         = array(
            'feed' => array(
                'DublinCore_Feed',
                'Atom_Feed'
            ),
            'entry' => array(
                'Content_Entry',
                'DublinCore_Entry',
                'Atom_Entry'
            ),
            'core' => array(
                'DublinCore_Feed',
                'Atom_Feed',
                'Content_Entry',
                'DublinCore_Entry',
                'Atom_Entry'
            )
        );
    }

    /**
     * Register core (default) extensions
     *
     * @return void
     */
    protected static function _registerCoreExtensions()
    {
        self::registerExtension('DublinCore');
        self::registerExtension('Content');
        self::registerExtension('Atom');
        self::registerExtension('Slash');
        self::registerExtension('WellFormedWeb');
        self::registerExtension('Thread');
        self::registerExtension('Podcast');
    }
    
    /**
     * Utility method to apply array_unique operation to a multidimensional
     * array.
     *
     * @param array
     * @return array
     */
    public static function arrayUnique(array $array)
    {
        foreach ($array as &$value) {
            $value = serialize($value);
        }
        $array = array_unique($array);
        foreach ($array as &$value) {
            $value = unserialize($value);
        }
        return $array;
    }
 
}<|MERGE_RESOLUTION|>--- conflicted
+++ resolved
@@ -30,33 +30,18 @@
     Zend\Loader\PrefixPathMapper;
 
 /**
-<<<<<<< HEAD
- * @uses       \Zend\Feed\Feed
- * @uses       \Zend\Feed\Exception
- * @uses       \Zend\Feed\Reader\FeedSet
- * @uses       \Zend\Feed\Reader\Feed\Atom\Atom
- * @uses       \Zend\Feed\Reader\Feed\RSS
- * @uses       \Zend\HTTP\Client
- * @uses       \Zend\Loader\PluginLoader\PluginLoader
- * @category   Zend
- * @package    Zend_Feed_Reader
- * @copyright  Copyright (c) 2005-2010 Zend Technologies USA Inc. (http://www.zend.com)
- * @license    http://framework.zend.com/license/new-bsd     New BSD License
+ * @uses \Zend\Feed\Feed
+ * @uses \Zend\Feed\Exception
+ * @uses \Zend\Feed\Reader\FeedSet
+ * @uses \Zend\Feed\Reader\Feed\Atom\Atom
+ * @uses \Zend\Feed\Reader\Feed\RSS
+ * @uses \Zend\HTTP\Client
+ * @uses \Zend\Loader\PluginLoader
+ * @category Zend
+ * @package Zend_Feed_Reader
+ * @copyright Copyright (c) 2005-2010 Zend Technologies USA Inc. (http://www.zend.com)
+ * @license http://framework.zend.com/license/new-bsd New BSD License
  */
-=======
-* @uses \Zend\Feed\Feed
-* @uses \Zend\Feed\Exception
-* @uses \Zend\Feed\Reader\FeedSet
-* @uses \Zend\Feed\Reader\Feed\Atom\Atom
-* @uses \Zend\Feed\Reader\Feed\RSS
-* @uses \Zend\HTTP\Client
-* @uses \Zend\Loader\PluginLoader
-* @category Zend
-* @package Zend_Feed_Reader
-* @copyright Copyright (c) 2005-2010 Zend Technologies USA Inc. (http://www.zend.com)
-* @license http://framework.zend.com/license/new-bsd New BSD License
-*/
->>>>>>> 01de4b3a
 class Reader
 {
     /**
@@ -521,11 +506,7 @@
     /**
      * Set plugin loader for use with Extensions
      *
-<<<<<<< HEAD
-     * @param  \Zend\Loader\PluginLoader\PluginLoaderInterface $loader
-=======
      * @param  Zend\Loader\PrefixPathMapper $loader
->>>>>>> 01de4b3a
      */
     public static function setPluginLoader(PrefixPathMapper $loader)
     {
@@ -535,22 +516,13 @@
     /**
      * Get plugin loader for use with Extensions
      *
-<<<<<<< HEAD
-     * @return  \Zend\Loader\PluginLoader\PluginLoaderInterface $loader
-=======
      * @return  Zend\Loader\PrefixPathMapper $loader
->>>>>>> 01de4b3a
      */
     public static function getPluginLoader()
     {
         if (!isset(self::$_pluginLoader)) {
-<<<<<<< HEAD
-            self::$_pluginLoader = new PluginLoader\PluginLoader(array(
-                'Zend\Feed\Reader\Extension\\' => 'Zend/Feed/Reader/Extension/',
-=======
             self::$_pluginLoader = new PluginLoader(array(
                 'Zend\\Feed\\Reader\\Extension\\' => 'Zend/Feed/Reader/Extension/',
->>>>>>> 01de4b3a
             ));
         }
         return self::$_pluginLoader;
