--- conflicted
+++ resolved
@@ -10,21 +10,12 @@
 
 namespace Zend\Feed\Reader;
 
-<<<<<<< HEAD
-use Zend\Cache\Storage\StorageInterface as CacheStorage,
-    Zend\Http,
-    Zend\Loader,
-    Zend\Stdlib\ErrorHandler,
-    DOMDocument,
-    DOMXPath;
-=======
 use DOMDocument;
 use DOMXPath;
 use Zend\Cache\Storage\StorageInterface as CacheStorage;
 use Zend\Http;
 use Zend\Loader;
 use Zend\Stdlib\ErrorHandler;
->>>>>>> 0e2a8b1d
 
 /**
 * @category Zend
