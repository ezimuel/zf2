--- conflicted
+++ resolved
@@ -20,21 +20,12 @@
 
 namespace Zend\Feed\Writer\Renderer\Feed;
 
-<<<<<<< HEAD
+use DateTime;
 use DOMDocument;
 use DOMElement;
-use Zend\Date;
 use Zend\Feed\Writer;
 use Zend\Feed\Writer\Renderer;
 use Zend\Uri;
-=======
-use DateTime;
-use DOMDocument,
-    DOMElement,
-    Zend\Feed\Writer,
-    Zend\Feed\Writer\Renderer,
-    Zend\Uri;
->>>>>>> ac356fe1
 
 /**
 * @category Zend
