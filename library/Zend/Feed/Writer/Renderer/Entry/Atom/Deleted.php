--- conflicted
+++ resolved
@@ -20,14 +20,9 @@
 
 namespace Zend\Feed\Writer\Renderer\Entry\Atom;
 
-<<<<<<< HEAD
+use DateTime;
 use DOMDocument;
 use DOMElement;
-=======
-use DateTime;
-use DOMDocument,
-    DOMElement;
->>>>>>> ac356fe1
 
 /**
  * @category   Zend
