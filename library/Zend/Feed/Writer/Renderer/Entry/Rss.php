<?php
/**
 * Zend Framework
 *
 * LICENSE
 *
 * This source file is subject to the new BSD license that is bundled
 * with this package in the file LICENSE.txt.
 * It is also available through the world-wide-web at this URL:
 * http://framework.zend.com/license/new-bsd
 * If you did not receive a copy of the license and are unable to
 * obtain it through the world-wide-web, please send an email
 * to license@zend.com so we can send you a copy immediately.
 *
 * @category   Zend
 * @package    Zend_Feed_Writer
 * @copyright  Copyright (c) 2005-2012 Zend Technologies USA Inc. (http://www.zend.com)
 * @license    http://framework.zend.com/license/new-bsd     New BSD License
 */

namespace Zend\Feed\Writer\Renderer\Entry;

<<<<<<< HEAD
use Zend\Date;
use Zend\Feed\Writer;
use Zend\Feed\Writer\Renderer;
use Zend\Uri;
use DOMDocument;
use DOMElement;
=======
use DateTime,
    Zend\Feed\Writer,
    Zend\Feed\Writer\Renderer,
    Zend\Uri,
    DOMDocument,
    DOMElement;
>>>>>>> ac356fe1

/**
* @category Zend
* @package Zend_Feed_Writer
* @copyright Copyright (c) 2005-2012 Zend Technologies USA Inc. (http://www.zend.com)
* @license http://framework.zend.com/license/new-bsd New BSD License
*/
class Rss extends Renderer\AbstractRenderer implements Renderer\RendererInterface
{
    /**
     * Constructor
     * 
     * @param  Writer\Entry $container
     * @return void
     */
    public function __construct (Writer\Entry $container)
    {
        parent::__construct($container);
    }
    
    /**
     * Render RSS entry
     * 
     * @return Rss
     */
    public function render()
    {
        $this->_dom = new DOMDocument('1.0', $this->_container->getEncoding());
        $this->_dom->formatOutput = true;
        $this->_dom->substituteEntities = false;
        $entry = $this->_dom->createElement('item');
        $this->_dom->appendChild($entry);
        
        $this->_setTitle($this->_dom, $entry);
        $this->_setDescription($this->_dom, $entry);
        $this->_setDateCreated($this->_dom, $entry);
        $this->_setDateModified($this->_dom, $entry);
        $this->_setLink($this->_dom, $entry);
        $this->_setId($this->_dom, $entry);
        $this->_setAuthors($this->_dom, $entry);
        $this->_setEnclosure($this->_dom, $entry);
        $this->_setCommentLink($this->_dom, $entry);
        $this->_setCategories($this->_dom, $entry);
        foreach ($this->_extensions as $ext) {
            $ext->setType($this->getType());
            $ext->setRootElement($this->getRootElement());
            $ext->setDOMDocument($this->getDOMDocument(), $entry);
            $ext->render();
        }

        return $this;
    }
    
    /**
     * Set entry title
     * 
     * @param  DOMDocument $dom 
     * @param  DOMElement $root 
     * @return void
     * @throws Writer\Exception\InvalidArgumentException
     */
    protected function _setTitle(DOMDocument $dom, DOMElement $root)
    {
        if(!$this->getDataContainer()->getDescription()
        && !$this->getDataContainer()->getTitle()) {
            $message = 'RSS 2.0 entry elements SHOULD contain exactly one'
            . ' title element but a title has not been set. In addition, there'
            . ' is no description as required in the absence of a title.';
            $exception = new Writer\Exception\InvalidArgumentException($message);
            if (!$this->_ignoreExceptions) {
                throw $exception;
            } else {
                $this->_exceptions[] = $exception;
                return;
            }
        }
        $title = $dom->createElement('title');
        $root->appendChild($title);
        $text = $dom->createTextNode($this->getDataContainer()->getTitle());
        $title->appendChild($text);
    }
    
    /**
     * Set entry description
     * 
     * @param  DOMDocument $dom
     * @param  DOMElement $root
     * @return void
     * @throws Writer\Exception\InvalidArgumentException
     */
    protected function _setDescription(DOMDocument $dom, DOMElement $root)
    {
        if(!$this->getDataContainer()->getDescription()
        && !$this->getDataContainer()->getTitle()) {
            $message = 'RSS 2.0 entry elements SHOULD contain exactly one'
            . ' description element but a description has not been set. In'
            . ' addition, there is no title element as required in the absence'
            . ' of a description.';
            $exception = new Writer\Exception\InvalidArgumentException($message);
            if (!$this->_ignoreExceptions) {
                throw $exception;
            } else {
                $this->_exceptions[] = $exception;
                return;
            }
        }
        if (!$this->getDataContainer()->getDescription()) {
            return;
        }
        $subtitle = $dom->createElement('description');
        $root->appendChild($subtitle);
        $text = $dom->createCDATASection($this->getDataContainer()->getDescription());
        $subtitle->appendChild($text);
    }
    
    /**
     * Set date entry was last modified
     * 
     * @param  DOMDocument $dom 
     * @param  DOMElement $root 
     * @return void
     */
    protected function _setDateModified(DOMDocument $dom, DOMElement $root)
    {
        if(!$this->getDataContainer()->getDateModified()) {
            return;
        }

        $updated = $dom->createElement('pubDate');
        $root->appendChild($updated);
        $text = $dom->createTextNode(
            $this->getDataContainer()->getDateModified()->format(DateTime::RSS)
        );
        $updated->appendChild($text);
    }
    
    /**
     * Set date entry was created
     * 
     * @param  DOMDocument $dom 
     * @param  DOMElement $root 
     * @return void
     */
    protected function _setDateCreated(DOMDocument $dom, DOMElement $root)
    {
        if (!$this->getDataContainer()->getDateCreated()) {
            return;
        }
        if (!$this->getDataContainer()->getDateModified()) {
            $this->getDataContainer()->setDateModified(
                $this->getDataContainer()->getDateCreated()
            );
        }
    }
    
    /**
     * Set entry authors
     * 
     * @param  DOMDocument $dom 
     * @param  DOMElement $root 
     * @return void
     */
    protected function _setAuthors(DOMDocument $dom, DOMElement $root)
    {
        $authors = $this->_container->getAuthors();
        if ((!$authors || empty($authors))) {
            return;
        }
        foreach ($authors as $data) {
            $author = $this->_dom->createElement('author');
            $name = $data['name'];
            if (array_key_exists('email', $data)) {
                $name = $data['email'] . ' (' . $data['name'] . ')';
            }
            $text = $dom->createTextNode($name);
            $author->appendChild($text);
            $root->appendChild($author);
        }
    }
    
    /**
     * Set entry enclosure
     * 
     * @param  DOMDocument $dom 
     * @param  DOMElement $root 
     * @return void
     * @throws Writer\Exception\InvalidArgumentException
     */
    protected function _setEnclosure(DOMDocument $dom, DOMElement $root)
    {
        $data = $this->_container->getEnclosure();
        if ((!$data || empty($data))) {
            return;
        }
        if (!isset($data['type'])) {
            $exception = new Writer\Exception\InvalidArgumentException('Enclosure "type" is not set');
            if (!$this->_ignoreExceptions) {
                throw $exception;
            } else {
                $this->_exceptions[] = $exception;
                return;
            }
        }
        if (!isset($data['length'])) {
            $exception = new Writer\Exception\InvalidArgumentException('Enclosure "length" is not set');
            if (!$this->_ignoreExceptions) {
                throw $exception;
            } else {
                $this->_exceptions[] = $exception;
                return;
            }
        }
        if (isset($data['length']) && (int) $data['length'] <= 0) {
            $exception = new Writer\Exception\InvalidArgumentException('Enclosure "length" must be an integer'
            . ' indicating the content\'s length in bytes');
            if (!$this->_ignoreExceptions) {
                throw $exception;
            } else {
                $this->_exceptions[] = $exception;
                return;
            }
        }
        $enclosure = $this->_dom->createElement('enclosure');
        $enclosure->setAttribute('type', $data['type']);
        $enclosure->setAttribute('length', $data['length']);
        $enclosure->setAttribute('url', $data['uri']);
        $root->appendChild($enclosure);
    }
    
    /**
     * Set link to entry
     * 
     * @param  DOMDocument $dom 
     * @param  DOMElement $root 
     * @return void
     */
    protected function _setLink(DOMDocument $dom, DOMElement $root)
    {
        if(!$this->getDataContainer()->getLink()) {
            return;
        }
        $link = $dom->createElement('link');
        $root->appendChild($link);
        $text = $dom->createTextNode($this->getDataContainer()->getLink());
        $link->appendChild($text);
    }
    
    /**
     * Set entry identifier
     * 
     * @param  DOMDocument $dom 
     * @param  DOMElement $root 
     * @return void
     */
    protected function _setId(DOMDocument $dom, DOMElement $root)
    {
        if(!$this->getDataContainer()->getId()
        && !$this->getDataContainer()->getLink()) {
            return;
        }

        $id = $dom->createElement('guid');
        $root->appendChild($id);
        if (!$this->getDataContainer()->getId()) {
            $this->getDataContainer()->setId(
                $this->getDataContainer()->getLink());
        }
        $text = $dom->createTextNode($this->getDataContainer()->getId());
        $id->appendChild($text);
        if (!Uri\UriFactory::factory($this->getDataContainer()->getId())->isValid()) {
            $id->setAttribute('isPermaLink', 'false');
        }
    }
    
    /**
     * Set link to entry comments
     * 
     * @param  DOMDocument $dom 
     * @param  DOMElement $root 
     * @return void
     */
    protected function _setCommentLink(DOMDocument $dom, DOMElement $root)
    {
        $link = $this->getDataContainer()->getCommentLink();
        if (!$link) {
            return;
        }
        $clink = $this->_dom->createElement('comments');
        $text = $dom->createTextNode($link);
        $clink->appendChild($text);
        $root->appendChild($clink);
    }
    
    /**
     * Set entry categories
     * 
     * @param DOMDocument $dom 
     * @param DOMElement $root 
     * @return void
     */
    protected function _setCategories(DOMDocument $dom, DOMElement $root)
    {
        $categories = $this->getDataContainer()->getCategories();
        if (!$categories) {
            return;
        }
        foreach ($categories as $cat) {
            $category = $dom->createElement('category');
            if (isset($cat['scheme'])) {
                $category->setAttribute('domain', $cat['scheme']);
            }
            $text = $dom->createCDATASection($cat['term']);
            $category->appendChild($text);
            $root->appendChild($category);
        }
    }
}<|MERGE_RESOLUTION|>--- conflicted
+++ resolved
@@ -20,21 +20,12 @@
 
 namespace Zend\Feed\Writer\Renderer\Entry;
 
-<<<<<<< HEAD
-use Zend\Date;
+use DateTime;
+use DOMDocument;
+use DOMElement;
 use Zend\Feed\Writer;
 use Zend\Feed\Writer\Renderer;
 use Zend\Uri;
-use DOMDocument;
-use DOMElement;
-=======
-use DateTime,
-    Zend\Feed\Writer,
-    Zend\Feed\Writer\Renderer,
-    Zend\Uri,
-    DOMDocument,
-    DOMElement;
->>>>>>> ac356fe1
 
 /**
 * @category Zend
