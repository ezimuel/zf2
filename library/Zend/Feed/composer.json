{
    "name": "zendframework/zend-feed",
    "description": "provides functionality for consuming RSS and Atom feeds",
    "license": "BSD-3-Clause",
    "keywords": [
        "zf2",
        "feed"
    ],
    "autoload": {
        "psr-0": {
            "Zend\\Feed\\": ""
        }
    },
    "target-dir": "Zend/Feed",
    "require": {
        "php": ">=5.3.3",
        "zendframework/zend-escaper": "self.version",
        "zendframework/zend-stdlib": "self.version",
<<<<<<< HEAD
        "zendframework/zend-uri": "self.version"
    },
    "suggest": {
        "zendframework/zend-servicemanager": "Zend\\ServiceManager component, for default/recommended ExtensionManager implementations",
=======
        "zendframework/zend-servicemanager": "self.version",
        "zendframework/zend-validator": "self.version"
        "zendframework/zend-version": "self.version"
    },
    "suggest": {
        "zendframework/zend-http": "Zend\\Http for PubSubHubbub, and optionally for use with Zend\\Feed\Reader",
>>>>>>> 0b58f878
        "zendframework/zend-validator": "Zend\\Validator component"
    },
    "extra": {
        "branch-alias": {
            "dev-master": "2.2-dev",
            "dev-develop": "2.3-dev"
        }
    }
}<|MERGE_RESOLUTION|>--- conflicted
+++ resolved
@@ -15,20 +15,11 @@
     "require": {
         "php": ">=5.3.3",
         "zendframework/zend-escaper": "self.version",
-        "zendframework/zend-stdlib": "self.version",
-<<<<<<< HEAD
-        "zendframework/zend-uri": "self.version"
-    },
-    "suggest": {
-        "zendframework/zend-servicemanager": "Zend\\ServiceManager component, for default/recommended ExtensionManager implementations",
-=======
-        "zendframework/zend-servicemanager": "self.version",
-        "zendframework/zend-validator": "self.version"
-        "zendframework/zend-version": "self.version"
+        "zendframework/zend-stdlib": "self.version"
     },
     "suggest": {
         "zendframework/zend-http": "Zend\\Http for PubSubHubbub, and optionally for use with Zend\\Feed\Reader",
->>>>>>> 0b58f878
+        "zendframework/zend-servicemanager": "Zend\\ServiceManager component, for default/recommended ExtensionManager implementations",
         "zendframework/zend-validator": "Zend\\Validator component"
     },
     "extra": {
