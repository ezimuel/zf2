--- conflicted
+++ resolved
@@ -11,12 +11,8 @@
 
 use DateTime as PhpDateTime;
 use Exception;
-<<<<<<< HEAD
 use Traversable;
-use Zend\Form\FormInterface;
-=======
 use Zend\Form\FieldsetInterface;
->>>>>>> 9908c0bf
 use Zend\Form\Exception\InvalidArgumentException;
 use Zend\Stdlib\ArrayUtils;
 use Zend\Validator\ValidatorInterface;
@@ -281,13 +277,8 @@
     /**
      * Prepare the form element (mostly used for rendering purposes)
      *
-<<<<<<< HEAD
-     * @param  FormInterface $form
+     * @param  FieldsetInterface $form
      * @return void
-=======
-     * @param  FieldsetInterface $form
-     * @return mixed
->>>>>>> 9908c0bf
      */
     public function prepareElement(FieldsetInterface $form)
     {
