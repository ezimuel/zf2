--- conflicted
+++ resolved
@@ -27,11 +27,7 @@
      * @var array
      */
     protected $attributes = array(
-<<<<<<< HEAD
-        'type' => 'multi_checkbox'
-=======
         'type' => 'multi_checkbox',
->>>>>>> 10a72740
     );
 
     /**
