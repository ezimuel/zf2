<?php
/**
 * Zend Framework (http://framework.zend.com/)
 *
 * @link      http://github.com/zendframework/zf2 for the canonical source repository
 * @copyright Copyright (c) 2005-2014 Zend Technologies USA Inc. (http://www.zend.com)
 * @license   http://framework.zend.com/license/new-bsd New BSD License
 */

namespace Zend\Form\Element;

use Traversable;
use Zend\Form\Element;
use Zend\Form\ElementInterface;
use Zend\Form\Exception;
use Zend\Form\Fieldset;
use Zend\Form\FieldsetInterface;
use Zend\Form\FormInterface;
use Zend\Stdlib\ArrayUtils;

class Collection extends Fieldset
{
    /**
     * Default template placeholder
     */
    const DEFAULT_TEMPLATE_PLACEHOLDER = '__index__';

    /**
     * Element used in the collection
     *
     * @var ElementInterface
     */
    protected $targetElement;

    /**
     * Initial count of target element
     *
     * @var int
     */
    protected $count = 1;

    /**
     * Are new elements allowed to be added dynamically ?
     *
     * @var bool
     */
    protected $allowAdd = true;

    /**
     * Are existing elements allowed to be removed dynamically ?
     *
     * @var bool
     */
    protected $allowRemove = true;

    /**
     * Is the template generated ?
     *
     * @var bool
     */
    protected $shouldCreateTemplate = false;

    /**
     * Placeholder used in template content for making your life easier with JavaScript
     *
     * @var string
     */
    protected $templatePlaceholder = self::DEFAULT_TEMPLATE_PLACEHOLDER;

    /**
     * Whether or not to create new objects during modify
     *
     * @var bool
     */
    protected $createNewObjects = false;

    /**
     * Element used as a template
     *
     * @var ElementInterface|FieldsetInterface
     */
    protected $templateElement;

    /**
     * The index of the last child element or fieldset
     *
     * @var int
     */
    protected $lastChildIndex = -1;

    /**
     * Should child elements must be created on self::prepareElement()?
     *
     * @var bool
     */
    protected $shouldCreateChildrenOnPrepareElement = true;

    /**
     * Accepted options for Collection:
     * - target_element: an array or element used in the collection
     * - count: number of times the element is added initially
     * - allow_add: if set to true, elements can be added to the form dynamically (using JavaScript)
     * - allow_remove: if set to true, elements can be removed to the form
     * - should_create_template: if set to true, a template is generated (inside a <span>)
     * - template_placeholder: placeholder used in the data template
     *
     * @param array|Traversable $options
     * @return Collection
     */
    public function setOptions($options)
    {
        parent::setOptions($options);

        if (isset($options['target_element'])) {
            $this->setTargetElement($options['target_element']);
        }

        if (isset($options['count'])) {
            $this->setCount($options['count']);
        }

        if (isset($options['allow_add'])) {
            $this->setAllowAdd($options['allow_add']);
        }

        if (isset($options['allow_remove'])) {
            $this->setAllowRemove($options['allow_remove']);
        }

        if (isset($options['should_create_template'])) {
            $this->setShouldCreateTemplate($options['should_create_template']);
        }

        if (isset($options['template_placeholder'])) {
            $this->setTemplatePlaceholder($options['template_placeholder']);
        }

        if (isset($options['create_new_objects'])) {
            $this->setCreateNewObjects($options['create_new_objects']);
        }

        return $this;
    }

    /**
     * Checks if the object can be set in this fieldset
     *
     * @param object $object
     * @return bool
     */
    public function allowObjectBinding($object)
    {
        return true;
    }

    /**
     * Set the object used by the hydrator
     * In this case the "object" is a collection of objects
     *
     * @param  array|Traversable $object
     * @return Fieldset|FieldsetInterface
     * @throws Exception\InvalidArgumentException
     */
    public function setObject($object)
    {
        if (!is_array($object) && !$object instanceof Traversable) {
            throw new Exception\InvalidArgumentException(sprintf(
                '%s expects an array or Traversable object argument; received "%s"',
                __METHOD__,
                (is_object($object) ? get_class($object) : gettype($object))
            ));
        }

        $this->object = $object;
        $this->count  = count($object);

        return $this;
    }

    /**
     * Populate values
     *
     * @param array|Traversable $data
     * @throws \Zend\Form\Exception\InvalidArgumentException
     * @throws \Zend\Form\Exception\DomainException
     * @return void
     */
    public function populateValues($data)
    {
        if (!is_array($data) && !$data instanceof Traversable) {
            throw new Exception\InvalidArgumentException(sprintf(
                '%s expects an array or Traversable set of data; received "%s"',
                __METHOD__,
                (is_object($data) ? get_class($data) : gettype($data))
            ));
        }

        // Can't do anything with empty data
        if (empty($data)) {
            $this->shouldCreateChildrenOnPrepareElement = false;
            return;
        }

        if (!$this->allowRemove && count($data) < $this->count) {
            throw new Exception\DomainException(sprintf(
                'There are fewer elements than specified in the collection (%s). Either set the allow_remove option ' .
                'to true, or re-submit the form.',
                get_class($this)
                )
            );
        }

        // Check to see if elements have been replaced or removed
        foreach ($this->byName as $name => $elementOrFieldset) {
            if (isset($data[$name])) {
                continue;
            }

            if (!$this->allowRemove) {
                throw new Exception\DomainException(sprintf(
                    'Elements have been removed from the collection (%s) but the allow_remove option is not true.',
                    get_class($this)
                ));
            }

            $this->remove($name);
        }

        foreach ($data as $key => $value) {
            if ($this->has($key)) {
                $elementOrFieldset = $this->get($key);
            } else {
                $elementOrFieldset = $this->addNewTargetElementInstance($key);

                if ($key > $this->lastChildIndex) {
                    $this->lastChildIndex = $key;
                }
            }

            if ($elementOrFieldset instanceof FieldsetInterface) {
                $elementOrFieldset->populateValues($value);
            } else {
                $elementOrFieldset->setAttribute('value', $value);
            }
        }

        if (!$this->createNewObjects()) {
            $this->replaceTemplateObjects();
        }
    }

    /**
     * Checks if this fieldset can bind data
     *
     * @return bool
     */
    public function allowValueBinding()
    {
        return true;
    }

    /**
     * Bind values to the object
     *
     * @param array $values
     * @return array|mixed|void
     */
    public function bindValues(array $values = array())
    {
        $collection = array();
        foreach ($values as $name => $value) {
            $element = $this->get($name);

            if ($element instanceof FieldsetInterface) {
                $collection[] = $element->bindValues($value);
            } else {
                $collection[] = $value;
            }
        }

        return $collection;
    }

    /**
     * Set the initial count of target element
     *
     * @param $count
     * @return Collection
     */
    public function setCount($count)
    {
        $this->count = $count > 0 ? $count : 0;
        return $this;
    }

    /**
     * Get the initial count of target element
     *
     * @return int
     */
    public function getCount()
    {
        return $this->count;
    }

    /**
     * Set the target element
     *
     * @param ElementInterface|array|Traversable $elementOrFieldset
     * @return Collection
     * @throws \Zend\Form\Exception\InvalidArgumentException
     */
    public function setTargetElement($elementOrFieldset)
    {
        if (is_array($elementOrFieldset)
            || ($elementOrFieldset instanceof Traversable && !$elementOrFieldset instanceof ElementInterface)
        ) {
            $factory = $this->getFormFactory();
            $elementOrFieldset = $factory->create($elementOrFieldset);
        }

        if (!$elementOrFieldset instanceof ElementInterface) {
            throw new Exception\InvalidArgumentException(sprintf(
                '%s requires that $elementOrFieldset be an object implementing %s; received "%s"',
                __METHOD__,
                __NAMESPACE__ . '\ElementInterface',
                (is_object($elementOrFieldset) ? get_class($elementOrFieldset) : gettype($elementOrFieldset))
            ));
        }

        $this->targetElement = $elementOrFieldset;

        return $this;
    }

    /**
     * Get target element
     *
     * @return ElementInterface|null
     */
    public function getTargetElement()
    {
        return $this->targetElement;
    }

    /**
     * Get allow add
     *
     * @param bool $allowAdd
     * @return Collection
     */
    public function setAllowAdd($allowAdd)
    {
        $this->allowAdd = (bool) $allowAdd;
        return $this;
    }

    /**
     * Get allow add
     *
     * @return bool
     */
    public function allowAdd()
    {
        return $this->allowAdd;
    }

    /**
     * @param bool $allowRemove
     * @return Collection
     */
    public function setAllowRemove($allowRemove)
    {
        $this->allowRemove = (bool) $allowRemove;
        return $this;
    }

    /**
     * @return bool
     */
    public function allowRemove()
    {
        return $this->allowRemove;
    }

    /**
     * If set to true, a template prototype is automatically added to the form to ease the creation of dynamic elements through JavaScript
     *
     * @param bool $shouldCreateTemplate
     * @return Collection
     */
    public function setShouldCreateTemplate($shouldCreateTemplate)
    {
        $this->shouldCreateTemplate = (bool) $shouldCreateTemplate;

        return $this;
    }

    /**
     * Get if the collection should create a template
     *
     * @return bool
     */
    public function shouldCreateTemplate()
    {
        return $this->shouldCreateTemplate;
    }

    /**
     * Set the placeholder used in the template generated to help create new elements in JavaScript
     *
     * @param string $templatePlaceholder
     * @return Collection
     */
    public function setTemplatePlaceholder($templatePlaceholder)
    {
        if (is_string($templatePlaceholder)) {
            $this->templatePlaceholder = $templatePlaceholder;
        }

        return $this;
    }

    /**
     * Get the template placeholder
     *
     * @return string
     */
    public function getTemplatePlaceholder()
    {
        return $this->templatePlaceholder;
    }

    /**
     * @param bool $createNewObjects
     * @return Collection
     */
    public function setCreateNewObjects($createNewObjects)
    {
        $this->createNewObjects = (bool) $createNewObjects;
        return $this;
    }

    /**
     * @return bool
     */
    public function createNewObjects()
    {
        return $this->createNewObjects;
    }

    /**
     * Get a template element used for rendering purposes only
     *
     * @return null|ElementInterface|FieldsetInterface
     */
    public function getTemplateElement()
    {
        if ($this->templateElement === null) {
            $this->templateElement = $this->createTemplateElement();
        }

        return $this->templateElement;
    }

    /**
     * Prepare the collection by adding a dummy template element if the user want one
     *
     * @param  FormInterface $form
     * @return mixed|void
     */
    public function prepareElement(FormInterface $form)
    {
        if (true === $this->shouldCreateChildrenOnPrepareElement) {
            if ($this->targetElement !== null && $this->count > 0) {
                while ($this->count > $this->lastChildIndex + 1) {
                    $this->addNewTargetElementInstance(++$this->lastChildIndex);
                }
            }
        }

        // Create a template that will also be prepared
        if ($this->shouldCreateTemplate) {
            $templateElement = $this->getTemplateElement();
            $this->add($templateElement);
        }

        parent::prepareElement($form);

        // The template element has been prepared, but we don't want it to be rendered nor validated, so remove it from the list
        if ($this->shouldCreateTemplate) {
            $this->remove($this->templatePlaceholder);
        }
    }

    /**
     * @return array
     */
    public function extract()
    {

        if ($this->object instanceof Traversable) {
            $this->object = ArrayUtils::iteratorToArray($this->object, false);
        }

        if (!is_array($this->object)) {
            return array();
        }

        $values = array();

        foreach ($this->object as $key => $value) {
            if ($this->hydrator) {
                $values[$key] = $this->hydrator->extract($value);
            } elseif ($value instanceof $this->targetElement->object) {
                // @see https://github.com/zendframework/zf2/pull/2848
                $targetElement = clone $this->targetElement;
                $targetElement->object = $value;
                $values[$key] = $targetElement->extract();
                if (!$this->createNewObjects() && $this->has($key)) {
                    $fieldset = $this->get($key);
                    if ($fieldset instanceof Fieldset && $fieldset->allowObjectBinding($value)) {
                        $fieldset->setObject($value);
                    }
                }
            }
        }

<<<<<<< HEAD
        // Recursively extract and populate values for nested fieldsets
        foreach ($this->fieldsets as $fieldset) {
            $name = $fieldset->getName();
            if (isset($values[$name])) {
                $object = $values[$name];

                if ($this->allowedObjectBindingClass()) {
                    $fieldset->setAllowedObjectBindingClass($this->allowedObjectBindingClass());
                }

                if ($fieldset->allowObjectBinding($object)) {
                    $fieldset->setObject($object);
                    $values[$name] = $fieldset->extract();
                } else {
                    foreach ($fieldset->fieldsets as $childFieldset) {
                        $childName = $childFieldset->getName();
                        if (isset($object[$childName])) {
                            $childObject = $object[$childName];
                            if ($childFieldset->allowObjectBinding($childObject)) {
                                $fieldset->setObject($childObject);
                                $values[$name][$childName] = $fieldset->extract();
                            }
=======
        foreach ($values as $name => $object) {
            $fieldset = $this->addNewTargetElementInstance($name);

            if ($fieldset->allowObjectBinding($object)) {
                $fieldset->setObject($object);
                $values[$name] = $fieldset->extract();
            } else {
                foreach ($fieldset->fieldsets as $childFieldset) {
                    $childName = $childFieldset->getName();
                    if (isset($object[$childName])) {
                        $childObject = $object[$childName];
                        if ($childFieldset->allowObjectBinding($childObject)) {
                            $childFieldset->setObject($childObject);
                            $values[$name][$childName] = $childFieldset->extract();
>>>>>>> b7d9934c
                        }
                    }
                }
            }
        }

        return $values;
    }

    /**
     * Create a new instance of the target element
     *
     * @return ElementInterface
     */
    protected function createNewTargetElementInstance()
    {
        return clone $this->targetElement;
    }

    /**
     * Add a new instance of the target element
     *
     * @return ElementInterface
     * @throws Exception\DomainException
     */
    protected function addNewTargetElementInstance($name)
    {
        $this->shouldCreateChildrenOnPrepareElement = false;

        $elementOrFieldset = $this->createNewTargetElementInstance();
        $elementOrFieldset->setName($name);

        $this->add($elementOrFieldset);

        if (!$this->allowAdd && $this->count() > $this->count) {
            throw new Exception\DomainException(sprintf(
                'There are more elements than specified in the collection (%s). Either set the allow_add option ' .
                'to true, or re-submit the form.',
                get_class($this)
            ));
        }

        return $elementOrFieldset;
    }

    /**
     * Create a dummy template element
     *
     * @return null|ElementInterface|FieldsetInterface
     */
    protected function createTemplateElement()
    {
        if (!$this->shouldCreateTemplate) {
            return null;
        }

        if ($this->templateElement) {
            return $this->templateElement;
        }

        $elementOrFieldset = $this->createNewTargetElementInstance();
        $elementOrFieldset->setName($this->templatePlaceholder);

        return $elementOrFieldset;
    }

    /**
     * Replaces the default template object of a sub element with the corresponding
     * real entity so that all properties are preserved.
     *
     * @return void
     */
    protected function replaceTemplateObjects()
    {
        $fieldsets = $this->getFieldsets();

        if (!count($fieldsets) || !$this->object) {
            return;
        }

        foreach ($fieldsets as $fieldset) {
            $i = $fieldset->getName();
            if (isset($this->object[$i])) {
                $fieldset->setObject($this->object[$i]);
            }
        }
    }
}<|MERGE_RESOLUTION|>--- conflicted
+++ resolved
@@ -526,30 +526,6 @@
             }
         }
 
-<<<<<<< HEAD
-        // Recursively extract and populate values for nested fieldsets
-        foreach ($this->fieldsets as $fieldset) {
-            $name = $fieldset->getName();
-            if (isset($values[$name])) {
-                $object = $values[$name];
-
-                if ($this->allowedObjectBindingClass()) {
-                    $fieldset->setAllowedObjectBindingClass($this->allowedObjectBindingClass());
-                }
-
-                if ($fieldset->allowObjectBinding($object)) {
-                    $fieldset->setObject($object);
-                    $values[$name] = $fieldset->extract();
-                } else {
-                    foreach ($fieldset->fieldsets as $childFieldset) {
-                        $childName = $childFieldset->getName();
-                        if (isset($object[$childName])) {
-                            $childObject = $object[$childName];
-                            if ($childFieldset->allowObjectBinding($childObject)) {
-                                $fieldset->setObject($childObject);
-                                $values[$name][$childName] = $fieldset->extract();
-                            }
-=======
         foreach ($values as $name => $object) {
             $fieldset = $this->addNewTargetElementInstance($name);
 
@@ -564,7 +540,6 @@
                         if ($childFieldset->allowObjectBinding($childObject)) {
                             $childFieldset->setObject($childObject);
                             $values[$name][$childName] = $childFieldset->extract();
->>>>>>> b7d9934c
                         }
                     }
                 }
