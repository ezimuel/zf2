--- conflicted
+++ resolved
@@ -22,14 +22,9 @@
 namespace Zend\Form\Element;
 
 use ReflectionClass,
-<<<<<<< HEAD
     Zend\Captcha\AdapterInterface as CaptchaAdapter,
-    Zend\View\Renderer as View,
-=======
-    Zend\Captcha\Adapter as CaptchaAdapter,
-    Zend\View\Renderer\RendererInterface as View,
->>>>>>> 512284f4
-    Zend\Loader\PrefixPathLoader as PluginLoader;
+    Zend\Loader\PrefixPathLoader as PluginLoader,
+    Zend\View\Renderer\RendererInterface as View;
 
 /**
  * Generic captcha element
