--- conflicted
+++ resolved
@@ -105,16 +105,15 @@
 
         // Every collection is wrapped by a fieldset if needed
         if ($this->shouldWrap) {
+            $attributes = $element->getAttributes();
+            unset($attributes['name']);
+            $attributesString = '';
+            if (count($attributes)) {
+                $attributesString = ' ' . $this->createAttributesString($attributes);
+            }
+
             $label = $element->getLabel();
-
             if (!empty($label)) {
-                $attributes = $element->getAttributes();
-                unset($attributes['name']);
-                $attributesString = '';
-                if (count($attributes)) {
-                    $attributesString = ' ' . $this->createAttributesString($attributes);
-                }
-
                 if (null !== ($translator = $this->getTranslator())) {
                     $label = $translator->translate(
                         $label,
@@ -124,22 +123,14 @@
 
                 $label = $escapeHtmlHelper($label);
 
-<<<<<<< HEAD
                 $labelMarkup = sprintf('<legend>%s</legend>', $label);
             } else {
                 $labelMarkup = '';
-=======
-                $markup = sprintf(
-                    '<fieldset%s><legend>%s</legend>%s</fieldset>',
-                    $attributesString,
-                    $label,
-                    $markup
-                );
->>>>>>> 9cd9d08b
             }
 
             $markup = sprintf(
-                '<fieldset>%s%s</fieldset>',
+                '<fieldset%s>%s%s</fieldset>',
+                $attributesString,
                 $labelMarkup,
                 $markup
             );
