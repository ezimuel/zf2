--- conflicted
+++ resolved
@@ -58,7 +58,6 @@
             return $helper($element);
         }
 
-<<<<<<< HEAD
         if ($element instanceof Element\DateSelect) {
             $helper = $renderer->plugin('form_date_select');
             return $helper($element);
@@ -69,11 +68,7 @@
             return $helper($element);
         }
 
-        $type    = $element->getAttribute('type');
-        $options = $element->getAttribute('options');
-=======
         $type = $element->getAttribute('type');
->>>>>>> de807ffc
 
         if ('checkbox' == $type) {
             $helper = $renderer->plugin('form_checkbox');
