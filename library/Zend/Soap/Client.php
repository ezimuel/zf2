--- conflicted
+++ resolved
@@ -407,13 +407,8 @@
      * Check for valid URN
      *
      * @param  string $urn
-<<<<<<< HEAD
-     * @return boolean
+     * @return bool
      * @throws Exception\InvalidArgumentException on invalid URN
-=======
-     * @return bool
-     * @throws Exception\ExceptionInterface on invalid URN
->>>>>>> b5b39be1
      */
     public function validateUrn($urn)
     {
