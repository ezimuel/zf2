<?php
/**
 * Zend Framework (http://framework.zend.com/)
 *
 * @link      http://github.com/zendframework/zf2 for the canonical source repository
 * @copyright Copyright (c) 2005-2013 Zend Technologies USA Inc. (http://www.zend.com)
 * @license   http://framework.zend.com/license/new-bsd New BSD License
 * @package   Zend_Soap
 */

namespace Zend\Soap;

use DOMDocument;
use DOMElement;
use Zend\Soap\Wsdl\ComplexTypeStrategy\ComplexTypeStrategyInterface as ComplexTypeStrategy;
use Zend\Uri\Uri;

/**
 * \Zend\Soap\Wsdl
 *
 * @category   Zend
 * @package    Zend_Soap
 */
class Wsdl
{
    /**
     * @var object DomDocument Instance
     */
    private $dom;

    /**
     * @var object WSDL Root XML_Tree_Node
     */
    private $wsdl;

    /**
     * @var string URI where the WSDL will be available
     */
    private $uri;

    /**
     * @var DOMElement
     */
    private $schema = null;

    /**
     * Types defined on schema
     *
     * @var array
     */
    private $includedTypes = array();

    /**
     * Strategy for detection of complex types
     */
    protected $strategy = null;

    /**
     * Map of PHP Class names to WSDL QNames.
     *
     * @var array
     */
    protected $classMap = array();


    const NS_WSDL           = 'http://schemas.xmlsoap.org/wsdl/';
    const NS_XMLNS          = 'http://www.w3.org/2000/xmlns/';
    const NS_SOAP           = 'http://schemas.xmlsoap.org/wsdl/soap/';
    const NS_SCHEMA         = 'http://www.w3.org/2001/XMLSchema';
    const NS_S_ENC          = 'http://schemas.xmlsoap.org/soap/encoding/';
    /**
     * Constructor
     *
     * @param string  $name Name of the Web Service being Described
     * @param string|Uri $uri URI where the WSDL will be available
     * @param null|ComplexTypeStrategy $strategy Strategy for detection of complex types
     * @param null|array $classMap Map of PHP Class names to WSDL QNames
     * @throws Exception\RuntimeException
     */
    public function __construct($name, $uri, ComplexTypeStrategy $strategy = null, array $classMap = array())
    {
        if ($uri instanceof Uri) {
            $uri = $uri->toString();
        }
        $this->uri = $uri;
        $this->classMap = $classMap;

<<<<<<< HEAD
        $this->_dom = $this->getDOMDocument($uri, $name);

        $this->_wsdl = $this->_dom->documentElement;

=======
        /**
         * @todo change DomDocument object creation from cparsing to constructing using API
         * It also should authomatically escape $name and $uri values if necessary
         */
        $wsdl = "<?xml version='1.0' ?>
                <definitions name='$name' targetNamespace='$uri'
                    xmlns='http://schemas.xmlsoap.org/wsdl/'
                    xmlns:tns='$uri'
                    xmlns:soap='http://schemas.xmlsoap.org/wsdl/soap/'
                    xmlns:xsd='http://www.w3.org/2001/XMLSchema'
                    xmlns:soap-enc='http://schemas.xmlsoap.org/soap/encoding/'
                    xmlns:wsdl='http://schemas.xmlsoap.org/wsdl/'></definitions>";
        libxml_disable_entity_loader(true);
        $this->dom = new DOMDocument();
        if (!$this->dom->loadXML($wsdl)) {
            throw new Exception\RuntimeException('Unable to create DomDocument');
        } else {
            foreach ($this->dom->childNodes as $child) {
                if ($child->nodeType === XML_DOCUMENT_TYPE_NODE) {
                    throw new Exception\RuntimeException(
                        'Invalid XML: Detected use of illegal DOCTYPE'
                    );
                }
            }
            $this->wsdl = $this->dom->documentElement;
        }
        libxml_disable_entity_loader(false);
>>>>>>> 1743bcb3
        $this->setComplexTypeStrategy($strategy ?: new Wsdl\ComplexTypeStrategy\DefaultComplexType);
    }

    /**
     * Get the wsdl XML document with all namespaces and required attributes
     *
     * @param string $uri
     * @param string $name
     * @return \DOMDocument
     */
    protected function getDOMDocument($uri, $name)
    {
        $dom = new \DOMDocument();
        $dom->preserveWhiteSpace = false;

        $definitions = $dom->createElementNS(Wsdl::NS_WSDL,             'definitions');

        $definitions->setAttributeNS(Wsdl::NS_XMLNS, 'xmlns:tns',       $uri);
        $definitions->setAttributeNS(Wsdl::NS_XMLNS, 'xmlns:soap',      Wsdl::NS_SOAP);
        $definitions->setAttributeNS(Wsdl::NS_XMLNS, 'xmlns:xsd',       Wsdl::NS_SCHEMA);
        $definitions->setAttributeNS(Wsdl::NS_XMLNS, 'xmlns:soap-enc',  Wsdl::NS_S_ENC);
        $definitions->setAttributeNS(Wsdl::NS_XMLNS, 'xmlns:wsdl',      Wsdl::NS_WSDL);

        $definitions->setAttributeNS(Wsdl::NS_WSDL, 'name',             $name);
        $definitions->setAttributeNS(Wsdl::NS_WSDL, 'targetNamespace',  $uri);

        $dom->appendChild($definitions);

        return $dom;
    }

    /**
     * Get the class map of php to wsdl qname types.
     *
     * @return array
     */
    public function getClassMap()
    {
        return $this->classMap;
    }

    /**
     * Set the class map of php to wsdl qname types.
     */
    public function setClassMap($classMap)
    {
        $this->classMap = $classMap;
    }

    /**
     * Set a new uri for this WSDL
     *
     * @param  string|Uri $uri
     * @return \Zend\Soap\Wsdl
     */
    public function setUri($uri)
    {
        if ($uri instanceof Uri) {
            $uri = $uri->toString();
        }
<<<<<<< HEAD
        $this->_uri = $uri;

        if($this->_dom instanceof \DOMDocument ) {
            $this->_dom->documentElement->setAttributeNS(Wsdl::NS_XMLNS,    'xmlns:tns',        $uri);
            $this->_dom->documentElement->setAttributeNS(Wsdl::NS_WSDL,     'targetNamespace',  $uri);
=======
        $oldUri = $this->uri;
        $this->uri = $uri;

        if ($this->dom !== null) {
            // @todo: This is the worst hack ever, but its needed due to design and non BC issues of WSDL generation
            $xml = $this->dom->saveXML();
            $xml = str_replace($oldUri, $uri, $xml);
            libxml_disable_entity_loader(true);
            $this->dom = new DOMDocument();
            $this->dom->loadXML($xml);
            libxml_disable_entity_loader(false);
>>>>>>> 1743bcb3
        }

        return $this;
    }

    /**
     * Set a strategy for complex type detection and handling
     *
     * @param ComplexTypeStrategy $strategy
     * @return \Zend\Soap\Wsdl
     */
    public function setComplexTypeStrategy(ComplexTypeStrategy $strategy)
    {
        $this->strategy = $strategy;
        return $this;
    }

    /**
     * Get the current complex type strategy
     *
     * @return ComplexTypeStrategy
     */
    public function getComplexTypeStrategy()
    {
        return $this->strategy;
    }

    /**
     * Add a {@link http://www.w3.org/TR/wsdl#_messages message} element to the WSDL
     *
     * @param string $name Name for the {@link http://www.w3.org/TR/wsdl#_messages message}
     * @param array $parts An array of {@link http://www.w3.org/TR/wsdl#_message parts}
     *                     The array is constructed like: 'name of part' => 'part xml schema data type'
     *                     or 'name of part' => array('type' => 'part xml schema type')
     *                     or 'name of part' => array('element' => 'part xml element name')
     * @return object The new message's XML_Tree_Node for use in {@link function addDocumentation}
     */
    public function addMessage($name, $parts)
    {
        $message = $this->dom->createElement('message');

        $message->setAttribute('name', $name);

        if (count($parts) > 0) {
            foreach ($parts as $name => $type) {
                $part = $this->dom->createElement('part');
                $part->setAttribute('name', $name);
                if (is_array($type)) {
                    foreach ($type as $key => $value) {
                        $part->setAttribute($key, $value);
                    }
                } else {
                    $part->setAttribute('type', $type);
                }
                $message->appendChild($part);
            }
        }

        $this->wsdl->appendChild($message);

        return $message;
    }

    /**
     * Add a {@link http://www.w3.org/TR/wsdl#_porttypes portType} element to the WSDL
     *
     * @param string $name portType element's name
     * @return object The new portType's XML_Tree_Node for use in {@link function addPortOperation} and {@link function addDocumentation}
     */
    public function addPortType($name)
    {
        $portType = $this->dom->createElement('portType');
        $portType->setAttribute('name', $name);
        $this->wsdl->appendChild($portType);

        return $portType;
    }

    /**
     * Add an {@link http://www.w3.org/TR/wsdl#request-response operation} element to a portType element
     *
     * @param object $portType a portType XML_Tree_Node, from {@link function addPortType}
     * @param string $name Operation name
     * @param string $input Input Message
     * @param string $output Output Message
     * @param string $fault Fault Message
     * @return object The new operation's XML_Tree_Node for use in {@link function addDocumentation}
     */
    public function addPortOperation($portType, $name, $input = false, $output = false, $fault = false)
    {
        $operation = $this->dom->createElement('operation');
        $operation->setAttribute('name', $name);

        if (is_string($input) && (strlen(trim($input)) >= 1)) {
            $node = $this->dom->createElement('input');
            $node->setAttribute('message', $input);
            $operation->appendChild($node);
        }
        if (is_string($output) && (strlen(trim($output)) >= 1)) {
            $node= $this->dom->createElement('output');
            $node->setAttribute('message', $output);
            $operation->appendChild($node);
        }
        if (is_string($fault) && (strlen(trim($fault)) >= 1)) {
            $node = $this->dom->createElement('fault');
            $node->setAttribute('message', $fault);
            $operation->appendChild($node);
        }

        $portType->appendChild($operation);

        return $operation;
    }

    /**
     * Add a {@link http://www.w3.org/TR/wsdl#_bindings binding} element to WSDL
     *
     * @param string $name Name of the Binding
     * @param string $portType name of the portType to bind
     * @return object The new binding's XML_Tree_Node for use with {@link function addBindingOperation} and {@link function addDocumentation}
     */
    public function addBinding($name, $portType)
    {
<<<<<<< HEAD
        $binding = $this->_dom->createElementNS(Wsdl::NS_WSDL, 'binding');
        $this->_wsdl->appendChild($binding);
=======
        $binding = $this->dom->createElement('binding');
        $binding->setAttribute('name', $name);
        $binding->setAttribute('type', $portType);

        $this->wsdl->appendChild($binding);
>>>>>>> 1743bcb3

        $attr = $this->_dom->createAttributeNS(Wsdl::NS_WSDL, 'name');
        $attr->value = $name;
        $binding->appendChild($attr);

        $attr = $this->_dom->createAttributeNS(Wsdl::NS_WSDL, 'type');
        $attr->value = $portType;
        $binding->appendChild($attr);

        return $binding;
    }

    /**
     * Add an operation to a binding element
     *
     * @param object $binding A binding XML_Tree_Node returned by {@link function addBinding}
     * @param array $input An array of attributes for the input element, allowed keys are: 'use', 'namespace', 'encodingStyle'. {@link http://www.w3.org/TR/wsdl#_soap:body More Information}
     * @param array $output An array of attributes for the output element, allowed keys are: 'use', 'namespace', 'encodingStyle'. {@link http://www.w3.org/TR/wsdl#_soap:body More Information}
     * @param array $fault An array of attributes for the fault element, allowed keys are: 'name', 'use', 'namespace', 'encodingStyle'. {@link http://www.w3.org/TR/wsdl#_soap:body More Information}
     * @return object The new Operation's XML_Tree_Node for use with {@link function addSoapOperation} and {@link function addDocumentation}
     */
    public function addBindingOperation($binding, $name, $input = false, $output = false, $fault = false)
    {
<<<<<<< HEAD
        $operation = $this->_dom->createElementNS(Wsdl::NS_WSDL, 'operation');
        $binding->appendChild($operation);

        $attr = $this->_dom->createAttributeNS(Wsdl::NS_WSDL, 'name');
        $attr->value = $name;
        $operation->appendChild($attr);

        if (is_array($input)) {
            $node = $this->_dom->createElementNS(Wsdl::NS_WSDL, 'input');
            $operation->appendChild($node);

            $soap_node = $this->_dom->createElementNS(Wsdl::NS_SOAP, 'body');
            $node->appendChild($soap_node);

            foreach ($input as $name => $value) {
                $attr = $this->_dom->createAttributeNS(Wsdl::NS_WSDL, $name);
                $attr->value = $value;
                $soap_node->appendChild($attr);
            }

        }

        if (is_array($output)) {
            $node = $this->_dom->createElementNS(Wsdl::NS_WSDL, 'output');
=======
        $operation = $this->dom->createElement('operation');
        $operation->setAttribute('name', $name);

        if (is_array($input)) {
            $node = $this->dom->createElement('input');
            $soapNode = $this->dom->createElement('soap:body');
            foreach ($input as $name => $value) {
                $soapNode->setAttribute($name, $value);
            }
            $node->appendChild($soapNode);
            $operation->appendChild($node);
        }

        if (is_array($output)) {
            $node = $this->dom->createElement('output');
            $soapNode = $this->dom->createElement('soap:body');
            foreach ($output as $name => $value) {
                $soapNode->setAttribute($name, $value);
            }
            $node->appendChild($soapNode);
>>>>>>> 1743bcb3
            $operation->appendChild($node);

            $soap_node = $this->_dom->createElementNS(Wsdl::NS_SOAP, 'body');
            $node->appendChild($soap_node);

            foreach ($input as $name => $value) {
                $attr = $this->_dom->createAttributeNS(Wsdl::NS_WSDL, $name);
                $attr->value = $value;
                $soap_node->appendChild($attr);
            }
        }

        if (is_array($fault)) {
<<<<<<< HEAD
            $node = $this->_dom->createElementNS(Wsdl::NS_WSDL, 'fault');
            $operation->appendChild($node);

            foreach ($fault as $name => $value) {
                $attr = $this->_dom->createAttributeNS(Wsdl::NS_WSDL, $name);
                $attr->value = $value;

                $node->appendChild($attr);
            }
//            $node->appendChild($soap_node);
//            $operation->appendChild($node);
=======
            $node = $this->dom->createElement('fault');
            if (isset($fault['name'])) {
                $node->setAttribute('name', $fault['name']);
            }
            $soapNode = $this->dom->createElement('soap:fault');
            foreach ($fault as $name => $value) {
                $soapNode->setAttribute($name, $value);
            }
            $node->appendChild($soapNode);
            $operation->appendChild($node);
>>>>>>> 1743bcb3
        }

        return $operation;
    }

    /**
     * Add a {@link http://www.w3.org/TR/wsdl#_soap:binding SOAP binding} element to a Binding element
     *
     * @param object $binding A binding XML_Tree_Node returned by {@link function addBinding}
     * @param string $style binding style, possible values are "rpc" (the default) and "document"
     * @param string $transport Transport method (defaults to HTTP)
     * @return bool
     */
    public function addSoapBinding($binding, $style = 'document', $transport = 'http://schemas.xmlsoap.org/soap/http')
    {
        $soapBinding = $this->dom->createElement('soap:binding');
        $soapBinding->setAttribute('style', $style);
        $soapBinding->setAttribute('transport', $transport);

        $binding->appendChild($soapBinding);

        return $soapBinding;
    }

    /**
     * Add a {@link http://www.w3.org/TR/wsdl#_soap:operation SOAP operation} to an operation element
     *
     * @param object $operation An operation XML_Tree_Node returned by {@link function addBindingOperation}
     * @param string $soapAction SOAP Action
     * @return bool
     */
    public function addSoapOperation($binding, $soapAction)
    {
        if ($soapAction instanceof Uri) {
            $soapAction = $soapAction->toString();
        }
        $soapOperation = $this->dom->createElement('soap:operation');
        $soapOperation->setAttribute('soapAction', $soapAction);

        $binding->insertBefore($soapOperation, $binding->firstChild);

        return $soapOperation;
    }

    /**
     * Add a {@link http://www.w3.org/TR/wsdl#_services service} element to the WSDL
     *
     * @param string $name Service Name
     * @param string $portName Name of the port for the service
     * @param string $binding Binding for the port
     * @param string $location SOAP Address for the service
     * @return object The new service's XML_Tree_Node for use with {@link function addDocumentation}
     */
    public function addService($name, $portName, $binding, $location)
    {
        if ($location instanceof Uri) {
            $location = $location->toString();
        }
        $service = $this->dom->createElement('service');
        $service->setAttribute('name', $name);

        $port = $this->dom->createElement('port');
        $port->setAttribute('name', $portName);
        $port->setAttribute('binding', $binding);

        $soapAddress = $this->dom->createElement('soap:address');
        $soapAddress->setAttribute('location', $location);

        $port->appendChild($soapAddress);
        $service->appendChild($port);

        $this->wsdl->appendChild($service);

        return $service;
    }

    /**
     * Add a documentation element to any element in the WSDL.
     *
     * Note that the WSDL {@link http://www.w3.org/TR/wsdl#_documentation specification} uses 'document',
     * but the WSDL {@link http://schemas.xmlsoap.org/wsdl/ schema} uses 'documentation' instead.
     * The {@link http://www.ws-i.org/Profiles/BasicProfile-1.1-2004-08-24.html#WSDL_documentation_Element WS-I Basic Profile 1.1} recommends using 'documentation'.
     *
     * @param object $inputNode An XML_Tree_Node returned by another method to add the documentation to
     * @param string $documentation Human readable documentation for the node
     * @return DOMElement The documentation element
     */
    public function addDocumentation($inputNode, $documentation)
    {
        if ($inputNode === $this) {
            $node = $this->dom->documentElement;
        } else {
            $node = $inputNode;
        }

        $doc = $this->dom->createElement('documentation');
        $docCData = $this->dom->createTextNode(str_replace(array("\r\n", "\r"), "\n", $documentation));
        $doc->appendChild($docCData);

        if ($node->hasChildNodes()) {
            $node->insertBefore($doc, $node->firstChild);
        } else {
            $node->appendChild($doc);
        }

        return $doc;
    }

    /**
     * Add WSDL Types element
     *
     * @param object $types A DomDocument|DomNode|DomElement|DomDocumentFragment with all the XML Schema types defined in it
     */
    public function addTypes($types)
    {
        if ($types instanceof \DomDocument) {
            $dom = $this->dom->importNode($types->documentElement);
            $this->wsdl->appendChild($types->documentElement);
        } elseif ($types instanceof \DomNode || $types instanceof \DomElement || $types instanceof \DomDocumentFragment ) {
            $dom = $this->dom->importNode($types);
            $this->wsdl->appendChild($dom);
        }
    }

    /**
     * Add a complex type name that is part of this WSDL and can be used in signatures.
     *
     * @param string $type
     * @param string $wsdlType
     * @return \Zend\Soap\Wsdl
     */
    public function addType($type, $wsdlType)
    {
        if (!isset($this->includedTypes[$type])) {
            $this->includedTypes[$type] = $wsdlType;
        }
        return $this;
    }

    /**
     * Return an array of all currently included complex types
     *
     * @return array
     */
    public function getTypes()
    {
        return $this->includedTypes;
    }

    /**
     * Return the Schema node of the WSDL
     *
     * @return DOMElement
     */
    public function getSchema()
    {
        if ($this->schema == null) {
            $this->addSchemaTypeSection();
        }

        return $this->schema;
    }

    /**
     * Return the WSDL as XML
     *
     * @return string WSDL as XML
     */
    public function toXML()
    {
           return $this->dom->saveXML();
    }

    /**
     * Return DOM Document
     *
     * @return DomDocument
     */
    public function toDomDocument()
    {
        return $this->dom;
    }

    /**
     * Echo the WSDL as XML
     *
     * @return bool
     */
    public function dump($filename = false)
    {
        if (!$filename) {
            echo $this->toXML();
            return true;
        }
        return file_put_contents($filename, $this->toXML());
    }

    /**
     * Returns an XSD Type for the given PHP type
     *
     * @param string $type PHP Type to get the XSD type for
     * @return string
     */
    public function getType($type)
    {
        switch (strtolower($type)) {
            case 'string':
            case 'str':
                return 'xsd:string';
            case 'long':
                return 'xsd:long';
            case 'int':
            case 'integer':
                return 'xsd:int';
            case 'float':
                return 'xsd:float';
            case 'double':
                return 'xsd:double';
            case 'boolean':
            case 'bool':
                return 'xsd:boolean';
            case 'array':
                return 'soap-enc:Array';
            case 'object':
                return 'xsd:struct';
            case 'mixed':
                return 'xsd:anyType';
            case 'void':
                return '';
            default:
                // delegate retrieval of complex type to current strategy
                return $this->addComplexType($type);
            }
    }

    /**
     * This function makes sure a complex types section and schema additions are set.
     *
     * @return \Zend\Soap\Wsdl
     */
    public function addSchemaTypeSection()
    {
        if ($this->schema === null) {
            $this->schema = $this->dom->createElement('xsd:schema');
            $this->schema->setAttribute('targetNamespace', $this->uri);
            $types = $this->dom->createElement('types');
            $types->appendChild($this->schema);
            $this->wsdl->appendChild($types);
        }
        return $this;
    }

    /**
     * Translate PHP type into WSDL QName
     *
     * @param string $type
     * @return string QName
     */
    public function translateType($type)
    {
        if (isset($this->classMap[$type])) {
            return $this->classMap[$type];
        }

        if ($type[0] == '\\') {
            $type = substr($type, 1);
        }

        $pos = strrpos($type, '\\');
        if ($pos) {
            $type = substr($type, $pos+1);
        }

        return str_replace('\\', '.', $type);
    }

    /**
     * Add a {@link http://www.w3.org/TR/wsdl#_types types} data type definition
     *
     * @param string $type Name of the class to be specified
     * @return string XSD Type for the given PHP type
     */
    public function addComplexType($type)
    {
        if (isset($this->includedTypes[$type])) {
            return $this->includedTypes[$type];
        }
        $this->addSchemaTypeSection();

        $strategy = $this->getComplexTypeStrategy();
        $strategy->setContext($this);
        // delegates the detection of a complex type to the current strategy
        return $strategy->addComplexType($type);
    }

    /**
     * Parse an xsd:element represented as an array into a DOMElement.
     *
     * @param array $element an xsd:element represented as an array
     * @throws Exception\RuntimeException if $element is not an array
     * @return DOMElement parsed element
     */
    private function _parseElement($element)
    {
        if (!is_array($element)) {
            throw new Exception\RuntimeException("The 'element' parameter needs to be an associative array.");
        }

        $elementXml = $this->dom->createElement('xsd:element');
        foreach ($element as $key => $value) {
            if (in_array($key, array('sequence', 'all', 'choice'))) {
                if (is_array($value)) {
                    $complexType = $this->dom->createElement('xsd:complexType');
                    if (count($value) > 0) {
                        $container = $this->dom->createElement('xsd:' . $key);
                        foreach ($value as $subelement) {
                            $subelementXml = $this->_parseElement($subelement);
                            $container->appendChild($subelementXml);
                        }
                        $complexType->appendChild($container);
                    }
                    $elementXml->appendChild($complexType);
                }
            } else {
                $elementXml->setAttribute($key, $value);
            }
        }
        return $elementXml;
    }

    /**
     * Add an xsd:element represented as an array to the schema.
     *
     * Array keys represent attribute names and values their respective value.
     * The 'sequence', 'all' and 'choice' keys must have an array of elements as their value,
     * to add them to a nested complexType.
     *
     * Example: array( 'name' => 'MyElement',
     *                 'sequence' => array( array('name' => 'myString', 'type' => 'string'),
     *                                      array('name' => 'myInteger', 'type' => 'int') ) );
     * Resulting XML: <xsd:element name="MyElement"><xsd:complexType><xsd:sequence>
     *                  <xsd:element name="myString" type="string"/>
     *                  <xsd:element name="myInteger" type="int"/>
     *                </xsd:sequence></xsd:complexType></xsd:element>
     *
     * @param array $element an xsd:element represented as an array
     * @return string xsd:element for the given element array
     */
    public function addElement($element)
    {
        $schema = $this->getSchema();
        $elementXml = $this->_parseElement($element);
        $schema->appendChild($elementXml);
        return 'tns:' . $element['name'];
    }
}<|MERGE_RESOLUTION|>--- conflicted
+++ resolved
@@ -85,40 +85,10 @@
         $this->uri = $uri;
         $this->classMap = $classMap;
 
-<<<<<<< HEAD
         $this->_dom = $this->getDOMDocument($uri, $name);
 
         $this->_wsdl = $this->_dom->documentElement;
 
-=======
-        /**
-         * @todo change DomDocument object creation from cparsing to constructing using API
-         * It also should authomatically escape $name and $uri values if necessary
-         */
-        $wsdl = "<?xml version='1.0' ?>
-                <definitions name='$name' targetNamespace='$uri'
-                    xmlns='http://schemas.xmlsoap.org/wsdl/'
-                    xmlns:tns='$uri'
-                    xmlns:soap='http://schemas.xmlsoap.org/wsdl/soap/'
-                    xmlns:xsd='http://www.w3.org/2001/XMLSchema'
-                    xmlns:soap-enc='http://schemas.xmlsoap.org/soap/encoding/'
-                    xmlns:wsdl='http://schemas.xmlsoap.org/wsdl/'></definitions>";
-        libxml_disable_entity_loader(true);
-        $this->dom = new DOMDocument();
-        if (!$this->dom->loadXML($wsdl)) {
-            throw new Exception\RuntimeException('Unable to create DomDocument');
-        } else {
-            foreach ($this->dom->childNodes as $child) {
-                if ($child->nodeType === XML_DOCUMENT_TYPE_NODE) {
-                    throw new Exception\RuntimeException(
-                        'Invalid XML: Detected use of illegal DOCTYPE'
-                    );
-                }
-            }
-            $this->wsdl = $this->dom->documentElement;
-        }
-        libxml_disable_entity_loader(false);
->>>>>>> 1743bcb3
         $this->setComplexTypeStrategy($strategy ?: new Wsdl\ComplexTypeStrategy\DefaultComplexType);
     }
 
@@ -179,25 +149,12 @@
         if ($uri instanceof Uri) {
             $uri = $uri->toString();
         }
-<<<<<<< HEAD
-        $this->_uri = $uri;
-
-        if($this->_dom instanceof \DOMDocument ) {
-            $this->_dom->documentElement->setAttributeNS(Wsdl::NS_XMLNS,    'xmlns:tns',        $uri);
-            $this->_dom->documentElement->setAttributeNS(Wsdl::NS_WSDL,     'targetNamespace',  $uri);
-=======
-        $oldUri = $this->uri;
         $this->uri = $uri;
-
-        if ($this->dom !== null) {
-            // @todo: This is the worst hack ever, but its needed due to design and non BC issues of WSDL generation
-            $xml = $this->dom->saveXML();
-            $xml = str_replace($oldUri, $uri, $xml);
-            libxml_disable_entity_loader(true);
-            $this->dom = new DOMDocument();
-            $this->dom->loadXML($xml);
-            libxml_disable_entity_loader(false);
->>>>>>> 1743bcb3
+        
+
+        if($this->dom instanceof \DOMDocument ) {
+            $this->dom->documentElement->setAttributeNS(Wsdl::NS_XMLNS,     'xmlns:tns',        $uri);
+            $this->dom->documentElement->setAttributeNS(Wsdl::NS_WSDL,      'targetNamespace',  $uri);
         }
 
         return $this;
@@ -321,16 +278,8 @@
      */
     public function addBinding($name, $portType)
     {
-<<<<<<< HEAD
         $binding = $this->_dom->createElementNS(Wsdl::NS_WSDL, 'binding');
         $this->_wsdl->appendChild($binding);
-=======
-        $binding = $this->dom->createElement('binding');
-        $binding->setAttribute('name', $name);
-        $binding->setAttribute('type', $portType);
-
-        $this->wsdl->appendChild($binding);
->>>>>>> 1743bcb3
 
         $attr = $this->_dom->createAttributeNS(Wsdl::NS_WSDL, 'name');
         $attr->value = $name;
@@ -354,23 +303,22 @@
      */
     public function addBindingOperation($binding, $name, $input = false, $output = false, $fault = false)
     {
-<<<<<<< HEAD
-        $operation = $this->_dom->createElementNS(Wsdl::NS_WSDL, 'operation');
+        $operation = $this->dom->createElementNS(Wsdl::NS_WSDL, 'operation');
         $binding->appendChild($operation);
 
-        $attr = $this->_dom->createAttributeNS(Wsdl::NS_WSDL, 'name');
+        $attr = $this->dom->createAttributeNS(Wsdl::NS_WSDL, 'name');
         $attr->value = $name;
         $operation->appendChild($attr);
 
         if (is_array($input)) {
-            $node = $this->_dom->createElementNS(Wsdl::NS_WSDL, 'input');
+            $node = $this->dom->createElementNS(Wsdl::NS_WSDL, 'input');
             $operation->appendChild($node);
 
-            $soap_node = $this->_dom->createElementNS(Wsdl::NS_SOAP, 'body');
+            $soap_node = $this->dom->createElementNS(Wsdl::NS_SOAP, 'body');
             $node->appendChild($soap_node);
 
             foreach ($input as $name => $value) {
-                $attr = $this->_dom->createAttributeNS(Wsdl::NS_WSDL, $name);
+                $attr = $this->dom->createAttributeNS(Wsdl::NS_WSDL, $name);
                 $attr->value = $value;
                 $soap_node->appendChild($attr);
             }
@@ -378,66 +326,31 @@
         }
 
         if (is_array($output)) {
-            $node = $this->_dom->createElementNS(Wsdl::NS_WSDL, 'output');
-=======
-        $operation = $this->dom->createElement('operation');
-        $operation->setAttribute('name', $name);
-
-        if (is_array($input)) {
-            $node = $this->dom->createElement('input');
-            $soapNode = $this->dom->createElement('soap:body');
+            $node = $this->dom->createElementNS(Wsdl::NS_WSDL, 'output');
+            $operation->appendChild($node);
+
+            $soap_node = $this->dom->createElementNS(Wsdl::NS_SOAP, 'body');
+            $node->appendChild($soap_node);
+
             foreach ($input as $name => $value) {
-                $soapNode->setAttribute($name, $value);
-            }
-            $node->appendChild($soapNode);
-            $operation->appendChild($node);
-        }
-
-        if (is_array($output)) {
-            $node = $this->dom->createElement('output');
-            $soapNode = $this->dom->createElement('soap:body');
-            foreach ($output as $name => $value) {
-                $soapNode->setAttribute($name, $value);
-            }
-            $node->appendChild($soapNode);
->>>>>>> 1743bcb3
-            $operation->appendChild($node);
-
-            $soap_node = $this->_dom->createElementNS(Wsdl::NS_SOAP, 'body');
-            $node->appendChild($soap_node);
-
-            foreach ($input as $name => $value) {
-                $attr = $this->_dom->createAttributeNS(Wsdl::NS_WSDL, $name);
+                $attr = $this->dom->createAttributeNS(Wsdl::NS_WSDL, $name);
                 $attr->value = $value;
                 $soap_node->appendChild($attr);
             }
         }
 
         if (is_array($fault)) {
-<<<<<<< HEAD
-            $node = $this->_dom->createElementNS(Wsdl::NS_WSDL, 'fault');
+            $node = $this->dom->createElementNS(Wsdl::NS_WSDL, 'fault');
             $operation->appendChild($node);
 
             foreach ($fault as $name => $value) {
-                $attr = $this->_dom->createAttributeNS(Wsdl::NS_WSDL, $name);
+                $attr = $this->dom->createAttributeNS(Wsdl::NS_WSDL, $name);
                 $attr->value = $value;
 
                 $node->appendChild($attr);
             }
 //            $node->appendChild($soap_node);
 //            $operation->appendChild($node);
-=======
-            $node = $this->dom->createElement('fault');
-            if (isset($fault['name'])) {
-                $node->setAttribute('name', $fault['name']);
-            }
-            $soapNode = $this->dom->createElement('soap:fault');
-            foreach ($fault as $name => $value) {
-                $soapNode->setAttribute($name, $value);
-            }
-            $node->appendChild($soapNode);
-            $operation->appendChild($node);
->>>>>>> 1743bcb3
         }
 
         return $operation;
@@ -614,7 +527,7 @@
     /**
      * Return DOM Document
      *
-     * @return DomDocument
+     * @return object DomDocument
      */
     public function toDomDocument()
     {
