<?php
/**
 * Zend Framework (http://framework.zend.com/)
 *
 * @link      http://github.com/zendframework/zf2 for the canonical source repository
 * @copyright Copyright (c) 2005-2013 Zend Technologies USA Inc. (http://www.zend.com)
 * @license   http://framework.zend.com/license/new-bsd New BSD License
 */

namespace Zend\Soap\Wsdl\ComplexTypeStrategy;

use Zend\Soap\Exception;
use Zend\Soap\Wsdl;
use Zend\Soap\Wsdl\ComplexTypeStrategy\ComplexTypeStrategyInterface as ComplexTypeStrategy;

/**
 * Zend_Soap_Wsdl_Strategy_Composite
 *
 */
class Composite implements ComplexTypeStrategy
{
    /**
     * Typemap of Complex Type => Strategy pairs.
     * @var array
     */
    protected $typeMap = array();

    /**
     * Default Strategy of this composite
     * @var string|ComplexTypeStrategy
     */
    protected $defaultStrategy;

    /**
     * Context WSDL file that this composite serves
     * @var \Zend\Soap\Wsdl|null
     */
    protected $context;

    /**
     * Construct Composite WSDL Strategy.
     *
     * @param array $typeMap
     * @param string|ComplexTypeStrategy $defaultStrategy
     */
    public function __construct(array $typeMap=array(),$defaultStrategy = '\Zend\Soap\Wsdl\ComplexTypeStrategy\DefaultComplexType')
    {
        foreach ($typeMap AS $type => $strategy) {
            $this->connectTypeToStrategy($type, $strategy);
        }

        $this->defaultStrategy = $defaultStrategy;
    }

    /**
     * Connect a complex type to a given strategy.
     *
     * @param  string $type
     * @param  string|ComplexTypeStrategy $strategy
     * @throws Exception\InvalidArgumentException
     *
     * @return Composite
     */
    public function connectTypeToStrategy($type, $strategy)
    {
        if (!is_string($type)) {
            throw new Exception\InvalidArgumentException('Invalid type given to Composite Type Map.');
        }
        $this->typeMap[$type] = $strategy;

        return $this;
    }

    /**
     * Return default strategy of this composite
     *
     * @throws Exception\InvalidArgumentException
     *
     * @return ComplexTypeStrategy
     */
    public function getDefaultStrategy()
    {
        $strategy = $this->defaultStrategy;
        if (is_string($strategy) && class_exists($strategy)) {
            $strategy = new $strategy;
        }
        if (!($strategy instanceof ComplexTypeStrategy)) {
            throw new Exception\InvalidArgumentException(
                'Default Strategy for Complex Types is not a valid strategy object.'
            );
        }
        $this->defaultStrategy = $strategy;

        return $strategy;
    }

    /**
     * Return specific strategy or the default strategy of this type.
     *
     * @param string $type
     * @throws Exception\InvalidArgumentException
     *
     * @return ComplexTypeStrategy
     */
    public function getStrategyOfType($type)
    {
        if (isset($this->typeMap[$type])) {
            $strategy = $this->typeMap[$type];

            if (is_string($strategy) && class_exists($strategy)) {
                $strategy = new $strategy();
            }

<<<<<<< HEAD
            if (!($strategy instanceof ComplexTypeStrategy)) {
                throw new Exception\InvalidArgumentException(sprintf(
                    'Strategy for Complex Type "%s" is not a valid strategy object.',
                    $type
                ));
=======
            if ( !($strategy instanceof ComplexTypeStrategy) ) {
                throw new Exception\InvalidArgumentException(
                    'Strategy for Complex Type "' . $type . '" is not a valid strategy object.'
                );
>>>>>>> 46c75074
            }
            $this->typeMap[$type] = $strategy;
        } else {
            $strategy = $this->getDefaultStrategy();
        }

        return $strategy;
    }

    /**
     * Method accepts the current WSDL context file.
     *
     * @param \Zend\Soap\Wsdl $context
     *
     * @return Composite
     */
    public function setContext(Wsdl $context)
    {
        $this->context = $context;

        return $this;
    }

    /**
     * Create a complex type based on a strategy
     *
     * @param  string $type
     * @throws  Exception\InvalidArgumentException
     *
     * @return string XSD type
     */
    public function addComplexType($type)
    {
<<<<<<< HEAD
        if (!($this->context instanceof Wsdl)) {
            throw new Exception\InvalidArgumentException(sprintf(
                'Cannot add complex type "%s", no context is set for this composite strategy.',
                $type
            ));
=======
        if (!($this->context instanceof Wsdl) ) {
            throw new Exception\InvalidArgumentException(
                'Cannot add complex type "' . $type . '", no context is set for this composite strategy.'
            );
>>>>>>> 46c75074
        }

        $strategy = $this->getStrategyOfType($type);
        $strategy->setContext($this->context);

        return $strategy->addComplexType($type);
    }
}<|MERGE_RESOLUTION|>--- conflicted
+++ resolved
@@ -111,18 +111,11 @@
                 $strategy = new $strategy();
             }
 
-<<<<<<< HEAD
             if (!($strategy instanceof ComplexTypeStrategy)) {
                 throw new Exception\InvalidArgumentException(sprintf(
                     'Strategy for Complex Type "%s" is not a valid strategy object.',
                     $type
                 ));
-=======
-            if ( !($strategy instanceof ComplexTypeStrategy) ) {
-                throw new Exception\InvalidArgumentException(
-                    'Strategy for Complex Type "' . $type . '" is not a valid strategy object.'
-                );
->>>>>>> 46c75074
             }
             $this->typeMap[$type] = $strategy;
         } else {
@@ -156,18 +149,11 @@
      */
     public function addComplexType($type)
     {
-<<<<<<< HEAD
         if (!($this->context instanceof Wsdl)) {
             throw new Exception\InvalidArgumentException(sprintf(
                 'Cannot add complex type "%s", no context is set for this composite strategy.',
                 $type
             ));
-=======
-        if (!($this->context instanceof Wsdl) ) {
-            throw new Exception\InvalidArgumentException(
-                'Cannot add complex type "' . $type . '", no context is set for this composite strategy.'
-            );
->>>>>>> 46c75074
         }
 
         $strategy = $this->getStrategyOfType($type);
