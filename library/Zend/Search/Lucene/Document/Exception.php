--- conflicted
+++ resolved
@@ -1,6 +1,4 @@
 <?php
-<<<<<<< HEAD
-=======
 /**
  * Zend Framework
  *
@@ -23,7 +21,6 @@
 /**
  * @namespace
  */
->>>>>>> 1c46ae8d
 namespace Zend\Search\Lucene\Document;
 
 interface Exception extends \Zend\Search\Lucene\Exception
