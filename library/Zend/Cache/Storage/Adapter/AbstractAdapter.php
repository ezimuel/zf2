--- conflicted
+++ resolved
@@ -10,21 +10,6 @@
 
 namespace Zend\Cache\Storage\Adapter;
 
-<<<<<<< HEAD
-use ArrayObject,
-    SplObjectStorage,
-    stdClass,
-    Traversable,
-    Zend\Cache\Exception,
-    Zend\Cache\Storage\Capabilities,
-    Zend\Cache\Storage\Event,
-    Zend\Cache\Storage\ExceptionEvent,
-    Zend\Cache\Storage\PostEvent,
-    Zend\Cache\Storage\Plugin,
-    Zend\Cache\Storage\StorageInterface,
-    Zend\EventManager\EventManager,
-    Zend\EventManager\EventsCapableInterface;
-=======
 use ArrayObject;
 use SplObjectStorage;
 use stdClass;
@@ -38,7 +23,6 @@
 use Zend\Cache\Storage\StorageInterface;
 use Zend\EventManager\EventManager;
 use Zend\EventManager\EventsCapableInterface;
->>>>>>> 0e2a8b1d
 
 /**
  * @category   Zend
