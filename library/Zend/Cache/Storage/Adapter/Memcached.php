--- conflicted
+++ resolved
@@ -10,20 +10,6 @@
 
 namespace Zend\Cache\Storage\Adapter;
 
-<<<<<<< HEAD
-use ArrayObject,
-    Memcached as MemcachedResource,
-    MemcachedException,
-    stdClass,
-    Traversable,
-    Zend\Cache\Exception,
-    Zend\Cache\Storage\Event,
-    Zend\Cache\Storage\CallbackEvent,
-    Zend\Cache\Storage\Capabilities,
-    Zend\Cache\Storage\FlushableInterface,
-    Zend\Cache\Storage\AvailableSpaceCapableInterface,
-    Zend\Cache\Storage\TotalSpaceCapableInterface;
-=======
 use ArrayObject;
 use Memcached as MemcachedResource;
 use MemcachedException;
@@ -36,26 +22,16 @@
 use Zend\Cache\Storage\Event;
 use Zend\Cache\Storage\FlushableInterface;
 use Zend\Cache\Storage\TotalSpaceCapableInterface;
->>>>>>> 0e2a8b1d
 
 /**
  * @package    Zend_Cache
  * @subpackage Zend_Cache_Storage
  * @subpackage Storage
-<<<<<<< HEAD
- * @copyright  Copyright (c) 2005-2012 Zend Technologies USA Inc. (http://www.zend.com)
- * @license    http://framework.zend.com/license/new-bsd     New BSD License
- */
-class Memcached
-    extends AbstractAdapter
-    implements FlushableInterface, AvailableSpaceCapableInterface, TotalSpaceCapableInterface
-=======
  */
 class Memcached extends AbstractAdapter implements
     AvailableSpaceCapableInterface,
     FlushableInterface,
     TotalSpaceCapableInterface
->>>>>>> 0e2a8b1d
 {
     /**
      * Major version of ext/memcached
