<?php
/**
 * Zend Framework (http://framework.zend.com/)
 *
 * @link      http://github.com/zendframework/zf2 for the canonical source repository
 * @copyright Copyright (c) 2005-2012 Zend Technologies USA Inc. (http://www.zend.com)
 * @license   http://framework.zend.com/license/new-bsd New BSD License
 * @package   Zend_Cache
 */

namespace Zend\Cache\Pattern;

use Zend\Cache\Exception;
<<<<<<< HEAD
=======
use Zend\Stdlib\ErrorHandler;
>>>>>>> 0e2a8b1d

/**
 * @category   Zend
 * @package    Zend_Cache
 * @subpackage Pattern
 */
class CaptureCache extends AbstractPattern
{
    /**
     * Page identifier
     *
     * @var null|string
     */
    protected $pageId = null;

    /**
     * Start the cache
     *
     * @param  string $pageId  Page identifier
     * @param  array  $options Options
     * @return boolean false
     */
    public function start($pageId = null, array $options = array())
    {
        if ($this->pageId !== null) {
            throw new Exception\RuntimeException("Capturing already stated with page id '{$this->pageId}'");
        }

        $classOptions = $this->getOptions();

        if (isset($options['tags'])) {
            $classOptions->setTags($options['tags']);
            unset($options['tags']);
        }

        if ($classOptions->getTags() && !$classOptions->getTagStorage()) {
            throw new Exception\RuntimeException('Tags are defined but missing a tag storage');
        }

        if (($pageId = (string) $pageId) === '') {
            $pageId = $this->detectPageId();
        }

        ob_start(array($this, 'flush'));
        ob_implicit_flush(false);
        $this->pageId = $pageId;

        return false;
    }

    /**
     * Get from cache
     *
     * @param  null|string $pageId
     * @param  array $options
     * @return bool|string
     * @throws Exception\RuntimeException
     */
    public function get($pageId = null, array $options = array())
    {
        if (($pageId = (string) $pageId) === '') {
            $pageId = $this->detectPageId();
        }

        $file = $this->getOptions()->getPublicDir()
              . DIRECTORY_SEPARATOR . $this->pageId2Path($pageId)
              . DIRECTORY_SEPARATOR . $this->pageId2Filename($pageId);

        if (file_exists($file)) {
            ErrorHandler::start(E_WARNING);
            $content = file_get_contents($file);
            ErrorHandler::stop();
            if ($content === false) {
                $lastErr = error_get_last();
                throw new Exception\RuntimeException("Failed to read cached pageId '{$pageId}': {$lastErr['message']}");
            }
            return $content;
        }

        return false;
    }

    /**
     * Checks if a cache with given id exists
     *
     * @param  null|string $pageId
     * @param  array $options
     * @return bool
     */
    public function exists($pageId = null, array $options = array())
    {
        if (($pageId = (string) $pageId) === '') {
            $pageId = $this->detectPageId();
        }

        $file = $this->getOptions()->getPublicDir()
              . DIRECTORY_SEPARATOR . $this->pageId2Path($pageId)
              . DIRECTORY_SEPARATOR . $this->pageId2Filename($pageId);

        return file_exists($file);
    }

    /**
     * Remove from cache
     *
     * @param  null|string $pageId
     * @param  array $options
     * @throws Exception\RuntimeException
     * @return void
     */
    public function remove($pageId = null, array $options = array())
    {
        if (($pageId = (string)$pageId) === '') {
            $pageId = $this->detectPageId();
        }

        $file = $this->getOptions()->getPublicDir()
              . DIRECTORY_SEPARATOR . $this->pageId2Path($pageId)
              . DIRECTORY_SEPARATOR . $this->pageId2Filename($pageId);

        if (file_exists($file)) {
            if (!@unlink($file)) {
                $lastErr = error_get_last();
                throw new Exception\RuntimeException("Failed to remove cached pageId '{$pageId}': {$lastErr['message']}");
            }
        }
    }

    /**
     * Clear cache
     */
    public function clear(/*TODO*/)
    {
        // TODO
    }

    /**
     * Determine the page to save from the request
     *
     * @return string
     */
    protected function detectPageId()
    {
        return $_SERVER['REQUEST_URI'];
    }

    /**
     * Get filename for page id
     *
     * @param string $pageId
     * @return string
     */
    protected function pageId2Filename($pageId)
    {
        $filename = basename($pageId);

        if ($filename === '') {
            $filename = $this->getOptions()->getIndexFilename();
        }

        return $filename;
    }

    /**
     * Get path for page id
     *
     * @param string $pageId
     * @return string
     */
    protected function pageId2Path($pageId)
    {
        $path = rtrim(dirname($pageId), '/');

        // convert requested "/" to the valid local directory separator
        if ('/' != DIRECTORY_SEPARATOR) {
            $path = str_replace('/', DIRECTORY_SEPARATOR, $path);
        }

        return $path;
    }

    /**
     * callback for output buffering
     *
     * @param  string $output Buffered output
     * @return boolean FALSE means original input is sent to the browser.
     */
    protected function flush($output)
    {
        $this->save($output);

        // http://php.net/manual/function.ob-start.php
        // -> If output_callback  returns FALSE original input is sent to the browser.
        return false;
    }

    /**
     * Save the cache
     *
     * @param  $output
     * @throws Exception\RuntimeException
     */
    protected function save($output)
    {
        $options  = $this->getOptions();
        $path     = $this->pageId2Path($this->pageId);
        $fullPath = $options->getPublicDir() . DIRECTORY_SEPARATOR . $path;
        if (!file_exists($fullPath)) {
            $oldUmask = umask($options->getDirUmask());
            if (!@mkdir($fullPath, 0777, true)) {
                $lastErr = error_get_last();
                throw new Exception\RuntimeException(
                    "Can't create directory '{$fullPath}': {$lastErr['message']}"
                );
            }
        }

        if ($oldUmask !== null) { // $oldUmask could be set on create directory
            umask($options->getFileUmask());
        } else {
            $oldUmask = umask($options->getFileUmask());
        }
        $file     = $path . DIRECTORY_SEPARATOR . $this->pageId2Filename($this->pageId);
        $fullFile = $options->getPublicDir() . DIRECTORY_SEPARATOR . $file;
        $this->putFileContent($fullFile, $output);

        $tagStorage = $options->getTagStorage();
        if ($tagStorage) {
            $tagKey     = $options->getTagKey();
            $tagIndex = $tagStorage->getTagStorage()->getItem($tagKey);
            if (!$tagIndex) {
                $tagIndex = null;
            }

            if ($this->tags) {
                $tagIndex[$file] = &$this->tags;
            } elseif ($tagIndex) {
                unset($tagIndex[$file]);
            }

            if ($tagIndex !== null) {
                $tagStorage->setItem($tagKey, $tagIndex);
            }
        }
    }

    /**
     * Write content to a file
     *
     * @param  string $file  File complete path
     * @param  string $data  Data to write
     * @throws Exception\RuntimeException
     */
    protected function putFileContent($file, $data)
    {
        $flags = FILE_BINARY; // since PHP 6 but defined as 0 in PHP 5.3
        if ($this->getOptions()->getFileLocking()) {
            $flags = $flags | LOCK_EX;
        }

        ErrorHandler::start(E_WARNING);
        $put = file_put_contents($file, $data, $flags);
        ErrorHandler::stop();
        if ( $put < strlen((binary)$data) ) {
            $lastErr = error_get_last();
            ErrorHandler::start(E_WARNING);
            unlink($file); // remove old or incomplete written file
            ErrorHandler::stop();
            throw new Exception\RuntimeException($lastErr['message']);
        }
    }
}<|MERGE_RESOLUTION|>--- conflicted
+++ resolved
@@ -11,10 +11,7 @@
 namespace Zend\Cache\Pattern;
 
 use Zend\Cache\Exception;
-<<<<<<< HEAD
-=======
 use Zend\Stdlib\ErrorHandler;
->>>>>>> 0e2a8b1d
 
 /**
  * @category   Zend
