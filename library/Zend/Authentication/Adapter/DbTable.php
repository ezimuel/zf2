--- conflicted
+++ resolved
@@ -14,432 +14,4 @@
  */
 class DbTable extends DbTable\CredentialTreatmentAdapter
 {
-<<<<<<< HEAD
-
-    /**
-     * Database Connection
-     *
-     * @var DbAdapter
-     */
-    protected $zendDb = null;
-
-    /**
-     * @var Sql\Select
-     */
-    protected $dbSelect = null;
-
-    /**
-     * $tableName - the table name to check
-     *
-     * @var string
-     */
-    protected $tableName = null;
-
-    /**
-     * $identityColumn - the column to use as the identity
-     *
-     * @var string
-     */
-    protected $identityColumn = null;
-
-    /**
-     * $credentialColumns - columns to be used as the credentials
-     *
-     * @var string
-     */
-    protected $credentialColumn = null;
-
-    /**
-     * $credentialTreatment - Treatment applied to the credential, such as MD5() or PASSWORD()
-     *
-     * @var string
-     */
-    protected $credentialTreatment = null;
-
-    /**
-     * $authenticateResultInfo
-     *
-     * @var array
-     */
-    protected $authenticateResultInfo = null;
-
-    /**
-     * $resultRow - Results of database authentication query
-     *
-     * @var array
-     */
-    protected $resultRow = null;
-
-    /**
-     * $ambiguityIdentity - Flag to indicate same Identity can be used with
-     * different credentials. Default is FALSE and need to be set to true to
-     * allow ambiguity usage.
-     *
-     * @var bool
-     */
-    protected $ambiguityIdentity = false;
-
-    /**
-     * __construct() - Sets configuration options
-     *
-     * @param  DbAdapter $zendDb
-     * @param  string    $tableName           Optional
-     * @param  string    $identityColumn      Optional
-     * @param  string    $credentialColumn    Optional
-     * @param  string    $credentialTreatment Optional
-     * @return \Zend\Authentication\Adapter\DbTable
-     */
-    public function __construct(DbAdapter $zendDb, $tableName = null, $identityColumn = null,
-                                $credentialColumn = null, $credentialTreatment = null)
-    {
-        $this->zendDb = $zendDb;
-
-        if (null !== $tableName) {
-            $this->setTableName($tableName);
-        }
-
-        if (null !== $identityColumn) {
-            $this->setIdentityColumn($identityColumn);
-        }
-
-        if (null !== $credentialColumn) {
-            $this->setCredentialColumn($credentialColumn);
-        }
-
-        if (null !== $credentialTreatment) {
-            $this->setCredentialTreatment($credentialTreatment);
-        }
-    }
-
-    /**
-     * setTableName() - set the table name to be used in the select query
-     *
-     * @param  string $tableName
-     * @return DbTable Provides a fluent interface
-     */
-    public function setTableName($tableName)
-    {
-        $this->tableName = $tableName;
-        return $this;
-    }
-
-    /**
-     * setIdentityColumn() - set the column name to be used as the identity column
-     *
-     * @param  string $identityColumn
-     * @return DbTable Provides a fluent interface
-     */
-    public function setIdentityColumn($identityColumn)
-    {
-        $this->identityColumn = $identityColumn;
-        return $this;
-    }
-
-    /**
-     * setCredentialColumn() - set the column name to be used as the credential column
-     *
-     * @param  string $credentialColumn
-     * @return DbTable Provides a fluent interface
-     */
-    public function setCredentialColumn($credentialColumn)
-    {
-        $this->credentialColumn = $credentialColumn;
-        return $this;
-    }
-
-    /**
-     * setCredentialTreatment() - allows the developer to pass a parametrized string that is
-     * used to transform or treat the input credential data.
-     *
-     * In many cases, passwords and other sensitive data are encrypted, hashed, encoded,
-     * obscured, or otherwise treated through some function or algorithm. By specifying a
-     * parametrized treatment string with this method, a developer may apply arbitrary SQL
-     * upon input credential data.
-     *
-     * Examples:
-     *
-     *  'PASSWORD(?)'
-     *  'MD5(?)'
-     *
-     * @param  string $treatment
-     * @return DbTable Provides a fluent interface
-     */
-    public function setCredentialTreatment($treatment)
-    {
-        $this->credentialTreatment = $treatment;
-        return $this;
-    }
-
-    /**
-     * setAmbiguityIdentity() - sets a flag for usage of identical identities
-     * with unique credentials. It accepts integers (0, 1) or boolean (true,
-     * false) parameters. Default is false.
-     *
-     * @param  int|bool $flag
-     * @return DbTable Provides a fluent interface
-     */
-    public function setAmbiguityIdentity($flag)
-    {
-        if (is_integer($flag)) {
-            $this->ambiguityIdentity = (1 === $flag ? true : false);
-        } elseif (is_bool($flag)) {
-            $this->ambiguityIdentity = $flag;
-        }
-        return $this;
-    }
-
-    /**
-     * getAmbiguityIdentity() - returns TRUE for usage of multiple identical
-     * identities with different credentials, FALSE if not used.
-     *
-     * @return bool
-     */
-    public function getAmbiguityIdentity()
-    {
-        return $this->ambiguityIdentity;
-    }
-
-    /**
-     * getDbSelect() - Return the preauthentication Db Select object for userland select query modification
-     *
-     * @return Sql\Select
-     */
-    public function getDbSelect()
-    {
-        if ($this->dbSelect == null) {
-            $this->dbSelect = new Sql\Select();
-        }
-        return $this->dbSelect;
-    }
-
-    /**
-     * getResultRowObject() - Returns the result row as a stdClass object
-     *
-     * @param  string|array $returnColumns
-     * @param  string|array $omitColumns
-     * @return stdClass|bool
-     */
-    public function getResultRowObject($returnColumns = null, $omitColumns = null)
-    {
-        if (!$this->resultRow) {
-            return false;
-        }
-
-        $returnObject = new stdClass();
-
-        if (null !== $returnColumns) {
-
-            $availableColumns = array_keys($this->resultRow);
-            foreach ((array) $returnColumns as $returnColumn) {
-                if (in_array($returnColumn, $availableColumns)) {
-                    $returnObject->{$returnColumn} = $this->resultRow[$returnColumn];
-                }
-            }
-            return $returnObject;
-
-        } elseif (null !== $omitColumns) {
-
-            $omitColumns = (array) $omitColumns;
-            foreach ($this->resultRow as $resultColumn => $resultValue) {
-                if (!in_array($resultColumn, $omitColumns)) {
-                    $returnObject->{$resultColumn} = $resultValue;
-                }
-            }
-            return $returnObject;
-
-        }
-
-        foreach ($this->resultRow as $resultColumn => $resultValue) {
-            $returnObject->{$resultColumn} = $resultValue;
-        }
-        return $returnObject;
-    }
-
-    /**
-     * This method is called to attempt an authentication. Previous to this
-     * call, this adapter would have already been configured with all
-     * necessary information to successfully connect to a database table and
-     * attempt to find a record matching the provided identity.
-     *
-     * @throws Exception\RuntimeException if answering the authentication query is impossible
-     * @return AuthenticationResult
-     */
-    public function authenticate()
-    {
-        $this->_authenticateSetup();
-        $dbSelect         = $this->_authenticateCreateSelect();
-        $resultIdentities = $this->_authenticateQuerySelect($dbSelect);
-
-        if (($authResult = $this->_authenticateValidateResultSet($resultIdentities)) instanceof AuthenticationResult) {
-            return $authResult;
-        }
-
-        // At this point, ambiguity is already done. Loop, check and break on success.
-        foreach ($resultIdentities as $identity) {
-            $authResult = $this->_authenticateValidateResult($identity);
-            if ($authResult->isValid()) {
-                break;
-            }
-        }
-
-        return $authResult;
-    }
-
-    /**
-     * _authenticateSetup() - This method abstracts the steps involved with
-     * making sure that this adapter was indeed setup properly with all
-     * required pieces of information.
-     *
-     * @throws Exception\RuntimeException in the event that setup was not done properly
-     * @return bool
-     */
-    protected function _authenticateSetup()
-    {
-        $exception = null;
-
-        if ($this->tableName == '') {
-            $exception = 'A table must be supplied for the DbTable authentication adapter.';
-        } elseif ($this->identityColumn == '') {
-            $exception = 'An identity column must be supplied for the DbTable authentication adapter.';
-        } elseif ($this->credentialColumn == '') {
-            $exception = 'A credential column must be supplied for the DbTable authentication adapter.';
-        } elseif ($this->identity == '') {
-            $exception = 'A value for the identity was not provided prior to authentication with DbTable.';
-        } elseif ($this->credential === null) {
-            $exception = 'A credential value was not provided prior to authentication with DbTable.';
-        }
-
-        if (null !== $exception) {
-            throw new Exception\RuntimeException($exception);
-        }
-
-        $this->authenticateResultInfo = array(
-            'code'     => AuthenticationResult::FAILURE,
-            'identity' => $this->identity,
-            'messages' => array()
-        );
-
-        return true;
-    }
-
-    /**
-     * _authenticateCreateSelect() - This method creates a Zend\Db\Sql\Select object that
-     * is completely configured to be queried against the database.
-     *
-     * @return Sql\Select
-     */
-    protected function _authenticateCreateSelect()
-    {
-        // build credential expression
-        if (empty($this->credentialTreatment) || (strpos($this->credentialTreatment, '?') === false)) {
-            $this->credentialTreatment = '?';
-        }
-
-        $credentialExpression = new SqlExpr(
-            '(CASE WHEN ?' . ' = ' . $this->credentialTreatment . ' THEN 1 ELSE 0 END) AS ?',
-            array($this->credentialColumn, $this->credential, 'zend_auth_credential_match'),
-            array(SqlExpr::TYPE_IDENTIFIER, SqlExpr::TYPE_VALUE, SqlExpr::TYPE_IDENTIFIER)
-        );
-
-        // get select
-        $dbSelect = clone $this->getDbSelect();
-        $dbSelect->from($this->tableName)
-            ->columns(array('*', $credentialExpression))
-            ->where(new SqlOp($this->identityColumn, '=', $this->identity));
-
-        return $dbSelect;
-    }
-
-    /**
-     * _authenticateQuerySelect() - This method accepts a Zend\Db\Sql\Select object and
-     * performs a query against the database with that object.
-     *
-     * @param  Sql\Select $dbSelect
-     * @throws Exception\RuntimeException when an invalid select object is encountered
-     * @return array
-     */
-    protected function _authenticateQuerySelect(Sql\Select $dbSelect)
-    {
-        $sql = new Sql\Sql($this->zendDb);
-        $statement = $sql->prepareStatementForSqlObject($dbSelect);
-        try {
-            $result = $statement->execute();
-            $resultIdentities = array();
-            // iterate result, most cross platform way
-            foreach ($result as $row) {
-                $resultIdentities[] = $row;
-            }
-        } catch (\Exception $e) {
-            throw new Exception\RuntimeException(
-                'The supplied parameters to DbTable failed to '
-                    . 'produce a valid sql statement, please check table and column names '
-                    . 'for validity.', 0, $e
-            );
-        }
-        return $resultIdentities;
-    }
-
-    /**
-     * _authenticateValidateResultSet() - This method attempts to make
-     * certain that only one record was returned in the resultset
-     *
-     * @param  array $resultIdentities
-     * @return bool|\Zend\Authentication\Result
-     */
-    protected function _authenticateValidateResultSet(array $resultIdentities)
-    {
-
-        if (count($resultIdentities) < 1) {
-            $this->authenticateResultInfo['code']       = AuthenticationResult::FAILURE_IDENTITY_NOT_FOUND;
-            $this->authenticateResultInfo['messages'][] = 'A record with the supplied identity could not be found.';
-            return $this->_authenticateCreateAuthResult();
-        } elseif (count($resultIdentities) > 1 && false === $this->getAmbiguityIdentity()) {
-            $this->authenticateResultInfo['code']       = AuthenticationResult::FAILURE_IDENTITY_AMBIGUOUS;
-            $this->authenticateResultInfo['messages'][] = 'More than one record matches the supplied identity.';
-            return $this->_authenticateCreateAuthResult();
-        }
-
-        return true;
-    }
-
-    /**
-     * _authenticateValidateResult() - This method attempts to validate that
-     * the record in the resultset is indeed a record that matched the
-     * identity provided to this adapter.
-     *
-     * @param  array $resultIdentity
-     * @return AuthenticationResult
-     */
-    protected function _authenticateValidateResult($resultIdentity)
-    {
-        if ($resultIdentity['zend_auth_credential_match'] != '1') {
-            $this->authenticateResultInfo['code']       = AuthenticationResult::FAILURE_CREDENTIAL_INVALID;
-            $this->authenticateResultInfo['messages'][] = 'Supplied credential is invalid.';
-            return $this->_authenticateCreateAuthResult();
-        }
-
-        unset($resultIdentity['zend_auth_credential_match']);
-        $this->resultRow = $resultIdentity;
-
-        $this->authenticateResultInfo['code']       = AuthenticationResult::SUCCESS;
-        $this->authenticateResultInfo['messages'][] = 'Authentication successful.';
-        return $this->_authenticateCreateAuthResult();
-    }
-
-    /**
-     * Creates a Zend\Authentication\Result object from the information that
-     * has been collected during the authenticate() attempt.
-     *
-     * @return AuthenticationResult
-     */
-    protected function _authenticateCreateAuthResult()
-    {
-        return new AuthenticationResult(
-            $this->authenticateResultInfo['code'],
-            $this->authenticateResultInfo['identity'],
-            $this->authenticateResultInfo['messages']
-        );
-    }
-=======
->>>>>>> d2259250
 }