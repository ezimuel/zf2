--- conflicted
+++ resolved
@@ -1,6 +1,4 @@
 <?php
-<<<<<<< HEAD
-=======
 /**
  * Zend Framework
  *
@@ -24,8 +22,16 @@
 /**
  * @namespace
  */
->>>>>>> 1c46ae8d
 namespace Zend\Tag\Cloud\Decorator;
 
+/**
+ * Exception class for Zend_Tag_Cloud_Decorator
+ *
+ * @category  Zend
+ * @package   Zend_Tag
+ * @copyright Copyright (c) 2005-2010 Zend Technologies USA Inc. (http://www.zend.com)
+ * @license   http://framework.zend.com/license/new-bsd     New BSD License
+ */
 interface Exception extends \Zend\Tag\Exception
-{}+{
+}