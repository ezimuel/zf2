--- conflicted
+++ resolved
@@ -25,22 +25,10 @@
 namespace Zend\Tag;
 
 use Zend\Config,
-<<<<<<< HEAD
-    Zend\Loader\PrefixPathMapper,
-    Zend\Loader\ShortNameLocater,
-    Zend\Loader\PluginLoader,
-    Zend\Tag\Exception\InvalidArgumentException;
+    Zend\Tag\Exception\InvalidArgumentException,
+    Zend\Loader\Broker;
 
 /**
- * @uses       \Zend\Tag\Item
- * @uses       \Zend\Tag\ItemList
- * @uses       \Zend\Loader\PluginLoader
- * @uses       \Zend\Tag\Cloud\Exception\InvalidArgumentException
-=======
-    Zend\Loader\Broker;
-
-/**
->>>>>>> 1c46ae8d
  * @category   Zend
  * @package    Zend_Tag
  * @copyright  Copyright (c) 2005-2010 Zend Technologies USA Inc. (http://www.zend.com)
