<?php
/**
 * Zend Framework
 *
 * LICENSE
 *
 * This source file is subject to the new BSD license that is bundled
 * with this package in the file LICENSE.txt.
 * It is also available through the world-wide-web at this URL:
 * http://framework.zend.com/license/new-bsd
 * If you did not receive a copy of the license and are unable to
 * obtain it through the world-wide-web, please send an email
 * to license@zend.com so we can send you a copy immediately.
 *
 * @category  Zend
 * @package   Zend_File_Transfer
 * @copyright  Copyright (c) 2005-2010 Zend Technologies USA Inc. (http://www.zend.com)
 * @license   http://framework.zend.com/license/new-bsd     New BSD License
 */

/**
 * @namespace
 */
namespace Zend\File\Transfer\Adapter;

use Zend\File\Transfer,
<<<<<<< HEAD
    Zend\File\Transfer\Exception,
    Zend\Loader\PluginLoader,
=======
    Zend\Loader\PrefixPathLoader,
>>>>>>> 1c46ae8d
    Zend\Loader\PrefixPathMapper,
    Zend\Loader\ShortNameLocater,
    Zend\Validator,
    Zend\Filter;

/**
 * Abstract class for file transfers (Downloads and Uploads)
 *
 * This class needs a full rewrite. It re-implements functionality present in 
 * Zend_Filter_Input and/or Zend_Form_Element, and in a way that's inconsistent
 * with either one. Additionally, plugin loader usage is now deprecated -- but
 * modifying that should be done in tandem with a rewrite to utilize validator 
 * and filter chains instead.
 *
 * @todo      Rewrite
 * @category  Zend
 * @package   Zend_File_Transfer
 * @copyright Copyright (c) 2005-2010 Zend Technologies USA Inc. (http://www.zend.com)
 * @license   http://framework.zend.com/license/new-bsd     New BSD License
 */
abstract class AbstractAdapter
{
    /**@+
     * Plugin loader Constants
     */
    const FILTER    = 'FILTER';
    const VALIDATOR = 'VALIDATOR';
    /**@-*/

    /**
     * Internal list of breaks
     *
     * @var array
     */
    protected $_break = array();

    /**
     * Internal list of filters
     *
     * @var array
     */
    protected $_filters = array();

    /**
     * Plugin loaders for filter and validation chains
     *
     * @var array
     */
    protected $_loaders = array();

    /**
     * Internal list of messages
     *
     * @var array
     */
    protected $_messages = array();

    /**
     * @var \Zend\Translator\Translator
     */
    protected $_translator;

    /**
     * Is translation disabled?
     *
     * @var bool
     */
    protected $_translatorDisabled = false;

    /**
     * Internal list of validators
     * @var array
     */
    protected $_validators = array();

    /**
     * Internal list of files
     * This array looks like this:
     *     array(form => array( - Form is the name within the form or, if not set the filename
     *         name,            - Original name of this file
     *         type,            - Mime type of this file
     *         size,            - Filesize in bytes
     *         tmp_name,        - Internalally temporary filename for uploaded files
     *         error,           - Error which has occured
     *         destination,     - New destination for this file
     *         validators,      - Set validator names for this file
     *         files            - Set file names for this file
     *     ))
     *
     * @var array
     */
    protected $_files = array();

    /**
     * TMP directory
     * @var string
     */
    protected $_tmpDir;

    /**
     * Available options for file transfers
     */
    protected $_options = array(
        'ignoreNoFile'  => false,
        'useByteString' => true,
        'magicFile'     => null,
        'detectInfos'   => true,
    );

    /**
     * Send file
     *
     * @param  mixed $options
     * @return bool
     */
    abstract public function send($options = null);

    /**
     * Receive file
     *
     * @param  mixed $options
     * @return bool
     */
    abstract public function receive($options = null);

    /**
     * Is file sent?
     *
     * @param  array|string|null $files
     * @return bool
     */
    abstract public function isSent($files = null);

    /**
     * Is file received?
     *
     * @param  array|string|null $files
     * @return bool
     */
    abstract public function isReceived($files = null);

    /**
     * Has a file been uploaded ?
     *
     * @param  array|string|null $files
     * @return bool
     */
    abstract public function isUploaded($files = null);

    /**
     * Has the file been filtered ?
     *
     * @param array|string|null $files
     * @return bool
     */
    abstract public function isFiltered($files = null);

    /**
     * Adds one or more files
     *
     * @param  string|array $file      File to add
     * @param  string|array $validator Validators to use for this file, must be set before
     * @param  string|array $filter    Filters to use for this file, must be set before
     * @return \Zend\File\Transfer\Adapter\AbstractAdapter
     * @throws \Zend\File\Transfer\Exception Not implemented
     */
    //abstract public function addFile($file, $validator = null, $filter = null);

    /**
     * Returns all set types
     *
     * @return array List of set types
     * @throws \Zend\File\Transfer\Exception Not implemented
     */
    //abstract public function getType();

    /**
     * Adds one or more type of files
     *
     * @param  string|array $type Type of files to add
     * @param  string|array $validator Validators to use for this file, must be set before
     * @param  string|array $filter    Filters to use for this file, must be set before
     * @return \Zend\File\Transfer\Adapter\AbstractAdapter
     * @throws \Zend\File\Transfer\Exception Not implemented
     */
    //abstract public function addType($type, $validator = null, $filter = null);
    
    /**
     * Returns all set files
     *
     * @return array List of set files
     */
    //abstract public function getFile();
    
    /**
     * Set plugin loader to use for validator or filter chain
     *
     * @param  \Zend\Loader\PrefixPathMapper $loader
     * @param  string $type 'filter', or 'validator'
     * @return \Zend\File\Transfer\Adapter\AbstractAdapter
     * @throws \Zend\File\Transfer\Exception on invalid type
     */
    public function setPluginLoader(ShortNameLocater $loader, $type)
    {
        $type = strtoupper($type);
        switch ($type) {
            case self::FILTER:
            case self::VALIDATOR:
                $this->_loaders[$type] = $loader;
                return $this;
            default:
                throw new Exception\InvalidArgumentException(sprintf('Invalid type "%s" provided to setPluginLoader()', $type));
        }
    }

    /**
     * Retrieve plugin loader for validator or filter chain
     *
     * Instantiates with default rules if none available for that type. Use
     * 'filter' or 'validator' for $type.
     *
     * @param  string $type
     * @return \Zend\Loader\ShortNameLocater
     * @throws \Zend\File\Transfer\Exception on invalid type.
     */
    public function getPluginLoader($type)
    {
        $type = strtoupper($type);
        switch ($type) {
            case self::FILTER:
            case self::VALIDATOR:
                $prefixSegment = ucfirst(strtolower($type));
                $pathSegment   = $prefixSegment;
                if (!isset($this->_loaders[$type])) {
                    $paths         = array(
                        'Zend\\' . $prefixSegment . '\\'    => 'Zend/' . $pathSegment . '/',
                        'Zend\\' . $prefixSegment . '\File' => 'Zend/' . $pathSegment . '/File',
                    );

                    $this->_loaders[$type] = new PrefixPathLoader($paths);
                } else {
                    $loader = $this->_loaders[$type];
                    if ($loader instanceof PrefixPathMapper) {
                        $prefix = 'Zend\\' . $prefixSegment . '\File\\';
                        if (!$loader->getPaths($prefix)) {
                            $loader->addPrefixPath($prefix, str_replace('_', '/', $prefix));
                        }
                    }
                }
                return $this->_loaders[$type];
            default:
                throw new Exception\InvalidArgumentException(sprintf('Invalid type "%s" provided to getPluginLoader()', $type));
        }
    }

    /**
     * Add prefix path for plugin loader
     *
     * If no $type specified, assumes it is a base path for both filters and
     * validators, and sets each according to the following rules:
     * - filters:    $prefix = $prefix . '_Filter'
     * - validators: $prefix = $prefix . '_Validator'
     *
     * Otherwise, the path prefix is set on the appropriate plugin loader.
     *
     * @param  string $prefix
     * @param  string $path
     * @param  string $type
     * @return \Zend\File\Transfer\Adapter\AbstractAdapter
     * @throws \Zend\File\Transfer\Exception for invalid type
     */
    public function addPrefixPath($prefix, $path, $type = null)
    {
        $type = (null === $type) ? null : strtoupper($type);
        switch ($type) {
            case self::FILTER:
            case self::VALIDATOR:
                $loader = $this->getPluginLoader($type);
                if ($loader instanceof PrefixPathMapper) {
                    $loader->addPrefixPath($prefix, $path);
                }
                return $this;
            case null:
                $prefix = rtrim($prefix, '\\');
                $path   = rtrim($path, DIRECTORY_SEPARATOR);
                foreach (array(self::FILTER, self::VALIDATOR) as $type) {
                    $loader       = $this->getPluginLoader($type);
                    if ($loader instanceof PrefixPathMapper) {
                        $cType        = ucfirst(strtolower($type));
                        $pluginPath   = $path . DIRECTORY_SEPARATOR . $cType . DIRECTORY_SEPARATOR;
                        $pluginPrefix = $prefix . '\\' . $cType;
                        $loader->addPrefixPath($pluginPrefix, $pluginPath);
                    }
                }
                return $this;
            default:
                throw new Exception\InvalidArgumentException(sprintf('Invalid type "%s" provided to getPluginLoader()', $type));
        }
    }

    /**
     * Add many prefix paths at once
     *
     * @param  array $spec
     * @return \Zend\File\Transfer\Exception
     */
    public function addPrefixPaths(array $spec)
    {
        if (isset($spec['prefix']) && isset($spec['path'])) {
            return $this->addPrefixPath($spec['prefix'], $spec['path']);
        }
        foreach ($spec as $type => $paths) {
            if (is_numeric($type) && is_array($paths)) {
                $type = null;
                if (isset($paths['prefix']) && isset($paths['path'])) {
                    if (isset($paths['type'])) {
                        $type = $paths['type'];
                    }
                    $this->addPrefixPath($paths['prefix'], $paths['path'], $type);
                }
            } elseif (!is_numeric($type)) {
                if (!isset($paths['prefix']) || !isset($paths['path'])) {
                    foreach ($paths as $prefix => $spec) {
                        if (is_array($spec)) {
                            foreach ($spec as $path) {
                                if (!is_string($path)) {
                                    continue;
                                }
                                $this->addPrefixPath($prefix, $path, $type);
                            }
                        } elseif (is_string($spec)) {
                            $this->addPrefixPath($prefix, $spec, $type);
                        }
                    }
                } else {
                    $this->addPrefixPath($paths['prefix'], $paths['path'], $type);
                }
            }
        }
        return $this;
    }

    /**
     * Adds a new validator for this class
     *
     * @param  string|array $validator           Type of validator to add
     * @param  boolean      $breakChainOnFailure If the validation chain should stop an failure
     * @param  string|array $options             Options to set for the validator
     * @param  string|array $files               Files to limit this validator to
     * @return Zend_File_Transfer_Adapter
     */
    public function addValidator($validator, $breakChainOnFailure = false, $options = null, $files = null)
    {
        if ($validator instanceof Validator\Validator) {
            $name = get_class($validator);
        } elseif (is_string($validator)) {
            $name      = $this->getPluginLoader(self::VALIDATOR)->load($validator);
            $validator = new $name($options);
            if (is_array($options) && isset($options['messages'])) {
                if (is_array($options['messages'])) {
                    $validator->setMessages($options['messages']);
                } elseif (is_string($options['messages'])) {
                    $validator->setMessage($options['messages']);
                }

                unset($options['messages']);
            }
        } else {
            throw new Exception\InvalidArgumentException('Invalid validator provided to addValidator; must be string or Zend_VALIDATOR_Interface');
        }

        $this->_validators[$name] = $validator;
        $this->_break[$name]      = $breakChainOnFailure;
        $files                    = $this->_getFiles($files, true, true);
        foreach ($files as $file) {
            if ($name == 'NotEmpty') {
                $temp = $this->_files[$file]['validators'];
                $this->_files[$file]['validators']  = array($name);
                $this->_files[$file]['validators'] += $temp;
            } else {
                $this->_files[$file]['validators'][] = $name;
            }

            $this->_files[$file]['validated']    = false;
        }

        return $this;
    }

    /**
     * Add Multiple validators at once
     *
     * @param  array $validators
     * @param  string|array $files
     * @return \Zend\File\Transfer\Adapter\AbstractAdapter
     */
    public function addValidators(array $validators, $files = null)
    {
        foreach ($validators as $name => $validatorInfo) {
            if ($validatorInfo instanceof Validator\Validator) {
                $this->addValidator($validatorInfo, null, null, $files);
            } else if (is_string($validatorInfo)) {
                if (!is_int($name)) {
                    $this->addValidator($name, null, $validatorInfo, $files);
                } else {
                    $this->addValidator($validatorInfo, null, null, $files);
                }
            } else if (is_array($validatorInfo)) {
                $argc                = count($validatorInfo);
                $breakChainOnFailure = false;
                $options             = array();
                if (isset($validatorInfo['validator'])) {
                    $validator = $validatorInfo['validator'];
                    if (isset($validatorInfo['breakChainOnFailure'])) {
                        $breakChainOnFailure = $validatorInfo['breakChainOnFailure'];
                    }

                    if (isset($validatorInfo['options'])) {
                        $options = $validatorInfo['options'];
                    }

                    $this->addValidator($validator, $breakChainOnFailure, $options, $files);
                } else {
                    if (is_string($name)) {
                        $validator = $name;
                        $options   = $validatorInfo;
                        $this->addValidator($validator, $breakChainOnFailure, $options, $files);
                    } else {
                        $file = $files;
                        switch (true) {
                            case (0 == $argc):
                                break;
                            case (1 <= $argc):
                                $validator  = array_shift($validatorInfo);
                            case (2 <= $argc):
                                $breakChainOnFailure = array_shift($validatorInfo);
                            case (3 <= $argc):
                                $options = array_shift($validatorInfo);
                            case (4 <= $argc):
                                if (!empty($validatorInfo)) {
                                    $file = array_shift($validatorInfo);
                                }
                            default:
                                $this->addValidator($validator, $breakChainOnFailure, $options, $file);
                                break;
                        }
                    }
                }
            } else {
                throw new Exception\InvalidArgumentException('Invalid validator passed to addValidators()');
            }
        }

        return $this;
    }

    /**
     * Sets a validator for the class, erasing all previous set
     *
     * @param  string|array $validator Validator to set
     * @param  string|array $files     Files to limit this validator to
     * @return Zend_File_Transfer_Adapter
     */
    public function setValidators(array $validators, $files = null)
    {
        $this->clearValidators();
        return $this->addValidators($validators, $files);
    }

    /**
     * Determine if a given validator has already been registered
     *
     * @param  string $name
     * @return bool
     */
    public function hasValidator($name)
    {
        return (false !== $this->_getValidatorIdentifier($name));
    }

    /**
     * Retrieve individual validator
     *
     * @param  string $name
     * @return \Zend\Validator\Validator|null
     */
    public function getValidator($name)
    {
        if (false === ($identifier = $this->_getValidatorIdentifier($name))) {
            return null;
        }
        return $this->_validators[$identifier];
    }

    /**
     * Returns all set validators
     *
     * @param  string|array $files (Optional) Returns the validator for this files
     * @return null|array List of set validators
     */
    public function getValidators($files = null)
    {
        if ($files == null) {
            return $this->_validators;
        }

        $files      = $this->_getFiles($files, true, true);
        $validators = array();
        foreach ($files as $file) {
            if (!empty($this->_files[$file]['validators'])) {
                $validators += $this->_files[$file]['validators'];
            }
        }

        $validators = array_unique($validators);
        $result     = array();
        foreach ($validators as $validator) {
            $result[$validator] = $this->_validators[$validator];
        }

        return $result;
    }

    /**
     * Remove an individual validator
     *
     * @param  string $name
     * @return \Zend\File\Transfer\Adapter\AbstractAdapter
     */
    public function removeValidator($name)
    {
        if (false === ($key = $this->_getValidatorIdentifier($name))) {
            return $this;
        }

        unset($this->_validators[$key]);
        foreach (array_keys($this->_files) as $file) {
            if (empty($this->_files[$file]['validators'])) {
                continue;
            }

            $index = array_search($key, $this->_files[$file]['validators']);
            if ($index === false) {
                continue;
            }

            unset($this->_files[$file]['validators'][$index]);
            $this->_files[$file]['validated'] = false;
        }

        return $this;
    }

    /**
     * Remove all validators
     *
     * @return \Zend\File\Transfer\Adapter\AbstractAdapter
     */
    public function clearValidators()
    {
        $this->_validators = array();
        foreach (array_keys($this->_files) as $file) {
            $this->_files[$file]['validators'] = array();
            $this->_files[$file]['validated']  = false;
        }

        return $this;
    }

    /**
     * Sets Options for adapters
     *
     * @param array $options Options to set
     * @param array $files   (Optional) Files to set the options for
     */
    public function setOptions($options = array(), $files = null) {
        $file = $this->_getFiles($files, false, true);

        if (is_array($options)) {
            if (empty($file)) {
                $this->_options = array_merge($this->_options, $options);
            }

            foreach ($options as $name => $value) {
                foreach ($file as $key => $content) {
                    switch ($name) {
                        case 'magicFile' :
                            $this->_files[$key]['options'][$name] = (string) $value;
                            break;

                        case 'ignoreNoFile' :
                        case 'useByteString' :
                        case 'detectInfos' :
                            $this->_files[$key]['options'][$name] = (boolean) $value;
                            break;

                        default:
                            throw new Exception\InvalidArgumentException("Unknown option: $name = $value");
                    }
                }
            }
        }

        return $this;
    }

    /**
     * Returns set options for adapters or files
     *
     * @param  array $files (Optional) Files to return the options for
     * @return array Options for given files
     */
    public function getOptions($files = null) {
        $file = $this->_getFiles($files, false, true);

        foreach ($file as $key => $content) {
            if (isset($this->_files[$key]['options'])) {
                $options[$key] = $this->_files[$key]['options'];
            } else {
                $options[$key] = array();
            }
        }

        return $options;
    }

    /**
     * Checks if the files are valid
     *
     * @param  string|array $files (Optional) Files to check
     * @return boolean True if all checks are valid
     */
    public function isValid($files = null)
    {
        $check = $this->_getFiles($files, false, true);
        if (empty($check)) {
            return false;
        }

        $translator      = $this->getTranslator();
        $this->_messages = array();
        $break           = false;
        foreach($check as $key => $content) {
            if (array_key_exists('validators', $content) &&
                in_array('Zend\Validator\File\Count', $content['validators'])) {
                $validator = $this->_validators['Zend\Validator\File\Count'];
                $count     = $content;
                if (empty($content['tmp_name'])) {
                    continue;
                }

                if (array_key_exists('destination', $content)) {
                    $checkit = $content['destination'];
                } else {
                    $checkit = dirname($content['tmp_name']);
                }

                $checkit .= DIRECTORY_SEPARATOR . $content['name'];
                    $validator->addFile($checkit);
            }
        }

        if (isset($count)) {
            if (!$validator->isValid($count['tmp_name'], $count)) {
                $this->_messages += $validator->getMessages();
            }
        }

        foreach ($check as $key => $content) {
            $fileerrors  = array();
            if (array_key_exists('validators', $content) && $content['validated']) {
                continue;
            }

            if (array_key_exists('validators', $content)) {
                foreach ($content['validators'] as $class) {
                    $validator = $this->_validators[$class];
                    if (method_exists($validator, 'setTranslator')) {
                        $validator->setTranslator($translator);
                    }

                    if (($class === 'Zend\Validator\File\Upload') and (empty($content['tmp_name']))) {
                        $tocheck = $key;
                    } else {
                        $tocheck = $content['tmp_name'];
                    }

                    if (!$validator->isValid($tocheck, $content)) {
                        $fileerrors += $validator->getMessages();
                    }

                    if (!empty($content['options']['ignoreNoFile']) and (isset($fileerrors['fileUploadErrorNoFile']))) {
                        unset($fileerrors['fileUploadErrorNoFile']);
                        break;
                    }

                    if (($class === 'Zend\Validator\File\Upload') and (count($fileerrors) > 0)) {
                        break;
                    }

                    if (($this->_break[$class]) and (count($fileerrors) > 0)) {
                        $break = true;
                        break;
                    }
                }
            }

            if (count($fileerrors) > 0) {
                $this->_files[$key]['validated'] = false;
            } else {
                $this->_files[$key]['validated'] = true;
            }

            $this->_messages += $fileerrors;
            if ($break) {
                break;
            }
        }

        if (count($this->_messages) > 0) {
            return false;
        }

        return true;
    }

    /**
     * Returns found validation messages
     *
     * @return array
     */
    public function getMessages()
    {
        return $this->_messages;
    }

    /**
     * Retrieve error codes
     *
     * @return array
     */
    public function getErrors()
    {
        return array_keys($this->_messages);
    }

    /**
     * Are there errors registered?
     *
     * @return boolean
     */
    public function hasErrors()
    {
        return (!empty($this->_messages));
    }

    /**
     * Adds a new filter for this class
     *
     * @param  string|array $filter Type of filter to add
     * @param  string|array $options   Options to set for the filter
     * @param  string|array $files     Files to limit this filter to
     * @return Zend_File_Transfer_Adapter
     */
    public function addFilter($filter, $options = null, $files = null)
    {
        if ($filter instanceof Filter\Filter) {
            $class = get_class($filter);
        } elseif (is_string($filter)) {
            $class  = $this->getPluginLoader(self::FILTER)->load($filter);
            $filter = new $class($options);
        } else {
            throw new Exception\InvalidArgumentException('Invalid filter specified');
        }

        $this->_filters[$class] = $filter;
        $files                  = $this->_getFiles($files, true, true);
        foreach ($files as $file) {
            $this->_files[$file]['filters'][] = $class;
        }

        return $this;
    }

    /**
     * Add Multiple filters at once
     *
     * @param  array $filters
     * @param  string|array $files
     * @return \Zend\File\Transfer\Adapter\AbstractAdapter
     */
    public function addFilters(array $filters, $files = null)
    {
        foreach ($filters as $key => $spec) {
            if ($spec instanceof Filter\Filter) {
                $this->addFilter($spec, null, $files);
                continue;
            }

            if (is_string($key)) {
                $this->addFilter($key, $spec, $files);
                continue;
            }

            if (is_int($key)) {
                if (is_string($spec)) {
                    $this->addFilter($spec, null, $files);
                    continue;
                }

                if (is_array($spec)) {
                    if (!array_key_exists('filter', $spec)) {
                        continue;
                    }

                    $filter = $spec['filter'];
                    unset($spec['filter']);
                    $this->addFilter($filter, $spec, $files);
                    continue;
                }

                continue;
            }
        }

        return $this;
    }

    /**
     * Sets a filter for the class, erasing all previous set
     *
     * @param  string|array $filter Filter to set
     * @param  string|array $files     Files to limit this filter to
     * @return Zend_File_Transfer_Adapter
     */
    public function setFilters(array $filters, $files = null)
    {
        $this->clearFilters();
        return $this->addFilters($filters, $files);
    }

    /**
     * Determine if a given filter has already been registered
     *
     * @param  string $name
     * @return bool
     */
    public function hasFilter($name)
    {
        return (false !== $this->_getFilterIdentifier($name));
    }

    /**
     * Retrieve individual filter
     *
     * @param  string $name
     * @return \Zend\Filter\Filter|null
     */
    public function getFilter($name)
    {
        if (false === ($identifier = $this->_getFilterIdentifier($name))) {
            return null;
        }
        return $this->_filters[$identifier];
    }

    /**
     * Returns all set filters
     *
     * @param  string|array $files (Optional) Returns the filter for this files
     * @return array List of set filters
     * @throws \Zend\File\Transfer\Exception When file not found
     */
    public function getFilters($files = null)
    {
        if ($files === null) {
            return $this->_filters;
        }

        $files   = $this->_getFiles($files, true, true);
        $filters = array();
        foreach ($files as $file) {
            if (!empty($this->_files[$file]['filters'])) {
                $filters += $this->_files[$file]['filters'];
            }
        }

        $filters = array_unique($filters);
        $result  = array();
        foreach ($filters as $filter) {
            $result[] = $this->_filters[$filter];
        }

        return $result;
    }

    /**
     * Remove an individual filter
     *
     * @param  string $name
     * @return \Zend\File\Transfer\Adapter\AbstractAdapter
     */
    public function removeFilter($name)
    {
        if (false === ($key = $this->_getFilterIdentifier($name))) {
            return $this;
        }

        unset($this->_filters[$key]);
        foreach (array_keys($this->_files) as $file) {
            if (empty($this->_files[$file]['filters'])) {
                continue;
            }

            $index = array_search($key, $this->_files[$file]['filters']);
            if ($index === false) {
                continue;
            }

            unset($this->_files[$file]['filters'][$index]);
        }
        return $this;
    }

    /**
     * Remove all filters
     *
     * @return \Zend\File\Transfer\Adapter\AbstractAdapter
     */
    public function clearFilters()
    {
        $this->_filters = array();
        foreach (array_keys($this->_files) as $file) {
            $this->_files[$file]['filters'] = array();
        }
        return $this;
    }

    /**
     * Retrieves the filename of transferred files.
     *
     * @param  string  $fileelement (Optional) Element to return the filename for
     * @param  boolean $path        (Optional) Should the path also be returned ?
     * @return string|array
     */
    public function getFileName($file = null, $path = true)
    {
        $files     = $this->_getFiles($file, true, true);
        $result    = array();
        $directory = "";
        foreach($files as $file) {
            if (empty($this->_files[$file]['name'])) {
                continue;
            }

            if ($path === true) {
                $directory = $this->getDestination($file) . DIRECTORY_SEPARATOR;
            }

            $result[$file] = $directory . $this->_files[$file]['name'];
        }

        if (count($result) == 1) {
            return current($result);
        }

        return $result;
    }

    /**
     * Retrieve additional internal file informations for files
     *
     * @param  string $file (Optional) File to get informations for
     * @return array
     */
    public function getFileInfo($file = null)
    {
        return $this->_getFiles($file);
    }

    /**
     * Sets a new destination for the given files
     *
     * @deprecated Will be changed to be a filter!!!
     * @param  string       $destination New destination directory
     * @param  string|array $files       Files to set the new destination for
     * @return Zend_File_Transfer_Abstract
     * @throws \Zend\File\Transfer\Exception when the given destination is not a directory or does not exist
     */
    public function setDestination($destination, $files = null)
    {
        $orig = $files;
        $destination = rtrim($destination, "/\\");
        if (!is_dir($destination)) {
            throw new Exception\InvalidArgumentException('The given destination is not a directory or does not exist');
        }

        if (!is_writable($destination)) {
            throw new Exception\InvalidArgumentException('The given destination is not writeable');
        }

        if ($files === null) {
            foreach ($this->_files as $file => $content) {
                $this->_files[$file]['destination'] = $destination;
            }
        } else {
            $files = $this->_getFiles($files, true, true);
            if (empty($files) and is_string($orig)) {
                $this->_files[$orig]['destination'] = $destination;
            }

            foreach ($files as $file) {
                $this->_files[$file]['destination'] = $destination;
            }
        }

        return $this;
    }

    /**
     * Retrieve destination directory value
     *
     * @param  null|string|array $files
     * @return null|string|array
     */
    public function getDestination($files = null)
    {
        $orig  = $files;
        $files = $this->_getFiles($files, false, true);
        $destinations = array();
        if (empty($files) and is_string($orig)) {
            if (isset($this->_files[$orig]['destination'])) {
                $destinations[$orig] = $this->_files[$orig]['destination'];
            } else {
                throw new Exception\InvalidArgumentException(sprintf('The file transfer adapter can not find "%s"', $orig));
            }
        }

        foreach ($files as $key => $content) {
            if (isset($this->_files[$key]['destination'])) {
                $destinations[$key] = $this->_files[$key]['destination'];
            } else {
                $tmpdir = $this->_getTmpDir();
                $this->setDestination($tmpdir, $key);
                $destinations[$key] = $tmpdir;
            }
        }

        if (empty($destinations)) {
            $destinations = $this->_getTmpDir();
        } else if (count($destinations) == 1) {
            $destinations = current($destinations);
        }

        return $destinations;
    }

    /**
     * Set translator object for localization
     *
     * @param  \Zend\Translator\Translator|null $translator
     * @return Zend_File_Transfer_Abstract
     */
    public function setTranslator($translator = null)
    {
        if (null === $translator) {
            $this->_translator = null;
        } elseif ($translator instanceof \Zend\Translator\Adapter\Adapter) {
            $this->_translator = $translator;
        } elseif ($translator instanceof \Zend\Translator\Translator) {
            $this->_translator = $translator->getAdapter();
        } else {
            throw new Exception\InvalidArgumentException('Invalid translator specified');
        }

        return $this;
    }

    /**
     * Retrieve localization translator object
     *
     * @return \Zend\Translator\Adapter\Adapter|null
     */
    public function getTranslator()
    {
        if ($this->translatorIsDisabled()) {
            return null;
        }

        return $this->_translator;
    }

    /**
     * Indicate whether or not translation should be disabled
     *
     * @param  bool $flag
     * @return Zend_File_Transfer_Abstract
     */
    public function setDisableTranslator($flag)
    {
        $this->_translatorDisabled = (bool) $flag;
        return $this;
    }

    /**
     * Is translation disabled?
     *
     * @return bool
     */
    public function translatorIsDisabled()
    {
        return $this->_translatorDisabled;
    }

    /**
     * Returns the hash for a given file
     *
     * @param  string       $hash  Hash algorithm to use
     * @param  string|array $files Files to return the hash for
     * @return string|array Hashstring
     * @throws \Zend\File\Transfer\Exception On unknown hash algorithm
     */
    public function getHash($hash = 'crc32', $files = null)
    {
        if (!in_array($hash, hash_algos())) {
            throw new Exception\InvalidArgumentException('Unknown hash algorithm');
        }

        $files  = $this->_getFiles($files);
        $result = array();
        foreach($files as $key => $value) {
            if (file_exists($value['name'])) {
                $result[$key] = hash_file($hash, $value['name']);
            } else if (file_exists($value['tmp_name'])) {
                $result[$key] = hash_file($hash, $value['tmp_name']);
            } else if (empty($value['options']['ignoreNoFile'])) {
                throw new Exception\InvalidArgumentException("The file '{$value['name']}' does not exist");
            }
        }

        if (count($result) == 1) {
            return current($result);
        }

        return $result;
    }

    /**
     * Returns the real filesize of the file
     *
     * @param string|array $files Files to get the filesize from
     * @throws \Zend\File\Transfer\Exception When the file does not exist
     * @return string|array Filesize
     */
    public function getFileSize($files = null)
    {
        $files  = $this->_getFiles($files);
        $result = array();
        foreach($files as $key => $value) {
            if (file_exists($value['name']) || file_exists($value['tmp_name'])) {
                if ($value['options']['useByteString']) {
                    $result[$key] = self::_toByteString($value['size']);
                } else {
                    $result[$key] = $value['size'];
                }
            } else if (empty($value['options']['ignoreNoFile'])) {
                throw new Exception\InvalidArgumentException("The file '{$value['name']}' does not exist");
            } else {
                continue;
            }
        }

        if (count($result) == 1) {
            return current($result);
        }

        return $result;
    }

    /**
     * Internal method to detect the size of a file
     *
     * @param  array $value File infos
     * @return string Filesize of given file
     */
    protected function _detectFileSize($value)
    {
        if (file_exists($value['name'])) {
            $result = sprintf("%u", @filesize($value['name']));
        } else if (file_exists($value['tmp_name'])) {
            $result = sprintf("%u", @filesize($value['tmp_name']));
        } else {
            return null;
        }

        return $result;
    }

    /**
     * Returns the real mimetype of the file
     * Uses fileinfo, when not available mime_magic and as last fallback a manual given mimetype
     *
     * @param string|array $files Files to get the mimetype from
     * @throws \Zend\File\Transfer\Exception When the file does not exist
     * @return string|array MimeType
     */
    public function getMimeType($files = null)
    {
        $files  = $this->_getFiles($files);
        $result = array();
        foreach($files as $key => $value) {
            if (file_exists($value['name']) || file_exists($value['tmp_name'])) {
                $result[$key] = $value['type'];
            } else if (empty($value['options']['ignoreNoFile'])) {
                throw new Exception\InvalidArgumentException("the file '{$value['name']}' does not exist");
            } else {
                continue;
            }
        }

        if (count($result) == 1) {
            return current($result);
        }

        return $result;
    }

    /**
     * Internal method to detect the mime type of a file
     *
     * @param  array $value File infos
     * @return string Mimetype of given file
     */
    protected function _detectMimeType($value)
    {
        if (file_exists($value['name'])) {
            $file = $value['name'];
        } else if (file_exists($value['tmp_name'])) {
            $file = $value['tmp_name'];
        } else {
            return null;
        }

        if (class_exists('finfo', false)) {
            $const = defined('FILEINFO_MIME_TYPE') ? FILEINFO_MIME_TYPE : FILEINFO_MIME;
            if (!empty($value['options']['magicFile'])) {
                $mime = @finfo_open($const, $value['options']['magicFile']);
            }

            if (empty($mime)) {
                $mime = @finfo_open($const);
            }

            if (!empty($mime)) {
                $result = finfo_file($mime, $file);
            }

            unset($mime);
        }

        if (empty($result) && (function_exists('mime_content_type')
            && ini_get('mime_magic.magicfile'))) {
            $result = mime_content_type($file);
        }

        if (empty($result)) {
            $result = 'application/octet-stream';
        }

        return $result;
    }

    /**
     * Returns the formatted size
     *
     * @param  integer $size
     * @return string
     */
    protected static function _toByteString($size)
    {
        $sizes = array('B', 'kB', 'MB', 'GB', 'TB', 'PB', 'EB', 'ZB', 'YB');
        for ($i=0; $size >= 1024 && $i < 9; $i++) {
            $size /= 1024;
        }

        return round($size, 2) . $sizes[$i];
    }

    /**
     * Internal function to filter all given files
     *
     * @param  string|array $files (Optional) Files to check
     * @return boolean False on error
     */
    protected function _filter($files = null)
    {
        $check           = $this->_getFiles($files);
        foreach ($check as $name => $content) {
            if (array_key_exists('filters', $content)) {
                foreach ($content['filters'] as $class) {
                    $filter = $this->_filters[$class];
                    try {
                        $result = $filter->filter($this->getFileName($name));

                        $this->_files[$name]['destination'] = dirname($result);
                        $this->_files[$name]['name']        = basename($result);
                    } catch (Filter\Exception $e) {
                        $this->_messages += array($e->getMessage());
                    }
                }
            }
        }

        if (count($this->_messages) > 0) {
            return false;
        }

        return true;
    }

    /**
     * Determine system TMP directory and detect if we have read access
     *
     * @return string
     * @throws \Zend\File\Transfer\Exception if unable to determine directory
     */
    protected function _getTmpDir()
    {
        if (null === $this->_tmpDir) {
            $tmpdir = array();
            if (function_exists('sys_get_temp_dir')) {
                $tmpdir[] = sys_get_temp_dir();
            }

            if (!empty($_ENV['TMP'])) {
                $tmpdir[] = realpath($_ENV['TMP']);
            }

            if (!empty($_ENV['TMPDIR'])) {
                $tmpdir[] = realpath($_ENV['TMPDIR']);
            }

            if (!empty($_ENV['TEMP'])) {
                $tmpdir[] = realpath($_ENV['TEMP']);
            }

            $upload = ini_get('upload_tmp_dir');
            if ($upload) {
                $tmpdir[] = realpath($upload);
            }

            foreach($tmpdir as $directory) {
                if ($this->_isPathWriteable($directory)) {
                    $this->_tmpDir = $directory;
                }
            }

            if (empty($this->_tmpDir)) {
                // Attemp to detect by creating a temporary file
                $tempFile = tempnam(md5(uniqid(rand(), TRUE)), '');
                if ($tempFile) {
                    $this->_tmpDir = realpath(dirname($tempFile));
                    unlink($tempFile);
                } else {
                    throw new Exception\RuntimeException('Could not determine a temporary directory');
                }
            }

            $this->_tmpDir = rtrim($this->_tmpDir, "/\\");
        }
        return $this->_tmpDir;
    }

    /**
     * Tries to detect if we can read and write to the given path
     *
     * @param string $path
     */
    protected function _isPathWriteable($path)
    {
        $tempFile = rtrim($path, "/\\");
        $tempFile .= '/' . 'test.1';

        $result = @file_put_contents($tempFile, 'TEST');

        if ($result == false) {
            return false;
        }

        $result = @unlink($tempFile);

        if ($result == false) {
            return false;
        }

        return true;
    }

    /**
     * Returns found files based on internal file array and given files
     *
     * @param  string|array $files       (Optional) Files to return
     * @param  boolean      $names       (Optional) Returns only names on true, else complete info
     * @param  boolean      $noexception (Optional) Allows throwing an exception, otherwise returns an empty array
     * @return array Found files
     * @throws \Zend\File\Transfer\Exception On false filename
     */
    protected function _getFiles($files, $names = false, $noexception = false)
    {
        $check = array();

        if (is_string($files)) {
            $files = array($files);
        }

        if (is_array($files)) {
            foreach ($files as $find) {
                $found = array();
                foreach ($this->_files as $file => $content) {
                    if (!isset($content['name'])) {
                        continue;
                    }

                    if (($content['name'] === $find) && isset($content['multifiles'])) {
                        foreach ($content['multifiles'] as $multifile) {
                            $found[] = $multifile;
                        }
                        break;
                    }

                    if ($file === $find) {
                        $found[] = $file;
                        break;
                    }

                    if ($content['name'] === $find) {
                        $found[] = $file;
                        break;
                    }
                }

                if (empty($found)) {
                    if ($noexception !== false) {
                        return array();
                    }

                    throw new Exception\RuntimeException(sprintf('The file transfer adapter can not find "%s"', $find));
                }

                foreach ($found as $checked) {
                    $check[$checked] = $this->_files[$checked];
                }
            }
        }

        if ($files === null) {
            $check = $this->_files;
            $keys  = array_keys($check);
            foreach ($keys as $key) {
                if (isset($check[$key]['multifiles'])) {
                    unset($check[$key]);
                }
            }
        }

        if ($names) {
            $check = array_keys($check);
        }

        return $check;
    }

    /**
     * Retrieve internal identifier for a named validator
     *
     * @param  string $name
     * @return string
     */
    protected function _getValidatorIdentifier($name)
    {
        if (array_key_exists($name, $this->_validators)) {
            return $name;
        }

        foreach (array_keys($this->_validators) as $test) {
            if (preg_match('/' . preg_quote($name) . '$/i', $test)) {
                return $test;
            }
        }

        return false;
    }

    /**
     * Retrieve internal identifier for a named filter
     *
     * @param  string $name
     * @return string
     */
    protected function _getFilterIdentifier($name)
    {
        if (array_key_exists($name, $this->_filters)) {
            return $name;
        }

        foreach (array_keys($this->_filters) as $test) {
            if (preg_match('/' . preg_quote($name) . '$/i', $test)) {
                return $test;
            }
        }

        return false;
    }
}<|MERGE_RESOLUTION|>--- conflicted
+++ resolved
@@ -24,12 +24,8 @@
 namespace Zend\File\Transfer\Adapter;
 
 use Zend\File\Transfer,
-<<<<<<< HEAD
     Zend\File\Transfer\Exception,
-    Zend\Loader\PluginLoader,
-=======
     Zend\Loader\PrefixPathLoader,
->>>>>>> 1c46ae8d
     Zend\Loader\PrefixPathMapper,
     Zend\Loader\ShortNameLocater,
     Zend\Validator,
