--- conflicted
+++ resolved
@@ -1,13 +1,9 @@
 # CHANGELOG
 
-<<<<<<< HEAD
-## 2.3.3 (2014-09-16)
+## 2.3.3 (YYYY-MM-DD)
 
 - [6576: Custom barcode adapter wasn't being set in options](https://github.com/zendframework/zf2/pull/6576)
 - [6664: Use is_file to check for an uploaded file](https://github.com/zendframework/zf2/pull/6664)
-=======
-## 2.3.3 (YYYY-MM-DD)
->>>>>>> 86ee6719
 
 ### SECURITY UPDATES
 
@@ -18,15 +14,12 @@
   users of unpatched PHP versions (PHP 5.5 <= 5.5.11, PHP 5.4 <= 5.4.27, all
   versions of PHP 5.3 and below). If you use `Zend\Ldap` and are on an affected
   version of PHP, we recommend upgrading immediately.
-<<<<<<< HEAD
-=======
 - **ZF2014-06:** A potential SQL injection vector existed when using a SQL
   Server adapter to manually quote values due to the fact that it was not
   escaping null bytes. Code was added to ensure null bytes are escaped, and
   thus mitigate the SQLi vector. We do not recommend manually quoting values,
   but if you do, and use the SQL Server adapter without PDO, we recommend
   upgrading immediately.
->>>>>>> 86ee6719
 
 ## 2.3.2 (2014-08-11)
 
@@ -488,11 +481,7 @@
 - [5943: Fixed route matcher test](https://github.com/zendframework/zf2/pull/5943)
 - [5951: Fix console mixed case optional value params](https://github.com/zendframework/zf2/pull/5951)
 
-<<<<<<< HEAD
-## 2.2.8 (2014-09-16)
-=======
 ## 2.2.8 (2014-09-17)
->>>>>>> 86ee6719
 
 ### SECURITY UPDATES
 
@@ -503,15 +492,12 @@
   users of unpatched PHP versions (PHP 5.5 <= 5.5.11, PHP 5.4 <= 5.4.27, all
   versions of PHP 5.3 and below). If you use `Zend\Ldap` and are on an affected
   version of PHP, we recommend upgrading immediately.
-<<<<<<< HEAD
-=======
 - **ZF2014-06:** A potential SQL injection vector existed when using a SQL
   Server adapter to manually quote values due to the fact that it was not
   escaping null bytes. Code was added to ensure null bytes are escaped, and
   thus mitigate the SQLi vector. We do not recommend manually quoting values,
   but if you do, and use the SQL Server adapter without PDO, we recommend
   upgrading immediately.
->>>>>>> 86ee6719
 
 ## 2.2.7 (2014-04-15)
 
