# CHANGELOG

## 2.1.0:

- The initializer for ServiceManagerAwareInterface was removed to prevent
  confusion between ServiceManagerAwareInterface and
  ServiceLocatorAwareInterface, and to promote using the latter interface.
<<<<<<< HEAD
=======
- File upload functionality has been rewritten and moved out of Zend\File
  into Zend\Form and Zend\InputFilter. File elements are now
  specified and handled with Zend\Form just like any other form element.
- File upload progress functionality has been moved out of Zend\File into
  specific classes under Zend\ProgressBar\Upload based on the type of
  handler (APC, UploadProgress module, and Session progress in PHP 5.4).
- New form elements under Zend\Form\Element\File for the various upload
  progress identifiers.
- New Zend\Filter\File\RenameUpload filter for securely moving uploaded
  files.
- New Zend\Mvc\Controller\Plugin\FilePostRedirectGet plugin for file
  upload forms.
>>>>>>> c7ab3b44


## 2.0.2:

- 2383: Changed unreserved char definition in Zend\Uri (ZF2-533) and added shell
  escaping to the test runner (https://github.com/zendframework/zf2/pull/2383)
- 2393: Trying to solve issue ZF2-558
  (https://github.com/zendframework/zf2/pull/2393)
- 2398: Segment route: add fix for optional groups within optional groups
  (https://github.com/zendframework/zf2/pull/2398)
- 2400: Use 'Router' in http env and 'HttpRouter' in cli
  (https://github.com/zendframework/zf2/pull/2400)
- 2401: Better precision for userland fmod algorithm
  (https://github.com/zendframework/zf2/pull/2401)


## 2.0.1:

- 2285: Seed RouteMatch params as long as params is set. This permits setting an
  empty array. (https://github.com/zendframework/zf2/pull/2285)
- 2286: prepareNotFoundViewModel listner -  eventResult as ViewModel if set
  (https://github.com/zendframework/zf2/pull/2286)
- 2290: <span>$label</span> only when filled
  (https://github.com/zendframework/zf2/pull/2290)
- 2292: Allow (int)0 in coomments count in entry feed
  (https://github.com/zendframework/zf2/pull/2292)
- 2295: force to check className parameters
  (https://github.com/zendframework/zf2/pull/2295)
- 2296: mini-fix in controller plugin manager
  (https://github.com/zendframework/zf2/pull/2296)
- 2297: fixed phpdoc in Zend\Mvc\ApplicationInterface
  (https://github.com/zendframework/zf2/pull/2297)
- 2298: Update to Date element use statements to make it clearer which DateTime
  (https://github.com/zendframework/zf2/pull/2298)
- 2300: FormRow translate label fix (#ZF2-516)
  (https://github.com/zendframework/zf2/pull/2300)
- 2302: Notifications now to #zftalk.dev
  (https://github.com/zendframework/zf2/pull/2302)
- 2306: Fix several cs (https://github.com/zendframework/zf2/pull/2306)
- 2307: Removed comment about non existent Zend_Tool
  (https://github.com/zendframework/zf2/pull/2307)
- 2308: Fix pluginmanager get method error
  (https://github.com/zendframework/zf2/pull/2308)
- 2309: Add consistency with event name
  (https://github.com/zendframework/zf2/pull/2309)
- 2310: Update library/Zend/Db/Sql/Select.php
  (https://github.com/zendframework/zf2/pull/2310)
- 2311: Version update (https://github.com/zendframework/zf2/pull/2311)
- 2312: Validator Translations (https://github.com/zendframework/zf2/pull/2312)
- 2313: ZF2-336: Zend\Form adds enctype attribute as multipart/form-data
  (https://github.com/zendframework/zf2/pull/2313)
- 2317: Make Fieldset constructor consistent with parent Element class
  (https://github.com/zendframework/zf2/pull/2317)
- 2321: ZF2-534 Zend\Log\Writer\Syslog prevents setting application name
  (https://github.com/zendframework/zf2/pull/2321)
- 2322: Jump to cache-storing instead of returning
  (https://github.com/zendframework/zf2/pull/2322)
- 2323: Conditional statements improved(minor changes).
  (https://github.com/zendframework/zf2/pull/2323)
- 2324: Fix for ZF2-517: Zend\Mail\Header\GenericHeader fails to parse empty
  header (https://github.com/zendframework/zf2/pull/2324)
- 2328: Wrong \__clone method (https://github.com/zendframework/zf2/pull/2328)
- 2331: added validation support for optgroups
  (https://github.com/zendframework/zf2/pull/2331)
- 2332: README-GIT update with optional pre-commit hook
  (https://github.com/zendframework/zf2/pull/2332)
- 2334: Mail\Message::getSubject() should return value the way it was set
  (https://github.com/zendframework/zf2/pull/2334)
- 2335: ZF2-511 Updated refactored names and other fixes
  (https://github.com/zendframework/zf2/pull/2335)
- 2336: ZF-546 Remove duplicate check for time
  (https://github.com/zendframework/zf2/pull/2336)
- 2337: ZF2-539 Input type of image should not have attribute value
  (https://github.com/zendframework/zf2/pull/2337)
- 2338: ZF2-543: removed linked but not implemented cache adapters
  (https://github.com/zendframework/zf2/pull/2338)
- 2341: Updated Zend_Validate.php pt_BR translation to 25.Jul.2011 EN Revision
  (https://github.com/zendframework/zf2/pull/2341)
- 2342: ZF2-549 Zend\Log\Formatter\ErrorHandler does not handle complex events
  (https://github.com/zendframework/zf2/pull/2342)
- 2346: updated Page\Mvc::isActive to check if the controller param was
  tinkered (https://github.com/zendframework/zf2/pull/2346)
- 2349: Zend\Feed Added unittests for more code coverage
  (https://github.com/zendframework/zf2/pull/2349)
- 2350: Bug in Zend\ModuleManager\Listener\LocatorRegistrationListener
  (https://github.com/zendframework/zf2/pull/2350)
- 2351: ModuleManagerInterface is never used
  (https://github.com/zendframework/zf2/pull/2351)
- 2352: Hotfix for AbstractDb and Csrf Validators
  (https://github.com/zendframework/zf2/pull/2352)
- 2354: Update library/Zend/Feed/Writer/AbstractFeed.php
  (https://github.com/zendframework/zf2/pull/2354)
- 2355: Allow setting CsrfValidatorOptions in constructor
  (https://github.com/zendframework/zf2/pull/2355)
- 2356: Update library/Zend/Http/Cookies.php
  (https://github.com/zendframework/zf2/pull/2356)
- 2357: Update library/Zend/Barcode/Object/AbstractObject.php
  (https://github.com/zendframework/zf2/pull/2357)
- 2358: Update library/Zend/ServiceManager/AbstractPluginManager.php
  (https://github.com/zendframework/zf2/pull/2358)
- 2359: Update library/Zend/Server/Method/Parameter.php
  (https://github.com/zendframework/zf2/pull/2359)
- 2361: Zend\Form Added extra unit tests and some code improvements
  (https://github.com/zendframework/zf2/pull/2361)
- 2364: Remove unused use statements
  (https://github.com/zendframework/zf2/pull/2364)
- 2365: Resolve undefined classes and constants
  (https://github.com/zendframework/zf2/pull/2365)
- 2366: fixed typo in Zend\View\HelperPluginManager
  (https://github.com/zendframework/zf2/pull/2366)
- 2370: Error handling in AbstractWriter::write using Zend\Stdlib\ErrorHandler
  (https://github.com/zendframework/zf2/pull/2370)
- 2372: Update library/Zend/ServiceManager/Config.php
  (https://github.com/zendframework/zf2/pull/2372)
- 2375: zend-inputfilter already requires
  (https://github.com/zendframework/zf2/pull/2375)
- 2376: Activate the new GitHub feature: Contributing Guidelines
  (https://github.com/zendframework/zf2/pull/2376)
- 2377: Update library/Zend/Mvc/Controller/AbstractController.php
  (https://github.com/zendframework/zf2/pull/2377)
- 2379: Typo in property name in Zend/Db/Metadata/Object/AbstractTableObject.php
  (https://github.com/zendframework/zf2/pull/2379)
- 2382: PHPDoc params in AbstractTableGateway.php
  (https://github.com/zendframework/zf2/pull/2382)
- 2384: Replace Router with Http router in url view helper
  (https://github.com/zendframework/zf2/pull/2384)
- 2387: Replace PHP internal fmod function because it gives false negatives
  (https://github.com/zendframework/zf2/pull/2387)
- 2388: Proposed fix for ZF2-569 validating float with trailing 0's (10.0,
  10.10) (https://github.com/zendframework/zf2/pull/2388)
- 2391: clone in Filter\FilterChain
  (https://github.com/zendframework/zf2/pull/2391)
- Security fix: a number of classes were not using the Escaper component in
  order to perform URL, HTML, and/or HTML attribute escaping. Please see
  http://framework.zend.com/security/advisory/ZF2012-03 for more details.<|MERGE_RESOLUTION|>--- conflicted
+++ resolved
@@ -5,8 +5,6 @@
 - The initializer for ServiceManagerAwareInterface was removed to prevent
   confusion between ServiceManagerAwareInterface and
   ServiceLocatorAwareInterface, and to promote using the latter interface.
-<<<<<<< HEAD
-=======
 - File upload functionality has been rewritten and moved out of Zend\File
   into Zend\Form and Zend\InputFilter. File elements are now
   specified and handled with Zend\Form just like any other form element.
@@ -19,7 +17,6 @@
   files.
 - New Zend\Mvc\Controller\Plugin\FilePostRedirectGet plugin for file
   upload forms.
->>>>>>> c7ab3b44
 
 
 ## 2.0.2:
