{
    "name": "zendframework/zendframework",
    "description": "Zend Framework 2",
    "type": "library",
    "keywords": [
        "framework",
        "zf2"
    ],
    "homepage": "http://framework.zend.com/",
    "license": "BSD-3-Clause",
    "repositories": [
        {
            "type": "package",
            "package": {
                "name": "sebastianbergmann/phpcov",
                "version": "1.1.0",
                "dist": {
                    "url": "https://github.com/sebastianbergmann/phpcov/archive/1.1.0.zip",
                    "type": "zip"
                },
                "source": {
                    "url": "https://github.com/sebastianbergmann/phpcov.git",
                    "type": "git",
                    "reference": "1.1.0"
                },
                "bin": [
                    "phpcov.php"
                ]
            }
        }
    ],
    "require": {
<<<<<<< HEAD
        "php": ">=5.3.23"
=======
        "php": ">=5.3.3",
        "zendframework/zendxml": "~1.0-dev"
>>>>>>> fbeba98d
    },
    "require-dev": {
        "doctrine/annotations": ">=1.0",
        "ircmaxell/random-lib": "dev-master",
        "ircmaxell/security-lib": "dev-master",
        "mikey179/vfsStream": "1.2.*",
        "fabpot/php-cs-fixer": "*@dev",
        "phpunit/PHPUnit": "3.7.*",
        "satooshi/php-coveralls": "dev-master",
        "sebastianbergmann/phpcov": "1.1.0"
    },
    "suggest": {
        "ext-intl": "ext/intl for i18n features (included in default builds of PHP)",
        "doctrine/annotations": "Doctrine Annotations >=1.0 for annotation features",
        "ircmaxell/random-lib": "Fallback random byte generator for Zend\\Math\\Rand if OpenSSL/Mcrypt extensions are unavailable",
        "ocramius/proxy-manager": "ProxyManager 0.5.* to handle lazy initialization of services",
        "zendframework/zendpdf": "ZendPdf for creating PDF representations of barcodes",
        "zendframework/zendservice-recaptcha": "ZendService\\ReCaptcha for rendering ReCaptchas in Zend\\Captcha and/or Zend\\Form"
    },
    "autoload": {
        "psr-0": {
            "Zend\\": "library/"
        }
    },
    "bin": [
        "bin/classmap_generator.php",
        "bin/pluginmap_generator.php",
        "bin/templatemap_generator.php"
    ],
    "replace": {
        "zendframework/zend-authentication": "self.version",
        "zendframework/zend-barcode": "self.version",
        "zendframework/zend-cache": "self.version",
        "zendframework/zend-captcha": "self.version",
        "zendframework/zend-code": "self.version",
        "zendframework/zend-config": "self.version",
        "zendframework/zend-console": "self.version",
        "zendframework/zend-crypt": "self.version",
        "zendframework/zend-db": "self.version",
        "zendframework/zend-debug": "self.version",
        "zendframework/zend-di": "self.version",
        "zendframework/zend-dom": "self.version",
        "zendframework/zend-escaper": "self.version",
        "zendframework/zend-eventmanager": "self.version",
        "zendframework/zend-feed": "self.version",
        "zendframework/zend-file": "self.version",
        "zendframework/zend-filter": "self.version",
        "zendframework/zend-form": "self.version",
        "zendframework/zend-http": "self.version",
        "zendframework/zend-i18n": "self.version",
        "zendframework/zend-inputfilter": "self.version",
        "zendframework/zend-json": "self.version",
        "zendframework/zend-ldap": "self.version",
        "zendframework/zend-loader": "self.version",
        "zendframework/zend-log": "self.version",
        "zendframework/zend-mail": "self.version",
        "zendframework/zend-math": "self.version",
        "zendframework/zend-memory": "self.version",
        "zendframework/zend-mime": "self.version",
        "zendframework/zend-modulemanager": "self.version",
        "zendframework/zend-mvc": "self.version",
        "zendframework/zend-navigation": "self.version",
        "zendframework/zend-paginator": "self.version",
        "zendframework/zend-permissions-acl": "self.version",
        "zendframework/zend-permissions-rbac": "self.version",
        "zendframework/zend-progressbar": "self.version",
        "zendframework/zend-resources": "self.version",
        "zendframework/zend-serializer": "self.version",
        "zendframework/zend-server": "self.version",
        "zendframework/zend-servicemanager": "self.version",
        "zendframework/zend-session": "self.version",
        "zendframework/zend-soap": "self.version",
        "zendframework/zend-stdlib": "self.version",
        "zendframework/zend-tag": "self.version",
        "zendframework/zend-test": "self.version",
        "zendframework/zend-text": "self.version",
        "zendframework/zend-uri": "self.version",
        "zendframework/zend-validator": "self.version",
        "zendframework/zend-version": "self.version",
        "zendframework/zend-view": "self.version",
        "zendframework/zend-xmlrpc": "self.version"
    },
    "extra": {
        "branch-alias": {
            "dev-master": "2.2-dev",
            "dev-develop": "2.3-dev"
        }
    }
}<|MERGE_RESOLUTION|>--- conflicted
+++ resolved
@@ -30,12 +30,8 @@
         }
     ],
     "require": {
-<<<<<<< HEAD
         "php": ">=5.3.23"
-=======
-        "php": ">=5.3.3",
         "zendframework/zendxml": "~1.0-dev"
->>>>>>> fbeba98d
     },
     "require-dev": {
         "doctrine/annotations": ">=1.0",
