language: php

php:
  - 5.3.3
  - 5.3
  - 5.4
  - 5.5

matrix:
  allow_failures:
    - php: 5.5

before_install:
 - cp tests/TestConfiguration.php.travis tests/TestConfiguration.php

script:
<<<<<<< HEAD
 - php ./tests/run-tests.php
 - output=$(php php-cs-fixer.phar fix -v --dry-run .); if [[ $output ]]; then while read -r line; do echo -e "\e[00;31m$line\e[00m"; done <<< "$output"; false; fi;
=======
 - ant travis -keep-going
>>>>>>> 607d7051

notifications:
  irc: "irc.freenode.org#zftalk.dev"
  email: false<|MERGE_RESOLUTION|>--- conflicted
+++ resolved
@@ -14,12 +14,7 @@
  - cp tests/TestConfiguration.php.travis tests/TestConfiguration.php
 
 script:
-<<<<<<< HEAD
- - php ./tests/run-tests.php
- - output=$(php php-cs-fixer.phar fix -v --dry-run .); if [[ $output ]]; then while read -r line; do echo -e "\e[00;31m$line\e[00m"; done <<< "$output"; false; fi;
-=======
  - ant travis -keep-going
->>>>>>> 607d7051
 
 notifications:
   irc: "irc.freenode.org#zftalk.dev"
