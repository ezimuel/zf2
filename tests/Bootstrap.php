<?php
/**
 * Zend Framework
 *
 * LICENSE
 *
 * This source file is subject to the new BSD license that is bundled
 * with this package in the file LICENSE.txt.
 * It is also available through the world-wide-web at this URL:
 * http://framework.zend.com/license/new-bsd
 * If you did not receive a copy of the license and are unable to
 * obtain it through the world-wide-web, please send an email
 * to license@zend.com so we can send you a copy immediately.
 *
 * @category   Zend
 * @package    Zend
 * @subpackage UnitTests
 * @copyright  Copyright (c) 2005-2010 Zend Technologies USA Inc. (http://www.zend.com)
 * @license    http://framework.zend.com/license/new-bsd     New BSD License
 */

/*
 * Set error reporting to the level to which Zend Framework code must comply.
 */
error_reporting( E_ALL | E_STRICT );

/*
 * Determine the root, library, and tests directories of the framework
 * distribution.
 */
$zfRoot        = realpath(dirname(__DIR__));
$zfCoreLibrary = "$zfRoot/library";
$zfCoreTests   = "$zfRoot/tests";

/*
 * Prepend the Zend Framework library/ and tests/ directories to the
 * include_path. This allows the tests to run out of the box and helps prevent
 * loading other copies of the framework code and tests that would supersede
 * this copy.
 */
$path = array(
    $zfCoreLibrary,
    $zfCoreTests,
    get_include_path(),
);
set_include_path(implode(PATH_SEPARATOR, $path));

/**
 * Setup autoloading
 */
<<<<<<< HEAD
function ZendTest_Autoloader($class) 
{
    $class = ltrim($class, '\\');

    if (!preg_match('#^(Zend(Test)?|PHPUnit)(\\\\|_)#', $class)) {
        return false;
    }

    // $segments = explode('\\', $class); // preg_split('#\\\\|_#', $class);//
    $segments = preg_split('#[\\\\_]#', $class); // preg_split('#\\\\|_#', $class);//
    $ns       = array_shift($segments);

    switch ($ns) {
        case 'Zend':
            $file = dirname(__DIR__) . '/library/Zend/';
            break;
        case 'ZendTest':
            $file = __DIR__ . '/ZendTest/';
            break;
        default:
            $file = false;
            break;;
    }

    if ($file) {
        $file .= implode('/', $segments) . '.php';
        if (file_exists($file)) {
            return include_once $file;
        }
    }

    $segments = explode('_', $class);
    $ns       = array_shift($segments);

    switch ($ns) {
        case 'PHPUnit':
            return include_once str_replace('_', DIRECTORY_SEPARATOR, $class) . '.php';
        case 'Zend':
            $file = dirname(__DIR__) . '/library/Zend/';
            break;
        default:
            return false;
    }
    $file .= implode('/', $segments) . '.php';
    if (file_exists($file)) {
        return include_once $file;
    }

    return false;
}
spl_autoload_register('ZendTest_Autoloader', true, true);
=======
include __DIR__ . '/_autoload.php';
>>>>>>> 1cafc056

/*
 * Load the user-defined test configuration file, if it exists; otherwise, load
 * the default configuration.
 */
if (is_readable($zfCoreTests . DIRECTORY_SEPARATOR . 'TestConfiguration.php')) {
    require_once $zfCoreTests . DIRECTORY_SEPARATOR . 'TestConfiguration.php';
} else {
    require_once $zfCoreTests . DIRECTORY_SEPARATOR . 'TestConfiguration.php.dist';
}

if (defined('TESTS_GENERATE_REPORT') && TESTS_GENERATE_REPORT === true &&
    version_compare(PHPUnit_Runner_Version::id(), '3.1.6', '>=')) {

    /*
     * Add Zend Framework library/ directory to the PHPUnit code coverage
     * whitelist. This has the effect that only production code source files
     * appear in the code coverage report and that all production code source
     * files, even those that are not covered by a test yet, are processed.
     */
    PHPUnit_Util_Filter::addDirectoryToWhitelist($zfCoreLibrary);

    /*
     * Omit from code coverage reports the contents of the tests directory
     */
    foreach (array('.php', '.phtml', '.csv', '.inc') as $suffix) {
        PHPUnit_Util_Filter::addDirectoryToFilter($zfCoreTests, $suffix);
    }
    PHPUnit_Util_Filter::addDirectoryToFilter(PEAR_INSTALL_DIR);
    PHPUnit_Util_Filter::addDirectoryToFilter(PHP_LIBDIR);
}


/**
 * Start output buffering, if enabled
 */
if (defined('TESTS_ZEND_OB_ENABLED') && constant('TESTS_ZEND_OB_ENABLED')) {
    ob_start();
}

/*
 * Unset global variables that are no longer needed.
 */
unset($zfRoot, $zfCoreLibrary, $zfCoreTests, $path);<|MERGE_RESOLUTION|>--- conflicted
+++ resolved
@@ -48,61 +48,7 @@
 /**
  * Setup autoloading
  */
-<<<<<<< HEAD
-function ZendTest_Autoloader($class) 
-{
-    $class = ltrim($class, '\\');
-
-    if (!preg_match('#^(Zend(Test)?|PHPUnit)(\\\\|_)#', $class)) {
-        return false;
-    }
-
-    // $segments = explode('\\', $class); // preg_split('#\\\\|_#', $class);//
-    $segments = preg_split('#[\\\\_]#', $class); // preg_split('#\\\\|_#', $class);//
-    $ns       = array_shift($segments);
-
-    switch ($ns) {
-        case 'Zend':
-            $file = dirname(__DIR__) . '/library/Zend/';
-            break;
-        case 'ZendTest':
-            $file = __DIR__ . '/ZendTest/';
-            break;
-        default:
-            $file = false;
-            break;;
-    }
-
-    if ($file) {
-        $file .= implode('/', $segments) . '.php';
-        if (file_exists($file)) {
-            return include_once $file;
-        }
-    }
-
-    $segments = explode('_', $class);
-    $ns       = array_shift($segments);
-
-    switch ($ns) {
-        case 'PHPUnit':
-            return include_once str_replace('_', DIRECTORY_SEPARATOR, $class) . '.php';
-        case 'Zend':
-            $file = dirname(__DIR__) . '/library/Zend/';
-            break;
-        default:
-            return false;
-    }
-    $file .= implode('/', $segments) . '.php';
-    if (file_exists($file)) {
-        return include_once $file;
-    }
-
-    return false;
-}
-spl_autoload_register('ZendTest_Autoloader', true, true);
-=======
 include __DIR__ . '/_autoload.php';
->>>>>>> 1cafc056
 
 /*
  * Load the user-defined test configuration file, if it exists; otherwise, load
