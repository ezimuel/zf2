--- conflicted
+++ resolved
@@ -42,7 +42,6 @@
      */
     public function testReflectClass()
     {
-<<<<<<< HEAD
         $reflection = Reflection\Reflection::reflectClass('ZendTest\Server\ReflectionTestClass');
         $this->assertTrue($reflection instanceof Reflection\ReflectionClass);
 
@@ -54,35 +53,6 @@
     {
         $this->setExpectedException('Zend\Server\Reflection\Exception\InvalidArgumentException', 'Invalid argv argument passed to reflectClass');
         $reflection = Reflection\Reflection::reflectClass('ZendTest\Server\ReflectionTestClass', 'string');
-=======
-        try {
-            $reflection = Reflection::reflectClass('ZendTest\Server\ReflectionTestClass');
-            $this->assertTrue($reflection instanceof Reflection\ReflectionClass);
-        } catch (\Exception $e) {
-            $this->fail('Failed to perform class reflection: ' . $e->getMessage());
-        }
-
-        try {
-            $reflection = Reflection::reflectClass(new ReflectionTestClass());
-            $this->assertTrue($reflection instanceof Reflection\ReflectionClass);
-        } catch (\Exception $e) {
-            $this->fail('Failed to perform object reflection: ' . $e->getMessage());
-        }
-
-        try {
-            $reflection = Reflection::reflectClass('ZendTest\Server\ReflectionTestClass', 'string');
-            $this->fail('Passing non-array for argv should fail');
-        } catch (\Exception $e) {
-            // do nothing
-        }
-
-        try {
-            $reflection = Reflection::reflectClass(false);
-            $this->fail('Passing non-object/class should fail');
-        } catch (\Exception $e) {
-            // do nothing
-        }
->>>>>>> 7815b038
     }
 
     public function testReflectClassThrowsExceptionOnInvalidParameter()
@@ -105,7 +75,6 @@
      */
     public function testReflectFunction()
     {
-<<<<<<< HEAD
         $reflection = Reflection\Reflection::reflectFunction('ZendTest\Server\reflectionTestFunction');
         $this->assertTrue($reflection instanceof Reflection\ReflectionFunction);
     }
@@ -114,28 +83,6 @@
     {
         $this->setExpectedException('Zend\Server\Reflection\Exception\InvalidArgumentException', 'Invalid function');
         $reflection = Reflection\Reflection::reflectFunction('ZendTest\Server\reflectionTestClass', 'string');
-=======
-        try {
-            $reflection = Reflection::reflectFunction('ZendTest\Server\reflectionTestFunction');
-            $this->assertTrue($reflection instanceof Reflection\ReflectionFunction);
-        } catch (\Exception $e) {
-            $this->fail('Function reflection failed: ' . $e->getMessage());
-        }
-
-        try {
-            $reflection = Reflection::reflectFunction(false);
-            $this->fail('Function reflection should require valid function');
-        } catch (\Exception $e) {
-            // do nothing
-        }
-
-        try {
-            $reflection = Reflection::reflectFunction('ZendTest\Server\reflectionTestClass', 'string');
-            $this->fail('Argv array should be an array');
-        } catch (\Exception $e) {
-            // do nothing
-        }
->>>>>>> 7815b038
     }
 
     public function testReflectFunctionThrowsExceptionOnInvalidParam()
