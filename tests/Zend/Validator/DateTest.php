<?php
/**
 * Zend Framework
 *
 * LICENSE
 *
 * This source file is subject to the new BSD license that is bundled
 * with this package in the file LICENSE.txt.
 * It is also available through the world-wide-web at this URL:
 * http://framework.zend.com/license/new-bsd
 * If you did not receive a copy of the license and are unable to
 * obtain it through the world-wide-web, please send an email
 * to license@zend.com so we can send you a copy immediately.
 *
 * @category   Zend
 * @package    Zend_Validator
 * @subpackage UnitTests
 * @copyright  Copyright (c) 2005-2012 Zend Technologies USA Inc. (http://www.zend.com)
 * @license    http://framework.zend.com/license/new-bsd     New BSD License
 */

namespace ZendTest\Validator;

<<<<<<< HEAD
use Zend\Validator\Date as DateValidator;
use Zend\Date;
=======
use Zend\Validator;
use DateTime;
use ReflectionClass;

/**
 * Test helper
 */

/**
 * @see Zend_Validator_Date
 */
>>>>>>> 67c676ef

/**
 * @category   Zend
 * @package    Zend_Validator
 * @subpackage UnitTests
 * @copyright  Copyright (c) 2005-2012 Zend Technologies USA Inc. (http://www.zend.com)
 * @license    http://framework.zend.com/license/new-bsd     New BSD License
 * @group      Zend_Validator
 */
class DateTest extends \PHPUnit_Framework_TestCase
{
    /**
<<<<<<< HEAD
     * @var DateValidator
=======
     * Zend\Validator\Date object
     *
     * @var Validator\Date
>>>>>>> 67c676ef
     */
    protected $validator;

    /**
<<<<<<< HEAD
     * Whether an error occurred
     *
     * @var boolean
     */
    protected $errorOccurred = false;

    public function setUp()
    {
        $this->errorOccurred = false;
        $this->validator     = new DateValidator();
=======
     * Creates a new Zend\Validator\Date object for each test method
     *
     * @return void
     */
    public function setUp()
    {
        $this->_validator = new Validator\Date();
>>>>>>> 67c676ef
    }

    public function datesDataProvider()
    {
<<<<<<< HEAD
        $valuesExpected = array(
            '2007-01-01' => true,
            '2007-02-28' => true,
            '2007-02-29' => false,
            '2008-02-29' => true,
            '2007-02-30' => false,
            '2007-02-99' => false,
            '9999-99-99' => false,
            0            => false,
            999999999999 => false,
            'Jan 1 2007' => false,
            'asdasda'    => false,
            'sdgsdg'     => false
            );
        foreach ($valuesExpected as $input => $result) {
            $this->assertEquals($result, $this->validator->isValid($input),
                                "'$input' expected to be " . ($result ? '' : 'in') . 'valid');
        }
    }

    /**
     * Ensures that characters trailing an otherwise valid date cause the input to be invalid
     *
     * @group  ZF-1804
     * @return void
     */
    public function testCharactersTrailingInvalid()
    {
        $dateValid = '2007-08-02';
        $charactersTrailing = 'something';
        $this->assertTrue($this->validator->isValid($dateValid));
        $this->assertFalse($this->validator->isValid($dateValid . $charactersTrailing));
=======
        return array(
            //    date                       format             isValid
            array('2007-01-01',              null,              true),
            array('2007-02-28',              null,              true),
            array('2007-02-29',              null,              false),
            array('2008-02-29',              null,              true),
            array('2007-02-30',              null,              false),
            array('2007-02-99',              null,              false),
            array('2007-02-99',              'Y-m-d',           false),
            array('9999-99-99',              null,              false),
            array('9999-99-99',              'Y-m-d',           false),
            array('Jan 1 2007',              null,              false),
            array('Jan 1 2007',              'M j Y',           true),
            array('asdasda',                 null,              false),
            array('sdgsdg',                  null,              false),
            array('2007-01-01something',     null,              false),
            array('something2007-01-01',     null,              false),
            array('10.01.2008',              'd.m.Y',           true),
            array('01 2010',                 'm Y',             true),
            array('2008/10/22',              'd/m/Y',           false),
            array('22/10/08',                'd/m/y',           true),
            array('22/10',                   'd/m/Y',           false),
            // time
            array('2007-01-01T12:02:55Z',    DateTime::ISO8601, true),
            array('12:02:55',                'H:i:s',           true),
            array('25:02:55',                'H:i:s',           false),
            // int
            array(0,                         null,              true),
            array(1340677235,                null,              true),
            array(999999999999,              null,              false),
            // array
            array(array('2012', '06', '25'), null,              true),
            array(array('12', '06', '25'),   null,              false),
            array(array(1 => 1),             null,              false),
            // DateTime
            array(new DateTime(),            null,              true),
            // invalid obj
            array(new \stdClass(),           null,              false),
        );
>>>>>>> 67c676ef
    }

    /**
     * Ensures that the validator follows expected behavior
     *
     * @dataProvider datesDataProvider
     * @return void
     */
    public function testBasic($input, $format, $result)
    {
<<<<<<< HEAD
        $dateValid = '2007-08-02';
        $charactersLeading = 'something';
        $this->assertTrue($this->validator->isValid($dateValid));
        $this->assertFalse($this->validator->isValid($charactersLeading . $dateValid));
=======
        $this->_validator->setFormat($format);
        $this->assertEquals($result, $this->_validator->isValid($input));
        $this->assertEquals($format, $this->_validator->getFormat());
>>>>>>> 67c676ef
    }

    /**
     * Ensures that getMessages() returns expected default value
     *
     * @return void
     */
    public function testGetMessages()
    {
        $this->assertEquals(array(), $this->validator->getMessages());
    }

<<<<<<< HEAD
    /**
     * Ensures that the validator can handle different manual dateformats
     *
     * @group  ZF-2003
     * @return void
     */
    public function testUseManualFormat()
    {
        $this->assertTrue($this->validator->setFormat('dd.MM.YYYY')->isValid('10.01.2008'));
        $this->assertEquals('dd.MM.YYYY', $this->validator->getFormat());

        $this->assertTrue($this->validator->setFormat('MM yyyy')->isValid('01 2010'));
        $this->assertFalse($this->validator->setFormat('dd/MM/yyyy')->isValid('2008/10/22'));
        $this->assertTrue($this->validator->setFormat('dd/MM/yy')->isValid('22/10/08'));
        $this->assertFalse($this->validator->setFormat('dd/MM/yy')->isValid('22/10'));
        $this->assertFalse($this->validator->setFormat('s')->isValid(0));
    }

    /**
     * Ensures that the validator can handle different dateformats from locale
     *
     * @group  ZF-2003
     * @return void
     */
    public function testUseLocaleFormat()
    {
        $errorOccurredLocal = false;
        set_error_handler(array($this, 'errorHandlerIgnore'));
        $valuesExpected = array(
            '10.01.2008' => true,
            '32.02.2008' => false,
            '20 April 2008' => true,
            '1 Jul 2008' => true,
            '2008/20/03' => false,
            '99/99/2000' => false,
            0            => false,
            999999999999 => false,
            'Jan 1 2007' => false
            );
        foreach ($valuesExpected as $input => $resultExpected) {
            $resultActual = $this->validator->setLocale('de_AT')->isValid($input);
            if (!$this->errorOccurred) {
                $this->assertEquals($resultExpected, $resultActual, "'$input' expected to be "
                    . ($resultExpected ? '' : 'in') . 'valid');
            } else {
                $errorOccurredLocal = true;
            }
            $this->errorOccurred = false;
        }
        $this->assertEquals('de_AT', $this->validator->getLocale());
        restore_error_handler();
        if ($errorOccurredLocal) {
            $this->markTestSkipped('Affected by bug described in ZF-2789');
        }
    }

    /**
     * Ensures that the validator can handle different dateformats from locale
     *
     * @group  ZF-2003
     * @return void
     */
    public function testLocaleContructor()
    {
        set_error_handler(array($this, 'errorHandlerIgnore'));
        $valid = new DateValidator('dd.MM.YYYY', 'de');
        $this->assertTrue($valid->isValid('10.April.2008'));

        restore_error_handler();
    }

    /**
     * @ZF-4352
     */
    public function testNonStringValidation()
    {
        $this->assertFalse($this->validator->isValid(array(1 => 1)));
    }

    /**
     * @ZF-6374
     */
    public function testUsingApplicationLocale()
    {
        $this->markTestSkipped('Depends on system-specific locale');
        $valid = new DateValidator();
        $this->assertTrue($valid->isValid('10.April.2008'));
    }

    /**
     * @group ZF-7630
     */
    public function testDateObjectVerification()
    {
        $date = new Date\Date();
        $this->assertTrue($this->validator->isValid($date), "'$date' expected to be valid");
    }

    /**
     * ZF-6457
     */
    public function testArrayVerification()
    {
        $date  = new Date\Date();
        $array = $date->toArray();
        $this->assertTrue($this->validator->isValid($array), "array expected to be valid");
    }

    /**
     * Ignores a raised PHP error when in effect, but throws a flag to indicate an error occurred
     *
     * @param  integer $errno
     * @param  string  $errstr
     * @param  string  $errfile
     * @param  integer $errline
     * @param  array   $errcontext
     * @return void
     * @group  ZF-2789
     */
    public function errorHandlerIgnore($errno, $errstr, $errfile, $errline, array $errcontext)
    {
        $this->errorOccurred = true;
    }

    public function testEqualsMessageTemplates()
    {
        $validator = $this->validator;
        $this->assertAttributeEquals($validator->getOption('messageTemplates'),
                                     'messageTemplates', $validator);
=======
    public function testEqualsMessageTemplates()
    {
        $validator = $this->_validator;
        $reflection = new ReflectionClass($validator);

        if (!$reflection->hasProperty('_messageTemplates')) {
            return;
        }

        $property = $reflection->getProperty('_messageTemplates');
        $property->setAccessible(true);

        $this->assertEquals(
            $property->getValue($validator),
            $validator->getOption('messageTemplates')
        );
>>>>>>> 67c676ef
    }

    public function testEqualsMessageVariables()
    {
<<<<<<< HEAD
        $validator = $this->validator;
        $this->assertAttributeEquals($validator->getOption('messageVariables'),
                                     'messageVariables', $validator);
=======
        $validator = $this->_validator;
        $reflection = new ReflectionClass($validator);

        if (!$reflection->hasProperty('_messageVariables')) {
            return;
        }

        $property = $reflection->getProperty('_messageVariables');
        $property->setAccessible(true);

        $this->assertEquals(
            $property->getValue($validator),
            $validator->getOption('messageVariables')
        );
>>>>>>> 67c676ef
    }
}<|MERGE_RESOLUTION|>--- conflicted
+++ resolved
@@ -21,24 +21,12 @@
 
 namespace ZendTest\Validator;
 
-<<<<<<< HEAD
-use Zend\Validator\Date as DateValidator;
-use Zend\Date;
-=======
+use DateTime;
+use stdClass;
 use Zend\Validator;
-use DateTime;
-use ReflectionClass;
-
-/**
- * Test helper
- */
 
 /**
  * @see Zend_Validator_Date
- */
->>>>>>> 67c676ef
-
-/**
  * @category   Zend
  * @package    Zend_Validator
  * @subpackage UnitTests
@@ -49,75 +37,22 @@
 class DateTest extends \PHPUnit_Framework_TestCase
 {
     /**
-<<<<<<< HEAD
-     * @var DateValidator
-=======
-     * Zend\Validator\Date object
-     *
      * @var Validator\Date
->>>>>>> 67c676ef
      */
     protected $validator;
 
     /**
-<<<<<<< HEAD
-     * Whether an error occurred
-     *
-     * @var boolean
-     */
-    protected $errorOccurred = false;
-
-    public function setUp()
-    {
-        $this->errorOccurred = false;
-        $this->validator     = new DateValidator();
-=======
      * Creates a new Zend\Validator\Date object for each test method
      *
      * @return void
      */
     public function setUp()
     {
-        $this->_validator = new Validator\Date();
->>>>>>> 67c676ef
+        $this->validator = new Validator\Date();
     }
 
     public function datesDataProvider()
     {
-<<<<<<< HEAD
-        $valuesExpected = array(
-            '2007-01-01' => true,
-            '2007-02-28' => true,
-            '2007-02-29' => false,
-            '2008-02-29' => true,
-            '2007-02-30' => false,
-            '2007-02-99' => false,
-            '9999-99-99' => false,
-            0            => false,
-            999999999999 => false,
-            'Jan 1 2007' => false,
-            'asdasda'    => false,
-            'sdgsdg'     => false
-            );
-        foreach ($valuesExpected as $input => $result) {
-            $this->assertEquals($result, $this->validator->isValid($input),
-                                "'$input' expected to be " . ($result ? '' : 'in') . 'valid');
-        }
-    }
-
-    /**
-     * Ensures that characters trailing an otherwise valid date cause the input to be invalid
-     *
-     * @group  ZF-1804
-     * @return void
-     */
-    public function testCharactersTrailingInvalid()
-    {
-        $dateValid = '2007-08-02';
-        $charactersTrailing = 'something';
-        $this->assertTrue($this->validator->isValid($dateValid));
-        $this->assertFalse($this->validator->isValid($dateValid . $charactersTrailing));
-=======
         return array(
             //    date                       format             isValid
             array('2007-01-01',              null,              true),
@@ -147,7 +82,7 @@
             // int
             array(0,                         null,              true),
             array(1340677235,                null,              true),
-            array(999999999999,              null,              false),
+            array(999999999999,              null,              true),
             // array
             array(array('2012', '06', '25'), null,              true),
             array(array('12', '06', '25'),   null,              false),
@@ -155,29 +90,20 @@
             // DateTime
             array(new DateTime(),            null,              true),
             // invalid obj
-            array(new \stdClass(),           null,              false),
+            array(new stdClass(),           null,              false),
         );
->>>>>>> 67c676ef
     }
 
     /**
      * Ensures that the validator follows expected behavior
      *
      * @dataProvider datesDataProvider
-     * @return void
      */
     public function testBasic($input, $format, $result)
     {
-<<<<<<< HEAD
-        $dateValid = '2007-08-02';
-        $charactersLeading = 'something';
-        $this->assertTrue($this->validator->isValid($dateValid));
-        $this->assertFalse($this->validator->isValid($charactersLeading . $dateValid));
-=======
-        $this->_validator->setFormat($format);
-        $this->assertEquals($result, $this->_validator->isValid($input));
-        $this->assertEquals($format, $this->_validator->getFormat());
->>>>>>> 67c676ef
+        $this->validator->setFormat($format);
+        $this->assertEquals($result, $this->validator->isValid($input));
+        $this->assertEquals($format, $this->validator->getFormat());
     }
 
     /**
@@ -190,7 +116,6 @@
         $this->assertEquals(array(), $this->validator->getMessages());
     }
 
-<<<<<<< HEAD
     /**
      * Ensures that the validator can handle different manual dateformats
      *
@@ -199,120 +124,17 @@
      */
     public function testUseManualFormat()
     {
-        $this->assertTrue($this->validator->setFormat('dd.MM.YYYY')->isValid('10.01.2008'));
-        $this->assertEquals('dd.MM.YYYY', $this->validator->getFormat());
+        $this->assertTrue($this->validator->setFormat('d.m.Y')->isValid('10.01.2008'), var_export(date_get_last_errors(), 1));
+        $this->assertEquals('d.m.Y', $this->validator->getFormat());
 
-        $this->assertTrue($this->validator->setFormat('MM yyyy')->isValid('01 2010'));
-        $this->assertFalse($this->validator->setFormat('dd/MM/yyyy')->isValid('2008/10/22'));
-        $this->assertTrue($this->validator->setFormat('dd/MM/yy')->isValid('22/10/08'));
-        $this->assertFalse($this->validator->setFormat('dd/MM/yy')->isValid('22/10'));
-        $this->assertFalse($this->validator->setFormat('s')->isValid(0));
-    }
-
-    /**
-     * Ensures that the validator can handle different dateformats from locale
-     *
-     * @group  ZF-2003
-     * @return void
-     */
-    public function testUseLocaleFormat()
-    {
-        $errorOccurredLocal = false;
-        set_error_handler(array($this, 'errorHandlerIgnore'));
-        $valuesExpected = array(
-            '10.01.2008' => true,
-            '32.02.2008' => false,
-            '20 April 2008' => true,
-            '1 Jul 2008' => true,
-            '2008/20/03' => false,
-            '99/99/2000' => false,
-            0            => false,
-            999999999999 => false,
-            'Jan 1 2007' => false
-            );
-        foreach ($valuesExpected as $input => $resultExpected) {
-            $resultActual = $this->validator->setLocale('de_AT')->isValid($input);
-            if (!$this->errorOccurred) {
-                $this->assertEquals($resultExpected, $resultActual, "'$input' expected to be "
-                    . ($resultExpected ? '' : 'in') . 'valid');
-            } else {
-                $errorOccurredLocal = true;
-            }
-            $this->errorOccurred = false;
-        }
-        $this->assertEquals('de_AT', $this->validator->getLocale());
-        restore_error_handler();
-        if ($errorOccurredLocal) {
-            $this->markTestSkipped('Affected by bug described in ZF-2789');
-        }
-    }
-
-    /**
-     * Ensures that the validator can handle different dateformats from locale
-     *
-     * @group  ZF-2003
-     * @return void
-     */
-    public function testLocaleContructor()
-    {
-        set_error_handler(array($this, 'errorHandlerIgnore'));
-        $valid = new DateValidator('dd.MM.YYYY', 'de');
-        $this->assertTrue($valid->isValid('10.April.2008'));
-
-        restore_error_handler();
-    }
-
-    /**
-     * @ZF-4352
-     */
-    public function testNonStringValidation()
-    {
-        $this->assertFalse($this->validator->isValid(array(1 => 1)));
-    }
-
-    /**
-     * @ZF-6374
-     */
-    public function testUsingApplicationLocale()
-    {
-        $this->markTestSkipped('Depends on system-specific locale');
-        $valid = new DateValidator();
-        $this->assertTrue($valid->isValid('10.April.2008'));
-    }
-
-    /**
-     * @group ZF-7630
-     */
-    public function testDateObjectVerification()
-    {
-        $date = new Date\Date();
-        $this->assertTrue($this->validator->isValid($date), "'$date' expected to be valid");
-    }
-
-    /**
-     * ZF-6457
-     */
-    public function testArrayVerification()
-    {
-        $date  = new Date\Date();
-        $array = $date->toArray();
-        $this->assertTrue($this->validator->isValid($array), "array expected to be valid");
-    }
-
-    /**
-     * Ignores a raised PHP error when in effect, but throws a flag to indicate an error occurred
-     *
-     * @param  integer $errno
-     * @param  string  $errstr
-     * @param  string  $errfile
-     * @param  integer $errline
-     * @param  array   $errcontext
-     * @return void
-     * @group  ZF-2789
-     */
-    public function errorHandlerIgnore($errno, $errstr, $errfile, $errline, array $errcontext)
-    {
-        $this->errorOccurred = true;
+        $this->assertTrue($this->validator->setFormat('m Y')->isValid('01 2010'));
+        $this->assertFalse($this->validator->setFormat('d/m/Y')->isValid('2008/10/22'));
+        $this->assertTrue($this->validator->setFormat('d/m/Y')->isValid('22/10/08'));
+        $this->assertFalse($this->validator->setFormat('d/m/Y')->isValid('22/10'));
+        // Omitting the following assertion, as it varies from 5.3.3 to 5.3.11, 
+        // and there is no indication in the PHP changelog as to when or why it 
+        // may have changed. Leaving for posterity, to indicate original expectation.
+        // $this->assertFalse($this->validator->setFormat('s')->isValid(0));
     }
 
     public function testEqualsMessageTemplates()
@@ -320,47 +142,12 @@
         $validator = $this->validator;
         $this->assertAttributeEquals($validator->getOption('messageTemplates'),
                                      'messageTemplates', $validator);
-=======
-    public function testEqualsMessageTemplates()
-    {
-        $validator = $this->_validator;
-        $reflection = new ReflectionClass($validator);
-
-        if (!$reflection->hasProperty('_messageTemplates')) {
-            return;
-        }
-
-        $property = $reflection->getProperty('_messageTemplates');
-        $property->setAccessible(true);
-
-        $this->assertEquals(
-            $property->getValue($validator),
-            $validator->getOption('messageTemplates')
-        );
->>>>>>> 67c676ef
     }
 
     public function testEqualsMessageVariables()
     {
-<<<<<<< HEAD
         $validator = $this->validator;
         $this->assertAttributeEquals($validator->getOption('messageVariables'),
                                      'messageVariables', $validator);
-=======
-        $validator = $this->_validator;
-        $reflection = new ReflectionClass($validator);
-
-        if (!$reflection->hasProperty('_messageVariables')) {
-            return;
-        }
-
-        $property = $reflection->getProperty('_messageVariables');
-        $property->setAccessible(true);
-
-        $this->assertEquals(
-            $property->getValue($validator),
-            $validator->getOption('messageVariables')
-        );
->>>>>>> 67c676ef
     }
 }