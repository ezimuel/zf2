--- conflicted
+++ resolved
@@ -159,8 +159,6 @@
         $cache = $manager->getCache('foo');
         $this->assertTrue($cache instanceof \Zend\Cache\Frontend\Core);
     }
-<<<<<<< HEAD
-=======
 
     /**
      * @group ZF-9738
@@ -189,9 +187,4 @@
         $cache = $manager->getCache('foo')->getBackend();
         $this->assertTrue($cache instanceof Zend_Cache_Backend_ZendServer_Disk);
     }
-}
-
-if (PHPUnit_MAIN_METHOD == 'Zend_Application_Resource_CacheManagerTest::main') {
-    Zend_Application_Resource_CacheManagerTest::main();
->>>>>>> 85a932b0
 }