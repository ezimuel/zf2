<?php
/**
 * Zend Framework
 *
 * LICENSE
 *
 * This source file is subject to the new BSD license that is bundled
 * with this package in the file LICENSE.txt.
 * It is also available through the world-wide-web at this URL:
 * http://framework.zend.com/license/new-bsd
 * If you did not receive a copy of the license and are unable to
 * obtain it through the world-wide-web, please send an email
 * to license@zend.com so we can send you a copy immediately.
 *
 * @category   Zend
 * @package    Zend_Form
 * @subpackage UnitTests
 * @copyright  Copyright (c) 2005-2010 Zend Technologies USA Inc. (http://www.zend.com)
 * @license    http://framework.zend.com/license/new-bsd     New BSD License
 * @version    $Id$
 */

namespace ZendTest\Form\Element;

use Zend\Form\Element\Submit as SubmitElement,
    Zend\Form\Element\Xhtml as XhtmlElement,
    Zend\Form\Element,
    Zend\Form\Decorator,
    Zend\Form\Form,
    Zend\Registry,
    Zend\Translator\Translator,
    Zend\Translator\Adapter\ArrayAdapter as ArrayTranslator,
    Zend\View\View;

/**
 * Test class for Zend_Form_Element_Submit
 *
 * @category   Zend
 * @package    Zend_Form
 * @subpackage UnitTests
 * @copyright  Copyright (c) 2005-2010 Zend Technologies USA Inc. (http://www.zend.com)
 * @license    http://framework.zend.com/license/new-bsd     New BSD License
 * @group      Zend_Form
 */
class SubmitTest extends \PHPUnit_Framework_TestCase
{
    /**
     * Sets up the fixture, for example, open a network connection.
     * This method is called before a test is executed.
     *
     * @return void
     */
    public function setUp()
    {
        Registry::_unsetInstance();
        Form::setDefaultTranslator(null);
        $this->element = new SubmitElement('foo');
    }

    public function getView()
    {
        $view = new View();
        return $view;
    }

    public function testSubmitElementSubclassesXhtmlElement()
    {
        $this->assertTrue($this->element instanceof XhtmlElement);
    }

    public function testSubmitElementInstanceOfBaseElement()
    {
        $this->assertTrue($this->element instanceof Element);
    }

    public function testSubmitElementUsesViewHelperDecoratorByDefault()
    {
        $decorator = $this->element->getDecorator('viewHelper');
        $this->assertTrue($decorator instanceof Decorator\ViewHelper);
    }

    public function testSubmitElementSpecifiesFormSubmitAsDefaultHelper()
    {
        $this->assertEquals('formSubmit', $this->element->helper);
    }

    public function testGetLabelReturnsNameIfNoValuePresent()
    {
        $this->assertEquals($this->element->getName(), $this->element->getLabel());
    }

    public function testGetLabelReturnsTranslatedLabelIfTranslatorIsRegistered()
    {
        $translations = include __DIR__ . '/../TestAsset/locale/array.php';
        $translate = new Translator('ArrayAdapter', $translations, 'en');
        $this->element->setTranslator($translate)
                      ->setLabel('submit');
        $test = $this->element->getLabel();
        $this->assertEquals($translations['submit'], $test);
    }

    public function testTranslatedLabelIsRendered()
    {
        $this->testGetLabelReturnsTranslatedLabelIfTranslatorIsRegistered();
        $this->element->setView($this->getView());
        $decorator = $this->element->getDecorator('ViewHelper');
        $decorator->setElement($this->element);
        $html = $decorator->render('');
        $this->assertRegexp('/<(input|button)[^>]*?value="Submit Button"/', $html);
    }

    public function testConstructorSetsLabelToNameIfNoLabelProvided()
    {
        $submit = new SubmitElement('foo');
        $this->assertEquals('foo', $submit->getName());
        $this->assertEquals('foo', $submit->getLabel());
    }

    public function testCanPassLabelAsParameterToConstructor()
    {
        $submit = new SubmitElement('foo', 'Label');
        $this->assertEquals('Label', $submit->getLabel());
    }

    public function testLabelIsTranslatedWhenTranslationAvailable()
    {
        $translations = array('Label' => 'This is the Submit Label');
        $translate = new Translator('ArrayAdapter', $translations);
        $submit = new SubmitElement('foo', 'Label');
        $submit->setTranslator($translate);
        $this->assertEquals($translations['Label'], $submit->getLabel());
    }

    public function testIsCheckedReturnsFalseWhenNoValuePresent()
    {
        $this->assertFalse($this->element->isChecked());
    }

    public function testIsCheckedReturnsFalseWhenValuePresentButDoesNotMatchLabel()
    {
        $this->assertFalse($this->element->isChecked());
        $this->element->setValue('bar');
        $this->assertFalse($this->element->isChecked());
    }

    public function testIsCheckedReturnsTrueWhenValuePresentAndMatchesLabel()
    {
        $this->testIsCheckedReturnsFalseWhenNoValuePresent();
        $this->element->setValue('foo');
        $this->assertTrue($this->element->isChecked());
    }

    /**
     * Tests that the isChecked method works as expected when using a translator.
     * @group ZF-4073
     */
    public function testIsCheckedReturnsExpectedValueWhenUsingTranslator()
    {
        $translations = array('label' => 'translation');
        $translate = new Translator('ArrayAdapter', $translations);

        $submit = new SubmitElement('foo', 'label');
        $submit->setTranslator($translate);
        $submit->setValue($translations['label']);
        
        $this->assertTrue($submit->isChecked());

        $submit->setValue('label');
        $this->assertFalse($submit->isChecked());
    }

    /*
     * Tests if title attribute (tooltip) is translated if the default decorators are loaded.
     * These decorators should load the Tooltip decorator as the first decorator.
     * @group ZF-6151
     */
    public function testTitleAttributeGetsTranslated()
    {
        $this->element->setAttrib('title', 'bar');
        $translator = new ArrayTranslator(array("bar" => "baz"), 'de');
        $this->element->setTranslator($translator);
        $html = $this->element->render(new View());
        $this->assertContains('title', $html);
        $this->assertContains('baz', $html);
        $this->assertNotContains('bar', $html);
    }

    public function testTitleAttributeDoesNotGetTranslatedIfTranslatorIsDisabled()
    {
        $this->element->setAttrib('title', 'bar');
        $translator = new ArrayTranslator(array("bar" => "baz"), 'de');
        $this->element->setTranslator($translator);
        // now disable translator and see if that works
        $this->element->setDisableTranslator(true);
        $html = $this->element->render(new View());
        $this->assertContains('title', $html);
        $this->assertContains('bar', $html);
        $this->assertNotContains('baz', $html);
    }
    
    public function testSetDefaultIgnoredToTrueWhenNotDefined()
    {
        $this->assertTrue($this->element->getIgnore());
    }
<<<<<<< HEAD
=======

    /**
     * Used by test methods susceptible to ZF-2794, marks a test as incomplete
     *
     * @link   http://framework.zend.com/issues/browse/ZF-2794
     * @return void
     */
    protected function _checkZf2794()
    {
        if (strtolower(substr(PHP_OS, 0, 3)) == 'win' && version_compare(PHP_VERSION, '5.1.4', '=')) {
            $this->markTestIncomplete('Error occurs for PHP 5.1.4 on Windows');
        }
    }
    
    /**
     * Prove the fluent interface on Zend_Form_Element_Submit::loadDefaultDecorators
     *
     * @link http://framework.zend.com/issues/browse/ZF-9913
     * @return void
     */
    public function testFluentInterfaceOnLoadDefaultDecorators()
    {
        $this->assertSame($this->element, $this->element->loadDefaultDecorators());
    }
}

// Call Zend_Form_Element_SubmitTest::main() if this source file is executed directly.
if (PHPUnit_MAIN_METHOD == "Zend_Form_Element_SubmitTest::main") {
    Zend_Form_Element_SubmitTest::main();
>>>>>>> 85a932b0
}<|MERGE_RESOLUTION|>--- conflicted
+++ resolved
@@ -202,36 +202,15 @@
     {
         $this->assertTrue($this->element->getIgnore());
     }
-<<<<<<< HEAD
-=======
-
-    /**
-     * Used by test methods susceptible to ZF-2794, marks a test as incomplete
-     *
-     * @link   http://framework.zend.com/issues/browse/ZF-2794
-     * @return void
-     */
-    protected function _checkZf2794()
-    {
-        if (strtolower(substr(PHP_OS, 0, 3)) == 'win' && version_compare(PHP_VERSION, '5.1.4', '=')) {
-            $this->markTestIncomplete('Error occurs for PHP 5.1.4 on Windows');
-        }
-    }
     
     /**
      * Prove the fluent interface on Zend_Form_Element_Submit::loadDefaultDecorators
      *
-     * @link http://framework.zend.com/issues/browse/ZF-9913
+     * @group ZF-9913
      * @return void
      */
     public function testFluentInterfaceOnLoadDefaultDecorators()
     {
         $this->assertSame($this->element, $this->element->loadDefaultDecorators());
     }
-}
-
-// Call Zend_Form_Element_SubmitTest::main() if this source file is executed directly.
-if (PHPUnit_MAIN_METHOD == "Zend_Form_Element_SubmitTest::main") {
-    Zend_Form_Element_SubmitTest::main();
->>>>>>> 85a932b0
 }