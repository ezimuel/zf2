<?php
/**
 * Zend Framework
 *
 * LICENSE
 *
 * This source file is subject to the new BSD license that is bundled
 * with this package in the file LICENSE.txt.
 * It is also available through the world-wide-web at this URL:
 * http://framework.zend.com/license/new-bsd
 * If you did not receive a copy of the license and are unable to
 * obtain it through the world-wide-web, please send an email
 * to license@zend.com so we can send you a copy immediately.
 *
 * @category   Zend
 * @package    Zend_Layout
 * @subpackage UnitTests
 * @copyright  Copyright (c) 2005-2010 Zend Technologies USA Inc. (http://www.zend.com)
 * @license    http://framework.zend.com/license/new-bsd     New BSD License
 */

/**
 * @namespace
 */
namespace ZendTest\Layout;

/**
 * @category   Zend
 * @package    Zend_Layout
 * @subpackage UnitTests
 * @copyright  Copyright (c) 2005-2010 Zend Technologies USA Inc. (http://www.zend.com)
 * @license    http://framework.zend.com/license/new-bsd     New BSD License
 * @group      Zend_Layout
 */
class FunctionalTest extends \Zend\Test\PHPUnit\ControllerTestCase
{


    public function setUp()
    {
        $this->markTestSkipped('Must wait until Zend\Test is converted.');
        return;
        
        $this->bootstrap = array($this, 'appBootstrap');
        parent::setUp();
    }

    public function appBootstrap()
    {
        $this->frontController->setControllerDirectory(__DIR__ . '/_files/functional-test-app/controllers/');

        // create an instance of the ErrorHandler so we can make sure it will point to our specially named ErrorController
        $plugin = new \Zend\Controller\Plugin\ErrorHandler();
        $plugin->setErrorHandlerController('zend-layout-functional-test-error')
               ->setErrorHandlerAction('error');
        $this->frontController->registerPlugin($plugin, 100);

        \Zend\Layout\Layout::startMvc(__DIR__ . '/_files/functional-test-app/layouts/');
    }

    public function testMissingViewScriptDoesNotDoubleRender()
    {
        // go to the test controller for this funcitonal test
        $this->dispatch('/zend-layout-functional-test-test/missing-view-script');
        $this->assertEquals(trim($this->response->getBody()), "[DEFAULT_LAYOUT_START]\n(ErrorController::errorAction output)[DEFAULT_LAYOUT_END]");
    }

    public function testMissingViewScriptDoesDoubleRender()
    {
        $broker       = $this->frontController->getHelperBroker();
        $viewRenderer = $broker->load('viewRenderer');
        $broker->getStack()->offsetSet(-91, $viewRenderer);
        // go to the test controller for this funcitonal test
        $this->dispatch('/zend-layout-functional-test-test/missing-view-script');
        $this->assertEquals(trim($this->response->getBody()), "[DEFAULT_LAYOUT_START]\n[DEFAULT_LAYOUT_START]\n[DEFAULT_LAYOUT_END]\n(ErrorController::errorAction output)[DEFAULT_LAYOUT_END]");
    }
<<<<<<< HEAD
}
=======

}
>>>>>>> 7815b038
<|MERGE_RESOLUTION|>--- conflicted
+++ resolved
@@ -74,9 +74,4 @@
         $this->dispatch('/zend-layout-functional-test-test/missing-view-script');
         $this->assertEquals(trim($this->response->getBody()), "[DEFAULT_LAYOUT_START]\n[DEFAULT_LAYOUT_START]\n[DEFAULT_LAYOUT_END]\n(ErrorController::errorAction output)[DEFAULT_LAYOUT_END]");
     }
-<<<<<<< HEAD
-}
-=======
-
-}
->>>>>>> 7815b038
+}