<?php
/**
 * Zend Framework (http://framework.zend.com/)
 *
 * @link      http://github.com/zendframework/zf2 for the canonical source repository
 * @copyright Copyright (c) 2005-2012 Zend Technologies USA Inc. (http://www.zend.com)
 * @license   http://framework.zend.com/license/new-bsd New BSD License
 * @package   Zend_Db
 */

namespace ZendTest\Db\Sql;

use Zend\Db\Sql\Select;
use Zend\Db\Sql\Expression;
use Zend\Db\Sql\Where;
use Zend\Db\Sql\TableIdentifier;
use Zend\Db\Adapter\ParameterContainer;
use Zend\Db\Adapter\Platform\Sql92;

class SelectTest extends \PHPUnit_Framework_TestCase
{

    /**
     * @testdox unit test: Test from() returns Select object (is chainable)
     * @covers Zend\Db\Sql\Select::from
     */
    public function testFrom()
    {
        $select = new Select;
        $return = $select->from('foo', 'bar');
        $this->assertSame($select, $return);
        return $return;
    }

    /**
     * @testdox unit test: Test getRawState() returns infromation populated via from()
     * @covers Zend\Db\Sql\Select::getRawState
     * @depends testFrom
     */
    public function testGetRawStateViaFrom(Select $select)
    {
        $this->assertEquals('foo', $select->getRawState('table'));
    }

    /**
     * @testdox unit test: Test columns() returns Select object (is chainable)
     * @covers Zend\Db\Sql\Select::columns
     */
    public function testColumns()
    {
        $select = new Select;
        $return = $select->columns(array('foo', 'bar'));
        $this->assertSame($select, $return);
        return $select;
    }

    /**
     * @testdox unit test: Test getRawState() returns information populated via columns()
     * @covers Zend\Db\Sql\Select::getRawState
     * @depends testColumns
     */
    public function testGetRawStateViaColumns(Select $select)
    {
        $this->assertEquals(array('foo', 'bar'), $select->getRawState('columns'));
    }

    /**
     * @testdox unit test: Test join() returns same Select object (is chainable)
     * @covers Zend\Db\Sql\Select::join
     */
    public function testJoin()
    {
        $select = new Select;
        $return = $select->join('foo', 'x = y', Select::SQL_STAR, Select::JOIN_INNER);
        $this->assertSame($select, $return);
        return $return;
    }

    /**
     * @testdox unit test: Test getRawState() returns information populated via join()
     * @covers Zend\Db\Sql\Select::getRawState
     * @depends testJoin
     */
    public function testGetRawStateViaJoin(Select $select)
    {
        $this->assertEquals(
            array(array(
                'name' => 'foo',
                'on' => 'x = y',
                'columns' => array(Select::SQL_STAR),
                'type' => Select::JOIN_INNER
            )),
            $select->getRawState('joins')
        );
    }

    /**
     * @testdox unit test: Test where() returns Select object (is chainable)
     * @covers Zend\Db\Sql\Select::where
     */
    public function testWhereReturnsSameSelectObject()
    {
        $select = new Select;
        $this->assertSame($select, $select->where('x = y'));
    }

    /**
     * @testdox unit test: Test where() will accept a string for the predicate to create an expression predicate
     * @covers Zend\Db\Sql\Select::where
     */
    public function testWhereArgument1IsString()
    {
        $select = new Select;
        $select->where('x = y');

        /** @var $where Where */
        $where = $select->getRawState('where');
        $predicates = $where->getPredicates();
        $this->assertEquals(1, count($predicates));
        $this->assertInstanceOf('Zend\Db\Sql\Predicate\Expression', $predicates[0][1]);
        $this->assertEquals(Where::OP_AND, $predicates[0][0]);
        $this->assertEquals('x = y', $predicates[0][1]->getExpression());
    }

    /**
     * @testdox unit test: Test where() will accept an array with a string key (containing ?) used as an expression with placeholder
     * @covers Zend\Db\Sql\Select::where
     */
    public function testWhereArgument1IsAssociativeArrayContainingReplacementCharacter()
    {
        $select = new Select;
        $select->where(array('foo > ?' => 5));

        /** @var $where Where */
        $where = $select->getRawState('where');
        $predicates = $where->getPredicates();
        $this->assertEquals(1, count($predicates));
        $this->assertInstanceOf('Zend\Db\Sql\Predicate\Expression', $predicates[0][1]);
        $this->assertEquals(Where::OP_AND, $predicates[0][0]);
        $this->assertEquals('foo > ?', $predicates[0][1]->getExpression());
        $this->assertEquals(array(5), $predicates[0][1]->getParameters());
    }

    /**
     * @testdox unit test: Test where() will accept any array with string key (without ?) to be used as Operator predicate
     * @covers Zend\Db\Sql\Select::where
     */
    public function testWhereArgument1IsAssociativeArrayNotContainingReplacementCharacter()
    {
        $select = new Select;
        $select->where(array('name' => 'Ralph', 'age' => 33));

        /** @var $where Where */
        $where = $select->getRawState('where');
        $predicates = $where->getPredicates();
        $this->assertEquals(2, count($predicates));

        $this->assertInstanceOf('Zend\Db\Sql\Predicate\Operator', $predicates[0][1]);
        $this->assertEquals(Where::OP_AND, $predicates[0][0]);
        $this->assertEquals('name', $predicates[0][1]->getLeft());
        $this->assertEquals('Ralph', $predicates[0][1]->getRight());

        $this->assertInstanceOf('Zend\Db\Sql\Predicate\Operator', $predicates[1][1]);
        $this->assertEquals(Where::OP_AND, $predicates[1][0]);
        $this->assertEquals('age', $predicates[1][1]->getLeft());
        $this->assertEquals(33, $predicates[1][1]->getRight());
    }

    /**
     * @testdox unit test: Test where() will accept an indexed array to be used by joining string expressions
     * @covers Zend\Db\Sql\Select::where
     */
    public function testWhereArgument1IsIndexedArray()
    {
        $select = new Select;
        $select->where(array('name = "Ralph"'));

        /** @var $where Where */
        $where = $select->getRawState('where');
        $predicates = $where->getPredicates();
        $this->assertEquals(1, count($predicates));

        $this->assertInstanceOf('Zend\Db\Sql\Predicate\Expression', $predicates[0][1]);
        $this->assertEquals(Where::OP_AND, $predicates[0][0]);
        $this->assertEquals('name = "Ralph"', $predicates[0][1]->getExpression());
    }

    /**
     * @testdox unit test: Test where() will accept an indexed array to be used by joining string expressions, combined by OR
     * @covers Zend\Db\Sql\Select::where
     */
    public function testWhereArgument1IsIndexedArrayArgument2IsOr()
    {
        $select = new Select;
        $select->where(array('name = "Ralph"'), Where::OP_OR);

        /** @var $where Where */
        $where = $select->getRawState('where');
        $predicates = $where->getPredicates();
        $this->assertEquals(1, count($predicates));

        $this->assertInstanceOf('Zend\Db\Sql\Predicate\Expression', $predicates[0][1]);
        $this->assertEquals(Where::OP_OR, $predicates[0][0]);
        $this->assertEquals('name = "Ralph"', $predicates[0][1]->getExpression());
    }

    /**
     * @testdox unit test: Test where() will accept a closure to be executed with Where object as argument
     * @covers Zend\Db\Sql\Select::where
     */
    public function testWhereArgument1IsClosure()
    {
        $select = new Select;
        $where = $select->getRawState('where');

        $test = $this;
        $select->where(function ($what) use ($test, $where) {
            $test->assertSame($where, $what);
        });
    }

    /**
     * @testdox unit test: Test where() will accept a Where object
     * @covers Zend\Db\Sql\Select::where
     */
    public function testWhereArgument1IsWhereObject()
    {
        $select = new Select;
        $select->where($newWhere = new Where);
        $this->assertSame($newWhere, $select->getRawState('where'));
    }

    /**
     * @author Rob Allen
     * @testdox unit test: Test order()
     * @covers Zend\Db\Sql\Select::order
     */
    public function testOrder()
    {
        $select = new Select;
        $return = $select->order('id DESC');
        $this->assertSame($select, $return); // test fluent interface
        $this->assertEquals(array('id DESC'), $select->getRawState('order'));

        $select = new Select;
        $select->order('id DESC')
            ->order('name ASC, age DESC');
        $this->assertEquals(array('id DESC', 'name ASC', 'age DESC'), $select->getRawState('order'));

        $select = new Select;
        $select->order(array('name ASC', 'age DESC'));
        $this->assertEquals(array('name ASC', 'age DESC'), $select->getRawState('order'));

    }

    /**
     * @testdox unit test: Test prepareStatement() will produce expected sql and parameters based on a variety of provided arguments [uses data provider]
     * @covers Zend\Db\Sql\Select::prepareStatement
     * @dataProvider providerData
     */
    public function testPrepareStatement(Select $select, $expectedSqlString, $expectedParameters)
    {
        $mockDriver = $this->getMock('Zend\Db\Adapter\Driver\DriverInterface');
        $mockDriver->expects($this->any())->method('formatParameterName')->will($this->returnValue('?'));
        $mockAdapter = $this->getMock('Zend\Db\Adapter\Adapter', null, array($mockDriver));

        $parameterContainer = new ParameterContainer();

        $mockStatement = $this->getMock('Zend\Db\Adapter\Driver\StatementInterface');
        $mockStatement->expects($this->any())->method('getParameterContainer')->will($this->returnValue($parameterContainer));
        $mockStatement->expects($this->any())->method('setSql')->with($this->equalTo($expectedSqlString));

        $select->prepareStatement($mockAdapter, $mockStatement);

        if ($expectedParameters) {
            $this->assertEquals($expectedParameters, $parameterContainer->getNamedArray());
        }
    }

    /**
     * @testdox unit test: Test getSqlString() will produce expected sql and parameters based on a variety of provided arguments [uses data provider]
     * @covers Zend\Db\Sql\Select::getSqlString
     * @dataProvider providerData
     */
    public function testGetSqlString(Select $select, $unused, $unused2, $expectedSqlString)
    {
        $this->assertEquals($expectedSqlString, $select->getSqlString());
    }

    /**
     * @testdox unit test: Test __get() returns expected objects magically
     * @covers Zend\Db\Sql\Select::__get
     */
    public function test__get()
    {
        $select = new Select;
        $this->assertInstanceOf('Zend\Db\Sql\Where', $select->where);
    }

    /**
     * @testdox unit test: Test __clone() will clone the where object so that this select can be used in multiple contexts
     * @covers Zend\Db\Sql\Select::__clone
     */
    public function test__clone()
    {
        $select = new Select;
        $select1 = clone $select;
        $select1->where('id = foo');

        $this->assertEquals(0, $select->where->count());
        $this->assertEquals(1, $select1->where->count());
    }

    /**
     * @testdox unit test: Text process*() methods will return proper array when internally called, part of extension API
     * @dataProvider providerData
     * @covers Zend\Db\Sql\Select::processSelect
     */
    public function testProcessMethods(Select $select, $unused, $unused2, $unused3, $internalTests)
    {
        if (!$internalTests) {
            return;
        }

        $mockDriver = $this->getMock('Zend\Db\Adapter\Driver\DriverInterface');
        $mockDriver->expects($this->any())->method('formatParameterName')->will($this->returnValue('?'));
        $mockAdapter = $this->getMock('Zend\Db\Adapter\Adapter', null, array($mockDriver));
        $parameterContainer = new ParameterContainer();

        $sr = new \ReflectionObject($select);

        foreach ($internalTests as $method => $expected) {
            $mr = $sr->getMethod($method);
            $mr->setAccessible(true);
            $return = $mr->invokeArgs($select, array(new Sql92, $mockAdapter, $parameterContainer));
            $this->assertEquals($expected, $return);
        }
    }

    public function providerData()
    {
        // basic table
        $select0 = new Select;
        $select0->from('foo');
        $sqlPrep0 = // same
        $sqlStr0 = 'SELECT "foo".* FROM "foo"';
        $internalTests0 = array(
            'processSelect' => array(array(array('"foo".*')), '"foo"')
        );

        // table as TableIdentifier
        $select1 = new Select;
        $select1->from(new TableIdentifier('foo', 'bar'));
        $sqlPrep1 = // same
        $sqlStr1 = 'SELECT "bar"."foo".* FROM "bar"."foo"';
        $internalTests1 = array(
            'processSelect' => array(array(array('"bar"."foo".*')), '"bar"."foo"')
        );

        // table with alias
<<<<<<< HEAD
        $select2 = new Select();
        $select2->from(array('f'=>'foo'));
=======
        $select2 = new Select;
        $select2->from(array('f' => 'foo'));
>>>>>>> 0e2a8b1d
        $sqlPrep2 = // same
        $sqlStr2 = 'SELECT "f".* FROM "foo" AS "f"';
        $internalTests2 = array(
            'processSelect' => array(array(array('"f".*')), '"foo" AS "f"')
        );

        // table with alias with table as TableIdentifier
<<<<<<< HEAD
        $select3 = new Select();
        $select3->from(new TableIdentifier(array('f'=>'foo')));
=======
        $select3 = new Select;
        $select3->from(array('f' => new TableIdentifier('foo')));
>>>>>>> 0e2a8b1d
        $sqlPrep3 = // same
        $sqlStr3 = 'SELECT "f".* FROM "foo" AS "f"';
        $internalTests3 = array(
            'processSelect' => array(array(array('"f".*')), '"foo" AS "f"')
        );

        // columns
        $select4 = new Select;
        $select4->from('foo')->columns(array('bar', 'baz'));
        $sqlPrep4 = // same
        $sqlStr4 = 'SELECT "foo"."bar" AS "bar", "foo"."baz" AS "baz" FROM "foo"';
        $internalTests4 = array(
            'processSelect' => array(array(array('"foo"."bar"', '"bar"'), array('"foo"."baz"', '"baz"')), '"foo"')
        );

        // columns with AS associative array
        $select5 = new Select;
        $select5->from('foo')->columns(array('bar' => 'baz'));
        $sqlPrep5 = // same
        $sqlStr5 = 'SELECT "foo"."baz" AS "bar" FROM "foo"';
        $internalTests5 = array(
            'processSelect' => array(array(array('"foo"."baz"', '"bar"')), '"foo"')
        );

        // columns with AS associative array mixed
        $select6 = new Select;
        $select6->from('foo')->columns(array('bar' => 'baz', 'bam'));
        $sqlPrep6 = // same
        $sqlStr6 = 'SELECT "foo"."baz" AS "bar", "foo"."bam" AS "bam" FROM "foo"';
        $internalTests6 = array(
            'processSelect' => array(array(array('"foo"."baz"', '"bar"'), array('"foo"."bam"', '"bam"') ), '"foo"')
        );

        // columns where value is Expression, with AS
        $select7 = new Select;
        $select7->from('foo')->columns(array('bar' => new Expression('COUNT(some_column)')));
        $sqlPrep7 = // same
        $sqlStr7 = 'SELECT COUNT(some_column) AS "bar" FROM "foo"';
        $internalTests7 = array(
            'processSelect' => array(array(array('COUNT(some_column)', '"bar"')), '"foo"')
        );

        // columns where value is Expression
        $select8 = new Select;
        $select8->from('foo')->columns(array(new Expression('COUNT(some_column) AS bar')));
        $sqlPrep8 = // same
        $sqlStr8 = 'SELECT COUNT(some_column) AS bar FROM "foo"';
        $internalTests8 = array(
            'processSelect' => array(array(array('COUNT(some_column) AS bar')), '"foo"')
        );

        // columns where value is Expression with parameters
        $select9 = new Select;
        $select9->from('foo')->columns(
            array(
                new Expression(
                    '(COUNT(?) + ?) AS ?',
                    array('some_column', 5, 'bar'),
                    array(Expression::TYPE_IDENTIFIER, Expression::TYPE_VALUE, Expression::TYPE_IDENTIFIER)
                )
            )
        );
        $sqlPrep9 = 'SELECT (COUNT("some_column") + ?) AS "bar" FROM "foo"';
        $sqlStr9 = 'SELECT (COUNT("some_column") + \'5\') AS "bar" FROM "foo"';
        $params9 = array('column1' => 5);
        $internalTests9 = array(
            'processSelect' => array(array(array('(COUNT("some_column") + ?) AS "bar"')), '"foo"')
        );

        // joins (plain)
        $select10 = new Select;
        $select10->from('foo')->join('zac', 'm = n');
        $sqlPrep10 = // same
        $sqlStr10 = 'SELECT "foo".*, "zac".* FROM "foo" INNER JOIN "zac" ON "m" = "n"';
        $internalTests10 = array(
            'processSelect' => array(array(array('"foo".*'), array('"zac".*')), '"foo"'),
            'processJoin'   => array(array(array('INNER', '"zac"', '"m" = "n"')))
        );

        // join with columns
        $select11 = new Select;
        $select11->from('foo')->join('zac', 'm = n', array('bar', 'baz'));
        $sqlPrep11 = // same
        $sqlStr11 = 'SELECT "foo".*, "zac"."bar" AS "bar", "zac"."baz" AS "baz" FROM "foo" INNER JOIN "zac" ON "m" = "n"';
        $internalTests11 = array(
            'processSelect' => array(array(array('"foo".*'), array('"zac"."bar"', '"bar"'), array('"zac"."baz"', '"baz"')), '"foo"'),
            'processJoin'   => array(array(array('INNER', '"zac"', '"m" = "n"')))
        );

        // join with alternate type
        $select12 = new Select;
        $select12->from('foo')->join('zac', 'm = n', array('bar', 'baz'), Select::JOIN_OUTER);
        $sqlPrep12 = // same
        $sqlStr12 = 'SELECT "foo".*, "zac"."bar" AS "bar", "zac"."baz" AS "baz" FROM "foo" OUTER JOIN "zac" ON "m" = "n"';
        $internalTests12 = array(
            'processSelect' => array(array(array('"foo".*'), array('"zac"."bar"', '"bar"'), array('"zac"."baz"', '"baz"')), '"foo"'),
            'processJoin'   => array(array(array('OUTER', '"zac"', '"m" = "n"')))
        );

        // join with column aliases
        $select13 = new Select;
        $select13->from('foo')->join('zac', 'm = n', array('BAR' => 'bar', 'BAZ' => 'baz'));
        $sqlPrep13 = // same
        $sqlStr13 = 'SELECT "foo".*, "zac"."bar" AS "BAR", "zac"."baz" AS "BAZ" FROM "foo" INNER JOIN "zac" ON "m" = "n"';
        $internalTests13 = array(
            'processSelect' => array(array(array('"foo".*'), array('"zac"."bar"', '"BAR"'), array('"zac"."baz"', '"BAZ"')), '"foo"'),
            'processJoin'   => array(array(array('INNER', '"zac"', '"m" = "n"')))
        );

        // join with table aliases
        $select14 = new Select;
        $select14->from('foo')->join(array('b' => 'bar'), 'b.foo_id = foo.foo_id');
        $sqlPrep14 = // same
        $sqlStr14 = 'SELECT "foo".*, "b".* FROM "foo" INNER JOIN "bar" AS "b" ON "b"."foo_id" = "foo"."foo_id"';
        $internalTests14 = array(
            'processSelect' => array(array(array('"foo".*'), array('"b".*')), '"foo"'),
            'processJoin' => array(array(array('INNER', '"bar" AS "b"', '"b"."foo_id" = "foo"."foo_id"')))
        );

        // where (simple string)
        $select15 = new Select;
        $select15->from('foo')->where('x = 5');
        $sqlPrep15 = // same
        $sqlStr15 = 'SELECT "foo".* FROM "foo" WHERE x = 5';
        $internalTests15 = array(
            'processSelect' => array(array(array('"foo".*')), '"foo"'),
            'processWhere'  => array('x = 5')
        );

        // where (returning parameters)
        $select16 = new Select;
        $select16->from('foo')->where(array('x = ?' => 5));
        $sqlPrep16 = 'SELECT "foo".* FROM "foo" WHERE x = ?';
        $sqlStr16 = 'SELECT "foo".* FROM "foo" WHERE x = \'5\'';
        $params16 = array('where1' => 5);
        $internalTests16 = array(
            'processSelect' => array(array(array('"foo".*')), '"foo"'),
            'processWhere'  => array('x = ?')
        );

        // group
        $select17 = new Select;
        $select17->from('foo')->group(array('col1', 'col2'));
        $sqlPrep17 = // same
        $sqlStr17 = 'SELECT "foo".* FROM "foo" GROUP BY "col1", "col2"';
        $internalTests17 = array(
            'processSelect' => array(array(array('"foo".*')), '"foo"'),
            'processGroup'  => array(array('"col1"', '"col2"'))
        );

        $select18 = new Select;
        $select18->from('foo')->group('col1')->group('col2');
        $sqlPrep18 = // same
        $sqlStr18 = 'SELECT "foo".* FROM "foo" GROUP BY "col1", "col2"';
        $internalTests18 = array(
            'processSelect' => array(array(array('"foo".*')), '"foo"'),
            'processGroup'  => array(array('"col1"', '"col2"'))
        );

        $select19 = new Select;
        $select19->from('foo')->group(new Expression('DAY(?)', array('col1'), array(Expression::TYPE_IDENTIFIER)));
        $sqlPrep19 = // same
        $sqlStr19 = 'SELECT "foo".* FROM "foo" GROUP BY DAY("col1")';
        $internalTests19 = array(
            'processSelect' => array(array(array('"foo".*')), '"foo"'),
            'processGroup'  => array(array('DAY("col1")'))
        );

        // having (simple string)
        $select20 = new Select;
        $select20->from('foo')->having('x = 5');
        $sqlPrep20 = // same
        $sqlStr20 = 'SELECT "foo".* FROM "foo" HAVING x = 5';
        $internalTests20 = array(
            'processSelect' => array(array(array('"foo".*')), '"foo"'),
            'processHaving'  => array('x = 5')
        );

        // having (returning parameters)
        $select21 = new Select;
        $select21->from('foo')->having(array('x = ?' => 5));
        $sqlPrep21 = 'SELECT "foo".* FROM "foo" HAVING x = ?';
        $sqlStr21 = 'SELECT "foo".* FROM "foo" HAVING x = \'5\'';
        $params21 = array('having1' => 5);
        $internalTests21 = array(
            'processSelect' => array(array(array('"foo".*')), '"foo"'),
            'processHaving'  => array('x = ?')
        );

        // order
        $select22 = new Select;
        $select22->from('foo')->order('c1');
        $sqlPrep22 = //
        $sqlStr22 = 'SELECT "foo".* FROM "foo" ORDER BY "c1" ASC';
        $internalTests22 = array(
            'processSelect' => array(array(array('"foo".*')), '"foo"'),
            'processOrder'  => array(array(array('"c1"', Select::ORDER_ASCENDING)))
        );

        $select23 = new Select;
        $select23->from('foo')->order(array('c1', 'c2'));
        $sqlPrep23 = // same
        $sqlStr23 = 'SELECT "foo".* FROM "foo" ORDER BY "c1" ASC, "c2" ASC';
        $internalTests23 = array(
            'processSelect' => array(array(array('"foo".*')), '"foo"'),
            'processOrder'  => array(array(array('"c1"', Select::ORDER_ASCENDING), array('"c2"', Select::ORDER_ASCENDING)))
        );

        $select24 = new Select;
        $select24->from('foo')->order(array('c1' => 'DESC', 'c2' => 'Asc')); // notice partially lower case ASC
        $sqlPrep24 = // same
        $sqlStr24 = 'SELECT "foo".* FROM "foo" ORDER BY "c1" DESC, "c2" ASC';
        $internalTests24 = array(
            'processSelect' => array(array(array('"foo".*')), '"foo"'),
            'processOrder'  => array(array(array('"c1"', Select::ORDER_DESENDING), array('"c2"', Select::ORDER_ASCENDING)))
        );

        $select25 = new Select;
        $select25->from('foo')->order(array('c1' => 'asc'))->order('c2 desc'); // notice partially lower case ASC
        $sqlPrep25 = // same
        $sqlStr25 = 'SELECT "foo".* FROM "foo" ORDER BY "c1" ASC, "c2" DESC';
        $internalTests25 = array(
            'processSelect' => array(array(array('"foo".*')), '"foo"'),
            'processOrder'  => array(array(array('"c1"', Select::ORDER_ASCENDING), array('"c2"', Select::ORDER_DESENDING)))
        );

        // limit
        $select26 = new Select;
        $select26->from('foo')->limit(5);
        $sqlPrep26 = 'SELECT "foo".* FROM "foo" LIMIT ?';
        $sqlStr26 = 'SELECT "foo".* FROM "foo" LIMIT \'5\'';
        $params26 = array('limit' => 5);
        $internalTests26 = array(
            'processSelect' => array(array(array('"foo".*')), '"foo"'),
            'processLimit'  => array('?')
        );

        // limit with offset
        $select27 = new Select;
        $select27->from('foo')->limit(5)->offset(10);
        $sqlPrep27 = 'SELECT "foo".* FROM "foo" LIMIT ? OFFSET ?';
        $sqlStr27 = 'SELECT "foo".* FROM "foo" LIMIT \'5\' OFFSET \'10\'';
        $params27 = array('limit' => 5, 'offset' => 10);
        $internalTests27 = array(
            'processSelect' => array(array(array('"foo".*')), '"foo"'),
            'processLimit'  => array('?'),
            'processOffset' => array('?')
        );

        // joins with a few keywords in the on clause
        $select28 = new Select;
        $select28->from('foo')->join('zac', '(m = n AND c.x) BETWEEN x AND y.z');
        $sqlPrep28 = // same
        $sqlStr28 = 'SELECT "foo".*, "zac".* FROM "foo" INNER JOIN "zac" ON ("m" = "n" AND "c"."x") BETWEEN "x" AND "y"."z"';
        $internalTests28 = array(
            'processSelect' => array(array(array('"foo".*'), array('"zac".*')), '"foo"'),
            'processJoin'   => array(array(array('INNER', '"zac"', '("m" = "n" AND "c"."x") BETWEEN "x" AND "y"."z"')))
        );

        // order with compound name
        $select29 = new Select;
        $select29->from('foo')->order('c1.d2');
        $sqlPrep29 = //
        $sqlStr29 = 'SELECT "foo".* FROM "foo" ORDER BY "c1"."d2" ASC';
        $internalTests29 = array(
            'processSelect' => array(array(array('"foo".*')), '"foo"'),
            'processOrder'  => array(array(array('"c1"."d2"', Select::ORDER_ASCENDING)))
        );

        // group with compound name
        $select30 = new Select;
        $select30->from('foo')->group('c1.d2');
        $sqlPrep30 = // same
        $sqlStr30 = 'SELECT "foo".* FROM "foo" GROUP BY "c1"."d2"';
        $internalTests30 = array(
            'processSelect' => array(array(array('"foo".*')), '"foo"'),
            'processGroup'  => array(array('"c1"."d2"'))
        );

        // join with expression in ON part
        $select31 = new Select;
        $select31->from('foo')->join('zac', new Expression('(m = n AND c.x) BETWEEN x AND y.z'));
        $sqlPrep31 = // same
        $sqlStr31 = 'SELECT "foo".*, "zac".* FROM "foo" INNER JOIN "zac" ON (m = n AND c.x) BETWEEN x AND y.z';
        $internalTests31 = array(
            'processSelect' => array(array(array('"foo".*'), array('"zac".*')), '"foo"'),
            'processJoin'   => array(array(array('INNER', '"zac"', '(m = n AND c.x) BETWEEN x AND y.z')))
        );

        /**
         * $select = the select object
         * $sqlPrep = the sql as a result of preparation
         * $params = the param container contents result of preparation
         * $sqlStr = the sql as a result of getting a string back
         * $internalTests what the internal functions should return (safe-guarding extension)
         */
        return array(
            //    $select    $sqlPrep    $params     $sqlStr    $internalTests
            array($select0,  $sqlPrep0,  array(),    $sqlStr0,  $internalTests0),
            array($select1,  $sqlPrep1,  array(),    $sqlStr1,  $internalTests1),
            array($select2,  $sqlPrep2,  array(),    $sqlStr2,  $internalTests2),
            array($select3,  $sqlPrep3,  array(),    $sqlStr3,  $internalTests3),
            array($select4,  $sqlPrep4,  array(),    $sqlStr4,  $internalTests4),
            array($select5,  $sqlPrep5,  array(),    $sqlStr5,  $internalTests5),
            array($select6,  $sqlPrep6,  array(),    $sqlStr6,  $internalTests6),
            array($select7,  $sqlPrep7,  array(),    $sqlStr7,  $internalTests7),
            array($select8,  $sqlPrep8,  array(),    $sqlStr8,  $internalTests8),
            array($select9,  $sqlPrep9,  $params9,   $sqlStr9,  $internalTests9),
            array($select10, $sqlPrep10, array(),    $sqlStr10, $internalTests10),
            array($select11, $sqlPrep11, array(),    $sqlStr11, $internalTests11),
            array($select12, $sqlPrep12, array(),    $sqlStr12, $internalTests12),
            array($select13, $sqlPrep13, array(),    $sqlStr13, $internalTests13),
            array($select14, $sqlPrep14, array(),    $sqlStr14, $internalTests14),
            array($select15, $sqlPrep15, array(),    $sqlStr15, $internalTests15),
            array($select16, $sqlPrep16, $params16,  $sqlStr16, $internalTests16),
            array($select17, $sqlPrep17, array(),    $sqlStr17, $internalTests17),
            array($select18, $sqlPrep18, array(),    $sqlStr18, $internalTests18),
            array($select19, $sqlPrep19, array(),    $sqlStr19, $internalTests19),
            array($select20, $sqlPrep20, array(),    $sqlStr20, $internalTests20),
            array($select21, $sqlPrep21, $params21,  $sqlStr21, $internalTests21),
            array($select22, $sqlPrep22, array(),    $sqlStr22, $internalTests22),
            array($select23, $sqlPrep23, array(),    $sqlStr23, $internalTests23),
            array($select24, $sqlPrep24, array(),    $sqlStr24, $internalTests24),
            array($select25, $sqlPrep25, array(),    $sqlStr25, $internalTests25),
            array($select26, $sqlPrep26, $params26,  $sqlStr26, $internalTests26),
            array($select27, $sqlPrep27, $params27,  $sqlStr27, $internalTests27),
<<<<<<< HEAD
=======
            array($select28, $sqlPrep28, array(),    $sqlStr28, $internalTests28),
            array($select29, $sqlPrep29, array(),    $sqlStr29, $internalTests29),
            array($select30, $sqlPrep30, array(),    $sqlStr30, $internalTests30),
            array($select31, $sqlPrep31, array(),    $sqlStr31, $internalTests31),
>>>>>>> 0e2a8b1d
        );
    }

}<|MERGE_RESOLUTION|>--- conflicted
+++ resolved
@@ -358,13 +358,8 @@
         );
 
         // table with alias
-<<<<<<< HEAD
-        $select2 = new Select();
-        $select2->from(array('f'=>'foo'));
-=======
         $select2 = new Select;
         $select2->from(array('f' => 'foo'));
->>>>>>> 0e2a8b1d
         $sqlPrep2 = // same
         $sqlStr2 = 'SELECT "f".* FROM "foo" AS "f"';
         $internalTests2 = array(
@@ -372,13 +367,8 @@
         );
 
         // table with alias with table as TableIdentifier
-<<<<<<< HEAD
-        $select3 = new Select();
-        $select3->from(new TableIdentifier(array('f'=>'foo')));
-=======
         $select3 = new Select;
         $select3->from(array('f' => new TableIdentifier('foo')));
->>>>>>> 0e2a8b1d
         $sqlPrep3 = // same
         $sqlStr3 = 'SELECT "f".* FROM "foo" AS "f"';
         $internalTests3 = array(
@@ -705,13 +695,10 @@
             array($select25, $sqlPrep25, array(),    $sqlStr25, $internalTests25),
             array($select26, $sqlPrep26, $params26,  $sqlStr26, $internalTests26),
             array($select27, $sqlPrep27, $params27,  $sqlStr27, $internalTests27),
-<<<<<<< HEAD
-=======
             array($select28, $sqlPrep28, array(),    $sqlStr28, $internalTests28),
             array($select29, $sqlPrep29, array(),    $sqlStr29, $internalTests29),
             array($select30, $sqlPrep30, array(),    $sqlStr30, $internalTests30),
             array($select31, $sqlPrep31, array(),    $sqlStr31, $internalTests31),
->>>>>>> 0e2a8b1d
         );
     }
 
