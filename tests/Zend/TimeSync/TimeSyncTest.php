--- conflicted
+++ resolved
@@ -223,11 +223,7 @@
         $server = new TimeSync\TimeSync($this->timeservers);
 
         $result = $server->getDate();
-<<<<<<< HEAD
-        $this->assertTrue($result instanceof Date);
-=======
         $this->assertInstanceOf('Zend\Date\Date', $result);
->>>>>>> 46685c0b
     }
 
     /**
@@ -244,11 +240,7 @@
         $server = new TimeSync\TimeSync('ntp://time.windows.com', 'time_windows');
 
         $result = $server->getDate();
-<<<<<<< HEAD
-        $this->assertTrue($result instanceof \Zend\Date\Date);
-=======
         $this->assertInstanceOf('Zend\Date\Date', $result);
->>>>>>> 46685c0b
     }
 
     /**
@@ -265,11 +257,7 @@
         $server = new TimeSync\TimeSync('sntp://time-C.timefreq.bldrdoc.gov');
 
         $result = $server->getDate();
-<<<<<<< HEAD
-        $this->assertTrue($result instanceof \Zend\Date\Date);
-=======
         $this->assertInstanceOf('Zend\Date\Date', $result);
->>>>>>> 46685c0b
     }
 
     /**
