--- conflicted
+++ resolved
@@ -26,12 +26,8 @@
     /** @var App\Feed */
     public $feed;
 
-<<<<<<< HEAD
-    public function setUp() {
-=======
     public function setUp()
     {
->>>>>>> 0e2a8b1d
         $this->feedText = file_get_contents(
                 'Zend/GData/App/_files/FeedSample1.xml',
                 true);
