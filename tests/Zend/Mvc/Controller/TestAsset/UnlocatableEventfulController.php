--- conflicted
+++ resolved
@@ -2,13 +2,8 @@
 
 namespace ZendTest\Mvc\Controller\TestAsset;
 
-<<<<<<< HEAD
-use Zend\EventManager\EventDescription as Event,
+use Zend\EventManager\EventInterface as Event,
     Zend\Mvc\InjectApplicationEventInterface,
-=======
-use Zend\EventManager\EventInterface as Event,
-    Zend\Mvc\InjectApplicationEvent,
->>>>>>> a9608b2a
     Zend\Stdlib\Dispatchable,
     Zend\Stdlib\RequestDescription as Request,
     Zend\Stdlib\ResponseDescription as Response;
