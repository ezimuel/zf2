--- conflicted
+++ resolved
@@ -1866,11 +1866,7 @@
      *
      * @group ZF-9289
      */
-<<<<<<< HEAD
     function testAllowEmptyTrueRespectsNotEmptyValidators()
-=======
-    function testAllowEmptyTrueRespectsNotEmtpyValidators()
->>>>>>> d36944c5
     {
         $data = array(
             'field1' => 'foo',
@@ -1963,8 +1959,6 @@
         $input = new InputFilter( null, $validators, $data, $options );
         $this->assertFalse($input->isValid(), 'If the NotEmpty validator is an array, the NotEmpty validator is ignored !');
     }
-<<<<<<< HEAD
-=======
 
     /**
      * @group ZF-11267
@@ -2001,7 +1995,6 @@
         $messages = $input->getMessages();
         $this->assertSame($messages['field1']['isEmpty'], $customMessage, 'For the NotEmpty validator the custom message is not used');
     }
->>>>>>> d36944c5
 }
 
 } // end namespace declaration
