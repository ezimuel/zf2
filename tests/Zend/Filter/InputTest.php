--- conflicted
+++ resolved
@@ -1859,7 +1859,6 @@
         $this->assertFalse(is_array($messages['field1']['isEmpty']), 'oh oh, we  may have got nested messages');
         $this->assertTrue(isset($messages['field1']['isEmpty']), 'oh no, we not even got the normally expected messages');
     }
-<<<<<<< HEAD
 
     /**
      * If setAllowEmpty(true) is called, all fields are optional, but fields with
@@ -1996,8 +1995,6 @@
         $messages = $input->getMessages();
         $this->assertSame($messages['field1']['isEmpty'], $customMessage, 'For the NotEmpty validator the custom message is not used');
     }
-=======
->>>>>>> 4d8b5a5f
 }
 
 } // end namespace declaration
