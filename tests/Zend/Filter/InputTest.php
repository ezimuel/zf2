<?php
/**
 * Zend Framework
 *
 * LICENSE
 *
 * This source file is subject to the new BSD license that is bundled
 * with this package in the file LICENSE.txt.
 * It is also available through the world-wide-web at this URL:
 * http://framework.zend.com/license/new-bsd
 * If you did not receive a copy of the license and are unable to
 * obtain it through the world-wide-web, please send an email
 * to license@zend.com so we can send you a copy immediately.
 *
 * @category   Zend
 * @package    Zend_Filter
 * @subpackage UnitTests
 * @copyright  Copyright (c) 2005-2010 Zend Technologies USA Inc. (http://www.zend.com)
 * @license    http://framework.zend.com/license/new-bsd     New BSD License
 */

namespace ZendTest\Filter
{

use Zend\Filter\InputFilter,
    Zend\Filter,
    Zend\Validator,
    Zend\Loader\PluginBroker,
    Zend\Translator;

/**
 * @category   Zend
 * @package    Zend_Filter
 * @subpackage UnitTests
 * @copyright  Copyright (c) 2005-2010 Zend Technologies USA Inc. (http://www.zend.com)
 * @license    http://framework.zend.com/license/new-bsd     New BSD License
 * @group      Zend_Filter
 */
class InputFilterTest extends \PHPUnit_Framework_TestCase
{
    public function testFilterDeclareSingle()
    {
        $data = array(
            'month' => '6abc '
        );
        $filters = array(
            'month' => 'digits'
        );
        $input = new InputFilter($filters, null, $data);

        $this->assertTrue($input->hasValid(), 'Expected hasValid() to return true');

        $month = $input->month;
        $this->assertEquals('6', $month);
    }

    public function testFilterDeclareByObject()
    {
        $data = array(
            'month' => '6abc '
        );
        $filters = array(
            'month' => array(new Filter\Digits())
        );
        $input = new InputFilter($filters, null, $data);

        $this->assertFalse($input->hasMissing(), 'Expected hasMissing() to return false');
        $this->assertFalse($input->hasInvalid(), 'Expected hasInvalid() to return false');
        $this->assertFalse($input->hasUnknown(), 'Expected hasUnknown() to return false');
        $this->assertTrue($input->hasValid(), 'Expected hasValid() to return true');

        $month = $input->month;
        $this->assertEquals('6', $month);
    }

    public function testFilterDeclareByArray()
    {
        $data = array(
            'month' => '_6_'
        );
        $filters = array(
            'month' => array(
                array('StringTrim', '_')
            )
        );
        $input = new InputFilter($filters, null, $data);

        $this->assertFalse($input->hasMissing(), 'Expected hasMissing() to return false');
        $this->assertFalse($input->hasInvalid(), 'Expected hasInvalid() to return false');
        $this->assertFalse($input->hasUnknown(), 'Expected hasUnknown() to return false');
        $this->assertTrue($input->hasValid(), 'Expected hasValid() to return true');

        $month = $input->month;
        $this->assertEquals('6', $month);
    }

    public function testFilterDeclareByChain()
    {
        $data = array(
            'field1' => ' ABC '
        );
        $filters = array(
            'field1' => array('StringTrim', 'StringToLower')
        );
        $input = new InputFilter($filters, null, $data);

        $this->assertFalse($input->hasMissing(), 'Expected hasMissing() to return false');
        $this->assertFalse($input->hasInvalid(), 'Expected hasInvalid() to return false');
        $this->assertFalse($input->hasUnknown(), 'Expected hasUnknown() to return false');
        $this->assertTrue($input->hasValid(), 'Expected hasValid() to return true');

        $this->assertEquals('abc', $input->field1);
    }

    public function testFilterWildcardRule()
    {
        $data = array(
            'field1'  => ' 12abc ',
            'field2'  => ' 24abc '
        );
        $filters = array(
            '*'       => 'stringTrim',
            'field1'  => 'digits'
        );
        $input = new InputFilter($filters, null, $data);

        $this->assertFalse($input->hasMissing(), 'Expected hasMissing() to return false');
        $this->assertFalse($input->hasInvalid(), 'Expected hasInvalid() to return false');
        $this->assertFalse($input->hasUnknown(), 'Expected hasUnknown() to return false');
        $this->assertTrue($input->hasValid(), 'Expected hasValid() to return true');

        $this->assertEquals('12', $input->field1);
        $this->assertEquals('24abc', $input->field2);
    }

    public function testFilterMultiValue()
    {
        $data = array(
            'field1' => array('FOO', 'BAR', 'BaZ')
        );
        $filters = array(
            'field1' => 'StringToLower'
        );
        $input = new InputFilter($filters, null, $data);

        $this->assertFalse($input->hasMissing(), 'Expected hasMissing() to return false');
        $this->assertFalse($input->hasInvalid(), 'Expected hasInvalid() to return false');
        $this->assertFalse($input->hasUnknown(), 'Expected hasUnknown() to return false');
        $this->assertTrue($input->hasValid(), 'Expected hasValid() to return true');

        $f1 = $input->field1;
        $this->assertType('array', $f1);
        $this->assertEquals(array('foo', 'bar', 'baz'), $f1);
    }

    public function testValidatorSingle()
    {
        $data = array(
            'month' => '6'
        );
        $validators = array(
            'month' => 'digits'
        );
        $input = new InputFilter(null, $validators, $data);

        $this->assertFalse($input->hasMissing(), 'Expected hasMissing() to return false');
        $this->assertFalse($input->hasInvalid(), 'Expected hasInvalid() to return false');
        $this->assertFalse($input->hasUnknown(), 'Expected hasUnknown() to return false');
        $this->assertTrue($input->hasValid(), 'Expected hasValid() to return true');

        $month = $input->month;
        $this->assertEquals('6', $month);
    }

    public function testValidatorSingleInvalid()
    {
        $data = array(
            'month' => '6abc '
        );
        $validators = array(
            'month' => 'digits'
        );
        $input = new InputFilter(null, $validators, $data);

        $this->assertFalse($input->hasMissing(), 'Expected hasMissing() to return false');
        $this->assertTrue($input->hasInvalid(), 'Expected hasInvalid() to return true');
        $this->assertFalse($input->hasUnknown(), 'Expected hasUnknown() to return false');
        $this->assertFalse($input->hasValid(), 'Expected hasValid() to return false');

        $messages = $input->getMessages();
        $this->assertType('array', $messages);
        $this->assertEquals(array('month'), array_keys($messages));
        $this->assertType('array', $messages['month']);
        $this->assertEquals("'6abc ' must contain only digits", current($messages['month']));

        $errors = $input->getErrors();
        $this->assertType('array', $errors);
        $this->assertEquals(array('month'), array_keys($errors));
        $this->assertType('array', $errors['month']);
        $this->assertEquals("notDigits", $errors['month'][0]);
    }

    public function testValidatorDeclareByObject()
    {
        $data = array(
            'month' => '6'
        );
        $validators = array(
            'month' => array(
                new Validator\Digits()
            )
        );
        $input = new InputFilter(null, $validators, $data);

        $this->assertFalse($input->hasMissing(), 'Expected hasMissing() to return false');
        $this->assertFalse($input->hasInvalid(), 'Expected hasInvalid() to return false');
        $this->assertFalse($input->hasUnknown(), 'Expected hasUnknown() to return false');
        $this->assertTrue($input->hasValid(), 'Expected hasValid() to return true');

        $month = $input->month;
        $this->assertEquals('6', $month);
    }

    public function testValidatorDeclareByArray()
    {
        $data = array(
            'month' => '6',
            'month2' => 13
        );
        $validators = array(
            'month' => array(
                'digits',
                array('Between', 1, 12)
            ),
            'month2' => array(
                'digits',
                array('Between', 1, 12)
            )
        );
        $input = new InputFilter(null, $validators, $data);

        $this->assertFalse($input->hasMissing(), 'Expected hasMissing() to return false');
        $this->assertTrue($input->hasInvalid(), 'Expected hasInvalid() to return true');
        $this->assertFalse($input->hasUnknown(), 'Expected hasUnknown() to return false');
        $this->assertTrue($input->hasValid(), 'Expected hasValid() to return true');

        $month = $input->month;
        $this->assertEquals('6', $month);

        $messages = $input->getMessages();
        $this->assertType('array', $messages);
        $this->assertEquals(array('month2'), array_keys($messages));
        $this->assertEquals("'13' is not between '1' and '12', inclusively", current($messages['month2']));
    }

    public function testValidatorChain()
    {
        $data = array(
            'field1' => '50',
            'field2' => 'abc123',
            'field3' => 150,
        );
        $btw = new Validator\Between(1, 100);
        $validators = array(
            'field1' => array('digits', $btw),
            'field2' => array('digits', $btw),
            'field3' => array('digits', $btw)
        );
        $input = new InputFilter(null, $validators, $data);

        $this->assertFalse($input->hasMissing(), 'Expected hasMissing() to return false');
        $this->assertTrue($input->hasInvalid(), 'Expected hasInvalid() to return true');
        $this->assertFalse($input->hasUnknown(), 'Expected hasUnknown() to return false');
        $this->assertTrue($input->hasValid(), 'Expected hasValid() to return true');

        $messages = $input->getMessages();
        $this->assertType('array', $messages);
        $this->assertEquals(array('field2', 'field3'), array_keys($messages));
        $this->assertType('array', $messages['field2']);
        $this->assertType('array', $messages['field3']);
        $this->assertEquals("'abc123' must contain only digits",
            current($messages['field2']));
        $this->assertEquals("'150' is not between '1' and '100', inclusively",
            current($messages['field3']));
    }

    public function testValidatorInvalidFieldInMultipleRules()
    {
        $data = array(
            'field2' => 'abc123',
        );
        $validators = array(
            'field2a' => array(
                'digits',
                'fields' => 'field2'
            ),
            'field2b' => array(
                new Validator\Between(1, 100),
                'fields' => 'field2'
            )
        );
        $input = new InputFilter(null, $validators, $data);

        $this->assertFalse($input->hasMissing(), 'Expected hasMissing() to return false');
        $this->assertTrue($input->hasInvalid(), 'Expected hasInvalid() to return true');
        $this->assertFalse($input->hasUnknown(), 'Expected hasUnknown() to return false');
        $this->assertFalse($input->hasValid(), 'Expected hasValid() to return false');

        $messages = $input->getMessages();
        $this->assertType('array', $messages);
        $this->assertEquals(array('field2a', 'field2b'), array_keys($messages));
        $this->assertType('array', $messages['field2a']);
        $this->assertType('array', $messages['field2b']);
        $this->assertEquals("'abc123' must contain only digits",
            current($messages['field2a']));
        $this->assertEquals("'abc123' is not between '1' and '100', inclusively",
            current($messages['field2b']));
    }

    public function testValidatorWildcardRule()
    {
        $data = array(
            'field1'  => '123abc',
            'field2'  => '246abc'
        );
        $validators = array(
            '*'       => 'alnum',
            'field1'  => 'digits'
        );
        $input = new InputFilter(null, $validators, $data);

        $this->assertFalse($input->hasMissing(), 'Expected hasMissing() to return false');
        $this->assertTrue($input->hasInvalid(), 'Expected hasInvalid() to return true');
        $this->assertFalse($input->hasUnknown(), 'Expected hasUnknown() to return false');
        $this->assertTrue($input->hasValid(), 'Expected hasValid() to return true');

        $this->assertNull($input->field1);
        $this->assertEquals('246abc', $input->field2);
    }

    public function testValidatorMultiValue()
    {
        $data = array(
            'field1' => array('abc', 'def', 'ghi'),
            'field2' => array('abc', '123')
        );
        $validators = array(
            'field1' => 'alpha',
            'field2' => 'alpha'
        );
        $input = new InputFilter(null, $validators, $data);

        $this->assertFalse($input->hasMissing(), 'Expected hasMissing() to return false');
        $this->assertTrue($input->hasInvalid(), 'Expected hasInvalid() to return true');
        $this->assertFalse($input->hasUnknown(), 'Expected hasUnknown() to return false');
        $this->assertTrue($input->hasValid(), 'Expected hasValid() to return true');

        $messages = $input->getMessages();
        $this->assertType('array', $messages);
        $this->assertEquals(array('field2'), array_keys($messages));
        $this->assertEquals("'123' contains non alphabetic characters",
            current($messages['field2']));
    }

    public function testValidatorMultiField()
    {
        require_once __DIR__ . '/_files/TestNamespace/ValidatorBroker.php';
        $data = array(
            'password1' => 'EREIAMJH',
            'password2' => 'EREIAMJH',
            'password3' => 'VESPER'
        );
        $validators = array(
            'rule1' => array(
                'StringEquals',
                'fields' => array('password1', 'password2')
            ),
            'rule2' => array(
                'StringEquals',
                'fields' => array('password1', 'password3')
            )
        );
        $options = array(
            InputFilter::VALIDATOR_BROKER => 'TestNamespace\ValidatorBroker',
        );

        $input = new InputFilter(null, $validators, $data, $options);

        $this->assertFalse($input->hasMissing(), 'Expected hasMissing() to return false');
        $this->assertTrue($input->hasInvalid(), 'Expected hasInvalid() to return true');
        $this->assertFalse($input->hasUnknown(), 'Expected hasUnknown() to return false');
        $this->assertTrue($input->hasValid(), 'Expected hasValid() to return true');

        $messages = $input->getMessages();
        $this->assertType('array', $messages);
        $this->assertEquals(array('rule2'), array_keys($messages));
        $this->assertEquals("Not all strings in the argument are equal",
            current($messages['rule2']));
    }

    /**
     * @group ZF-6711
     */
    public function testValidatorMultiFieldAllowEmptyProcessing()
    {
        require_once __DIR__ . '/_files/TestNamespace/ValidatorBroker.php';
        $data = array(
            'password1' => 'EREIAMJH',
            'password2' => 'EREIAMJH',
            'password3' => '',
            'password4' => ''
        );
        $validators = array(
            'rule1' => array(
                'StringEquals',
                'fields' => array('password1', 'password2')
            ),
            'rule2' => array(
                InputFilter::ALLOW_EMPTY => false,
                'StringEquals',
                'fields' => array('password1', 'password3')
            ),
            'rule3' => array(
                InputFilter::ALLOW_EMPTY => false,
                'StringEquals',
                'fields' => array('password3', 'password4')
            )
        );
        $options = array(
            InputFilter::VALIDATOR_BROKER => 'TestNamespace\ValidatorBroker',
        );

        $input = new InputFilter(null, $validators, $data, $options);

        $this->assertFalse($input->hasMissing(), 'Expected hasMissing() to return false');
        $this->assertTrue($input->hasInvalid(), 'Expected hasInvalid() to return true');
        $this->assertFalse($input->hasUnknown(), 'Expected hasUnknown() to return false');
        $this->assertTrue($input->hasValid(), 'Expected hasValid() to return true');

        $messages = $input->getMessages();
        $this->assertType('array', $messages);
        $this->assertEquals(array('rule2', 'rule3'), array_keys($messages));
        $this->assertEquals(array('isEmpty' => "You must give a non-empty value for field 'password3'"),
                            $messages['rule2']);
        $this->assertEquals(array('isEmpty' => "You must give a non-empty value for field 'password3'",
                                          0 => "You must give a non-empty value for field 'password4'"
                                 ),
                            $messages['rule3']);
    }

    public function testValidatorBreakChain()
    {
        $data = array(
            'field1' => '150',
            'field2' => '150'
        );

        $btw1 = new Validator\Between(1, 100);
        $btw2 = new Validator\Between(1, 125);
        $messageUserDefined = 'Something other than the default message';
        $btw2->setMessage($messageUserDefined, Validator\Between::NOT_BETWEEN);

        $validators = array(
            'field1' => array($btw1, $btw2),
            'field2' => array($btw1, $btw2, InputFilter::BREAK_CHAIN => true)
        );
        $input = new InputFilter(null, $validators, $data);

        $this->assertFalse($input->hasMissing(), 'Expected hasMissing() to return false');
        $this->assertTrue($input->hasInvalid(), 'Expected hasInvalid() to return true');
        $this->assertFalse($input->hasUnknown(), 'Expected hasUnknown() to return false');
        $this->assertFalse($input->hasValid(), 'Expected hasValid() to return false');

        $messages = $input->getMessages();
        $this->assertType('array', $messages);
        $this->assertEquals(array('field1', 'field2'), array_keys($messages));
        $this->assertEquals(
            $messageUserDefined,
            current($messages['field1']),
            'Expected message to break 2 validators, the message of the latter overwriting that of the former'
            );
        $this->assertEquals(
            "'150' is not between '1' and '100', inclusively",
            current($messages['field2']),
            'Expected rule for field2 to break the validation chain at the first validator'
            );
    }

    public function testValidatorAllowEmpty()
    {
        $data = array(
            'field1' => '',
            'field2' => ''
        );
        $validators = array(
            'field1' => array(
                'alpha',
                InputFilter::ALLOW_EMPTY => false
            ),
            'field2' => array(
                'alpha',
                InputFilter::ALLOW_EMPTY => true
            )
        );
        $input = new InputFilter(null, $validators, $data);

        $this->assertFalse($input->hasMissing(), 'Expected hasMissing() to return false');
        $this->assertTrue($input->hasInvalid(), 'Expected hasInvalid() to return true');
        $this->assertFalse($input->hasUnknown(), 'Expected hasUnknown() to return false');
        $this->assertTrue($input->hasValid(), 'Expected hasValid() to return true');

        $this->assertNull($input->field1);
        $this->assertNotNull($input->field2);
        $messages = $input->getMessages();
        $this->assertType('array', $messages);
        $this->assertEquals(array('field1'), array_keys($messages));
        $this->assertEquals("You must give a non-empty value for field 'field1'", current($messages['field1']));
    }

    /**
     * @group ZF-6708
     * @group ZF-1912
     */
    public function testValidatorAllowEmptyWithOtherValidatersProcessing()
    {
        $data = array(
            'field1' => ''
        );
        $validators = array(
            'field1' => array(
                'alpha',
                InputFilter::ALLOW_EMPTY => false
            ),
        );
        $input = new InputFilter(null, $validators, $data);

        $this->assertFalse($input->hasMissing(), 'Expected hasMissing() to return false');
        $this->assertTrue($input->hasInvalid(), 'Expected hasInvalid() to return true');
        $this->assertFalse($input->hasUnknown(), 'Expected hasUnknown() to return false');
        $this->assertFalse($input->hasValid(), 'Expected hasValid() to return true');

        $messages = $input->getMessages();
        $this->assertType('array', $messages);
        $this->assertEquals(array('field1'), array_keys($messages));
        $this->assertEquals("You must give a non-empty value for field 'field1'", current($messages['field1']));
    }

    /**
     * @group ZF-6708
     */
    public function testValidatorShouldNotProcessZeroAsEmpty()
    {
        $validation = array(
            'offset' => array (
                'digits',
                'presence' => 'required'
            )
        );
        $data = array(
            'offset' => 0,
        );

        $input = new InputFilter(null, $validation, $data);
        $this->assertFalse($input->hasMissing(), 'Expected hasMissing() to return false');
        $this->assertFalse($input->hasInvalid(), 'Expected hasInvalid() to return false');
        $this->assertFalse($input->hasUnknown(), 'Expected hasUnknown() to return false');
        $this->assertTrue($input->hasValid(), 'Expected hasValid() to return true');

        $messages = $input->getMessages();
        $this->assertEquals(array(), array_keys($messages));
    }

    public function testValidatorAllowEmptyNoValidatorChain()
    {
        $data = array(
            'nick'    => '',
            'email'   => 'someemail@server.com'
        );

        $filters = array(
            '*'       => new Filter\StringTrim(),
            'nick'    => new Filter\StripTags()
        );

        $validators = array(
            'email'   => array(
                new Validator\EmailAddress(),
                InputFilter::ALLOW_EMPTY => true
            ),
            /*
             * This is the case we're testing - when presense is required,
             * but there are no validators besides disallowing empty values.
             */
            'nick'    => array(
                InputFilter::PRESENCE    => InputFilter::PRESENCE_REQUIRED,
                InputFilter::ALLOW_EMPTY => false
            )
        );

        $input = new InputFilter($filters, $validators, $data);

        if ($input->hasInvalid()) {
            $input->getMessages();
        }

        $this->assertFalse($input->hasMissing(), 'Expected hasMissing() to return false');
        $this->assertTrue($input->hasInvalid(), 'Expected hasInvalid() to return true');
        $this->assertFalse($input->hasUnknown(), 'Expected hasUnknown() to return false');
        $this->assertTrue($input->hasValid(), 'Expected hasValid() to return true');

        $messages = $input->getMessages();
        $this->assertType('array', $messages);
        $this->assertEquals(array('nick'), array_keys($messages));
        $this->assertEquals(1, count($messages['nick']));
    }

    public function testValidatorAllowEmptySetNotEmptyMessage()
    {
        $data = array(
            'field1' => '',
        );
        $validators = array(
            'field1Rule' => array(
                InputFilter::ALLOW_EMPTY => false,
                'fields' => 'field1'
            )
        );

        $options = array(
            InputFilter::NOT_EMPTY_MESSAGE => "You cannot give an empty value for field '%field%', according to rule '%rule%'"
        );

        $input = new InputFilter(null, $validators, $data, $options);

        $this->assertFalse($input->hasMissing(), 'Expected hasMissing() to return false');
        $this->assertTrue($input->hasInvalid(), 'Expected hasInvalid() to return true');
        $this->assertFalse($input->hasUnknown(), 'Expected hasUnknown() to return false');
        $this->assertFalse($input->hasValid(), 'Expected hasValid() to return false');

        $this->assertNull($input->field1);
        $messages = $input->getMessages();
        $this->assertType('array', $messages);
        $this->assertEquals(array('field1Rule'), array_keys($messages));
        $this->assertType('array', $messages['field1Rule']);
        $this->assertEquals("You cannot give an empty value for field 'field1', according to rule 'field1Rule'", current($messages['field1Rule']));
    }

    public function testValidatorDefault()
    {
        $validators = array(
            'field1'   => array('presence' => 'required', 'allowEmpty' => false),
            'field2'   => array('presence' => 'optional', 'allowEmpty' => false),
            'field3'   => array('presence' => 'required', 'allowEmpty' => true),
            'field4'   => array('presence' => 'optional', 'allowEmpty' => true),
            'field5'   => array('presence' => 'required', 'allowEmpty' => false, 'default' => 'field5default'),
            'field6'   => array('presence' => 'optional', 'allowEmpty' => false, 'default' => 'field6default'),
            'field7'   => array('presence' => 'required', 'allowEmpty' => true, 'default' => 'field7default'),
            'field8'   => array('presence' => 'optional', 'allowEmpty' => true, 'default' => array('field8default', 'field8default2')),
        );
        $data = array();
        $input = new InputFilter(null, $validators, $data);

        $this->assertTrue($input->hasMissing(), 'Expected hasMissing() to return true');
        $this->assertFalse($input->hasInvalid(), 'Expected hasInvalid() to return false');
        $this->assertFalse($input->hasUnknown(), 'Expected hasUnknown() to return false');
        $this->assertTrue($input->hasValid(), 'Expected hasValid() to return true');

        $missing = $input->getMissing();
        $this->assertType('array', $missing);
        // make sure field5 and field7 are not counted as missing
        $this->assertEquals(array('field1', 'field3'), array_keys($missing));

        $this->assertNull($input->field1);
        $this->assertNull($input->field2);
        $this->assertNull($input->field3);
        $this->assertNull($input->field4);
        $this->assertEquals('field5default', $input->field5, 'Expected field5 to be non-null');
        $this->assertEquals('field6default', $input->field6, 'Expected field6 to be non-null');
        $this->assertEquals('field7default', $input->field7, 'Expected field7 to be non-null');
        $this->assertEquals('field8default', $input->field8, 'Expected field8 to be non-null');
    }

    /**
     * @group ZF-6761
     */
    public function testValidatorMissingDefaults()
    {
        $validators = array(
            'rule1'   => array('presence' => 'required',
                               'fields'   => array('field1', 'field2'),
                               'default'  => array('field1default'))
        );
        $data = array();
        $input = new InputFilter(null, $validators, $data);

        $this->assertTrue($input->hasMissing(), 'Expected hasMissing() to return true');
        $this->assertFalse($input->hasInvalid(), 'Expected hasInvalid() to return false');
        $this->assertFalse($input->hasUnknown(), 'Expected hasUnknown() to return false');
        $this->assertFalse($input->hasValid(), 'Expected hasValid() to return false');

        $missing = $input->getMissing();
        $this->assertType('array', $missing);
        $this->assertEquals(array('rule1'), array_keys($missing));
        $this->assertEquals(array("Field 'field2' is required by rule 'rule1', but the field is missing"), $missing['rule1']);
    }

    public function testValidatorDefaultDoesNotOverwriteData()
    {
        $validators = array(
            'field1'   => array('presence' => 'required', 'allowEmpty' => false, 'default' => 'abcd'),
            'field2'   => array('presence' => 'optional', 'allowEmpty' => false, 'default' => 'abcd'),
            'field3'   => array('presence' => 'required', 'allowEmpty' => true, 'default' => 'abcd'),
            'field4'   => array('presence' => 'optional', 'allowEmpty' => true, 'default' => 'abcd'),
        );
        $data = array(
            'field1' => 'ABCD',
            'field2' => 'ABCD',
            'field3' => 'ABCD',
            'field4' => 'ABCD'
        );
        $input = new InputFilter(null, $validators, $data);

        $this->assertFalse($input->hasMissing(), 'Expected hasMissing() to return false');
        $this->assertFalse($input->hasInvalid(), 'Expected hasInvalid() to return false');
        $this->assertFalse($input->hasUnknown(), 'Expected hasUnknown() to return false');
        $this->assertTrue($input->hasValid(), 'Expected hasValid() to return true');

        $this->assertEquals('ABCD', $input->field1);
        $this->assertEquals('ABCD', $input->field2);
        $this->assertEquals('ABCD', $input->field3);
        $this->assertEquals('ABCD', $input->field4);
    }

    public function testValidatorNotAllowEmpty()
    {
        $filters = array(
            'field1'   => 'Digits',
            'field2'   => 'Alnum'
        );

        $validators = array(
            'field1'   => array('Digits'),
            'field2'   => array('Alnum'),
            'field3'   => array('Alnum', 'presence' => 'required')
        );
        $data = array(
            'field1' => 'asd1', // Valid data
            'field2' => '$'     // Invalid data
        );
        $input = new InputFilter($filters, $validators, $data);

        $this->assertTrue($input->hasMissing(), 'Expected hasMissing() to return true');
        $this->assertTrue($input->hasInvalid(), 'Expected hasInvalid() to return true');
        $this->assertFalse($input->hasUnknown(), 'Expected hasUnknown() to return false');
        $this->assertTrue($input->hasValid(), 'Expected hasValid() to return true');

        $messages = $input->getMessages();
        $this->assertType('array', $messages);
        $this->assertEquals(array('field2', 'field3'), array_keys($messages));
        $this->assertType('array', $messages['field2']);
        $this->assertEquals("You must give a non-empty value for field 'field2'", current($messages['field2']));
    }

    public function testValidatorMessagesSingle()
    {
        $data = array('month' => '13abc');
        $digitsMesg = 'Month should consist of digits';
        $validators = array(
            'month' => array(
                'digits',
                'messages' => $digitsMesg
            )
        );
        $input = new InputFilter(null, $validators, $data);

        $this->assertFalse($input->hasMissing(), 'Expected hasMissing() to return false');
        $this->assertTrue($input->hasInvalid(), 'Expected hasInvalid() to return true');
        $this->assertFalse($input->hasUnknown(), 'Expected hasUnknown() to return false');
        $this->assertFalse($input->hasValid(), 'Expected hasValid() to return false');

        $messages = $input->getMessages();
        $this->assertType('array', $messages);
        $this->assertEquals(array('month'), array_keys($messages));
        $this->assertEquals(1, count($messages['month']));
        $this->assertEquals($digitsMesg, current($messages['month']));
    }

    public function testValidatorMessagesMultiple()
    {
        $data = array('month' => '13abc');
        $digitsMesg = 'Month should consist of digits';
        $betweenMesg = 'Month should be between 1 and 12';
        $validators = array(
            'month' => array(
                'digits',
                new Validator\Between(1, 12),
                'messages' => array(
                    $digitsMesg,
                    $betweenMesg
                )
            )
        );
        $input = new InputFilter(null, $validators, $data);

        $this->assertFalse($input->hasMissing(), 'Expected hasMissing() to return false');
        $this->assertTrue($input->hasInvalid(), 'Expected hasInvalid() to return true');
        $this->assertFalse($input->hasUnknown(), 'Expected hasUnknown() to return false');
        $this->assertFalse($input->hasValid(), 'Expected hasValid() to return false');

        $messages = $input->getMessages();
        $this->assertType('array', $messages);
        $this->assertEquals(array('month'), array_keys($messages));
        $this->assertEquals(2, count($messages['month']));
        $this->assertEquals($digitsMesg, $messages['month']['notDigits']);
        $this->assertEquals($betweenMesg, $messages['month']['notBetween']);
    }

    public function testValidatorMessagesFieldsMultiple()
    {
        $data = array('field1' => array('13abc', '234'));
        $digitsMesg = 'Field1 should consist of digits';
        $betweenMesg = 'Field1 should be between 1 and 12';
        $validators = array(
            'field1' => array(
                'digits',
                new Validator\Between(1, 12),
                'messages' => array(
                    $digitsMesg,
                    $betweenMesg
                )
            )
        );
        $input = new InputFilter(null, $validators, $data);

        $this->assertFalse($input->hasMissing(), 'Expected hasMissing() to return false');
        $this->assertTrue($input->hasInvalid(), 'Expected hasInvalid() to return true');
        $this->assertFalse($input->hasUnknown(), 'Expected hasUnknown() to return false');
        $this->assertFalse($input->hasValid(), 'Expected hasValid() to return false');

        $messages = $input->getMessages();
        $this->assertType('array', $messages);
        $this->assertEquals(array('field1'), array_keys($messages));
        $this->assertEquals(3, count($messages['field1']));
        $this->assertEquals($digitsMesg, $messages['field1']['notDigits']);
        $this->assertEquals($betweenMesg, $messages['field1']['notBetween']);
    }

    public function testValidatorMessagesIntIndex()
    {
        $data = array('month' => '13abc');
        $betweenMesg = 'Month should be between 1 and 12';
        $validators = array(
            'month' => array(
                'digits',
                new Validator\Between(1, 12),
                'messages' => array(
                    1 => $betweenMesg
                )
            )
        );
        $input = new InputFilter(null, $validators, $data);

        $this->assertFalse($input->hasMissing(), 'Expected hasMissing() to return false');
        $this->assertTrue($input->hasInvalid(), 'Expected hasInvalid() to return true');
        $this->assertFalse($input->hasUnknown(), 'Expected hasUnknown() to return false');
        $this->assertFalse($input->hasValid(), 'Expected hasValid() to return false');

        $messages = $input->getMessages();
        $this->assertType('array', $messages);
        $this->assertEquals(array('month'), array_keys($messages));
        $this->assertEquals(2, count($messages['month']));
        $this->assertEquals("'13abc' must contain only digits", current($messages['month']));
        /**
         * @todo $this->assertEquals($betweenMesg, next($messages['month']));
         */
    }

    public function testValidatorMessagesSingleWithKeys()
    {
        $data = array('month' => '13abc');
        $digitsMesg = 'Month should consist of digits';
        $validators = array(
            'month' => array(
                'digits',
                'messages' => array('notDigits' => $digitsMesg)
            )
        );
        $input = new InputFilter(null, $validators, $data);

        $this->assertFalse($input->hasMissing(), 'Expected hasMissing() to return false');
        $this->assertTrue($input->hasInvalid(), 'Expected hasInvalid() to return true');
        $this->assertFalse($input->hasUnknown(), 'Expected hasUnknown() to return false');
        $this->assertFalse($input->hasValid(), 'Expected hasValid() to return false');

        $messages = $input->getMessages();
        $this->assertType('array', $messages);
        $this->assertEquals(array('month'), array_keys($messages));
        $this->assertEquals(1, count($messages['month']));
    }

    public function testValidatorMessagesMultipleWithKeys()
    {
        $data = array('month' => '13abc');
        $digitsMesg = 'Month should consist of digits';
        $betweenMesg = 'Month should be between 1 and 12';
        $validators = array(
            'month' => array(
                'digits',
                new Validator\Between(1, 12),
                'messages' => array(
                    array('notDigits' => $digitsMesg),
                    array('notBetween' => $betweenMesg)
                )
            )
        );
        $input = new InputFilter(null, $validators, $data);

        $this->assertFalse($input->hasMissing(), 'Expected hasMissing() to return false');
        $this->assertTrue($input->hasInvalid(), 'Expected hasInvalid() to return true');
        $this->assertFalse($input->hasUnknown(), 'Expected hasUnknown() to return false');
        $this->assertFalse($input->hasValid(), 'Expected hasValid() to return false');

        $messages = $input->getMessages();
        $this->assertType('array', $messages);
        $this->assertEquals(array('month'), array_keys($messages));
        $this->assertEquals(2, count($messages['month']));
        // $this->assertEquals($digitsMesg, $messages['month'][0]);
        // $this->assertEquals($betweenMesg, $messages['month'][1]);
    }

    public function testValidatorMessagesMixedWithKeys()
    {
        $data = array('month' => '13abc');
        $digitsMesg = 'Month should consist of digits';
        $betweenMesg = 'Month should be between 1 and 12';
        $validators = array(
            'month' => array(
                'digits',
                new Validator\Between(1, 12),
                'messages' => array(
                    $digitsMesg,
                    array('notBetween' => $betweenMesg)
                )
            )
        );
        $input = new InputFilter(null, $validators, $data);

        $this->assertFalse($input->hasMissing(), 'Expected hasMissing() to return false');
        $this->assertTrue($input->hasInvalid(), 'Expected hasInvalid() to return true');
        $this->assertFalse($input->hasUnknown(), 'Expected hasUnknown() to return false');
        $this->assertFalse($input->hasValid(), 'Expected hasValid() to return false');

        $messages = $input->getMessages();
        $this->assertType('array', $messages);
        $this->assertEquals(array('month'), array_keys($messages));
        $this->assertEquals(2, count($messages['month']));
        // $this->assertEquals($digitsMesg, $messages['month'][0]);
        // $this->assertEquals($betweenMesg, $messages['month'][1]);
    }

    public function testValidatorHasMissing()
    {
        $data = array();
        $validators = array(
            'month' => array(
                'digits',
                InputFilter::PRESENCE => InputFilter::PRESENCE_REQUIRED
            )
        );
        $input = new InputFilter(null, $validators, $data);

        $this->assertTrue($input->hasMissing(), 'Expected hasMissing() to return true');
        $this->assertFalse($input->hasInvalid(), 'Expected hasInvalid() to return false');
        $this->assertFalse($input->hasUnknown(), 'Expected hasUnknown() to return false');
        $this->assertFalse($input->hasValid(), 'Expected hasValid() to return false');
    }

    public function testValidatorFieldOptional()
    {
        $data = array();
        $validators = array(
            'month' => array(
                'digits',
                InputFilter::PRESENCE => InputFilter::PRESENCE_OPTIONAL
            )
        );
        $input = new InputFilter(null, $validators, $data);

        $this->assertFalse($input->hasMissing(), 'Expected hasMissing() to return false');
        $this->assertFalse($input->hasInvalid(), 'Expected hasInvalid() to return false');
        $this->assertFalse($input->hasUnknown(), 'Expected hasUnknown() to return false');
        $this->assertFalse($input->hasValid(), 'Expected hasValid() to return false');
    }

    public function testValidatorGetMissing()
    {
        $data = array();
        $validators = array(
            'month' => array(
                'digits',
                InputFilter::PRESENCE => InputFilter::PRESENCE_REQUIRED
            )
        );
        $input = new InputFilter(null, $validators, $data);

        $this->assertTrue($input->hasMissing(), 'Expected hasMissing() to return true');
        $this->assertFalse($input->hasInvalid(), 'Expected hasInvalid() to return false');
        $this->assertFalse($input->hasUnknown(), 'Expected hasUnknown() to return false');
        $this->assertFalse($input->hasValid(), 'Expected hasValid() to return false');

        $missing = $input->getMissing();
        $this->assertType('array', $missing);
        $this->assertEquals(array('month'), array_keys($missing));
        $this->assertEquals("Field 'month' is required by rule 'month', but the field is missing", $missing['month'][0]);
    }

    public function testValidatorSetMissingMessage()
    {
        $data = array();
        $validators = array(
            'monthRule' => array(
                'digits',
                InputFilter::PRESENCE => InputFilter::PRESENCE_REQUIRED,
                'fields' => 'month'
            )
        );
        $options = array(
            InputFilter::MISSING_MESSAGE => 'I looked for %field% but I did not find it; it is required by rule %rule%'
        );
        $input = new InputFilter(null, $validators, $data, $options);

        $this->assertTrue($input->hasMissing(), 'Expected hasMissing() to return true');
        $this->assertFalse($input->hasInvalid(), 'Expected hasInvalid() to return false');
        $this->assertFalse($input->hasUnknown(), 'Expected hasUnknown() to return false');
        $this->assertFalse($input->hasValid(), 'Expected hasValid() to return false');

        $missing = $input->getMissing();
        $this->assertType('array', $missing);
        $this->assertEquals(array('monthRule'), array_keys($missing));
        $this->assertEquals("I looked for month but I did not find it; it is required by rule monthRule", $missing['monthRule'][0]);
    }

    public function testValidatorHasUnknown()
    {
        $data = array(
            'unknown' => 'xxx'
        );
        $validators = array(
            'month' => 'digits'
        );
        $input = new InputFilter(null, $validators, $data);

        $this->assertFalse($input->hasMissing(), 'Expecting hasMissing() to return false');
        $this->assertFalse($input->hasInvalid(), 'Expecting hasInvalid() to return false');
        $this->assertTrue($input->hasUnknown(), 'Expecting hasUnknown() to return true');
        $this->assertFalse($input->hasValid(), 'Expected hasValid() to return false');
    }

    public function testValidatorGetUnknown()
    {
        $data = array(
            'unknown' => 'xxx'
        );
        $validators = array(
            'month' => 'digits'
        );
        $input = new InputFilter(null, $validators, $data);

        $this->assertFalse($input->hasMissing(), 'Expected hasMissing() to return false');
        $this->assertFalse($input->hasInvalid(), 'Expected hasInvalid() to return false');
        $this->assertTrue($input->hasUnknown(), 'Expected hasUnknown() to retrun true');
        $this->assertFalse($input->hasValid(), 'Expected hasValid() to return false');

        $unknown = $input->getUnknown();
        $this->assertType('array', $unknown);
        $this->assertThat($unknown, $this->arrayHasKey('unknown'));
    }

    public function testValidatorGetInvalid()
    {
        $data = array(
            'month' => '6abc '
        );
        $validators = array(
            'month' => 'digits',
            'field2' => array('digits', 'presence' => 'required')
        );
        $input = new InputFilter(null, $validators, $data);

        $this->assertTrue($input->hasMissing(), 'Expected hasMissing() to return true');
        $this->assertTrue($input->hasInvalid(), 'Expected hasInvalid() to return true');
        $this->assertFalse($input->hasUnknown(), 'Expected hasUnknown() to return false');
        $this->assertFalse($input->hasValid(), 'Expected hasValid() to return false');

        $messages = $input->getMessages();
        $invalid = $input->getInvalid();
        $missing = $input->getMissing();

        $this->assertType('array', $messages);
        $this->assertEquals(array('month', 'field2'), array_keys($messages));
        $this->assertType('array', $invalid);
        $this->assertEquals(array('month'), array_keys($invalid));
        $this->assertType('array', $missing);
        $this->assertEquals(array('field2'), array_keys($missing));
        $this->assertEquals(array_merge($invalid, $missing), $messages);
    }

    public function testValidatorIsValid()
    {
        $data = array(
            'field1' => 'abc123',
            'field2' => 'abcdef'
        );
        $validators = array(
            'field1' => 'alpha',
            'field2' => 'alpha'
        );
        $input = new InputFilter(null, $validators, $data);

        $this->assertFalse($input->hasMissing(), 'Expected hasMissing() to return false');
        $this->assertTrue($input->hasInvalid(), 'Expected hasInvalid() to return true');
        $this->assertFalse($input->hasUnknown(), 'Expected hasUnknown() to return false');
        $this->assertTrue($input->hasValid(), 'Expected hasValid() to return true');

        $this->assertFalse($input->isValid());
        $this->assertFalse($input->isValid('field1'));
        $this->assertTrue($input->isValid('field2'));

        $input->setData(array('field2' => 'abcdef'));

        $this->assertFalse($input->hasMissing(), 'Expected hasMissing() to return false');
        $this->assertFalse($input->hasInvalid(), 'Expected hasInvalid() to return false');
        $this->assertFalse($input->hasUnknown(), 'Expected hasUnknown() to return false');
        $this->assertTrue($input->hasValid(), 'Expected hasValid() to return true');

        $this->assertTrue($input->isValid());
        $this->assertFalse($input->isValid('field1'));
        $this->assertTrue($input->isValid('field2'));
    }

    public function testGetPluginBroker()
    {
        $input = new InputFilter(null, null);

        $broker = $input->getPluginBroker(InputFilter::VALIDATOR);
        $this->assertType('Zend\Validator\ValidatorBroker', $broker,
            'Expected object of type Zend\Validator\ValidatorBroker, got ' , get_class($broker));

        $broker = $input->getPluginBroker(InputFilter::FILTER);
        $this->assertType('Zend\Filter\FilterBroker', $broker,
            'Expected object of type Zend\Filter\FilterBroker, got ' , get_class($broker));

<<<<<<< HEAD
        $this->setExpectedException('Zend\Filter\Exception\InvalidArgumentException', 'Invalid type');
        $loader = $input->getPluginLoader('foo');
=======
        $this->setExpectedException('Zend\Filter\Exception', 'Invalid type');
        $loader = $input->getPluginBroker('foo');
>>>>>>> 1c46ae8d
    }

    public function testSetPluginBroker()
    {
        $input  = new InputFilter(null, null);

        $broker = new PluginBroker();

        $input->setPluginBroker($broker, InputFilter::VALIDATOR);
    }

    public function testSetPluginBrokerInvalidType()
    {
        $input = new InputFilter(null, null);

        $loader = new PluginBroker();

<<<<<<< HEAD
        $this->setExpectedException('\Zend\Filter\Exception\InvalidArgumentException', 'Invalid type');
        $input->setPluginLoader($loader, 'foo');
=======
        $this->setExpectedException('Zend\Filter\Exception', 'Invalid type');
        $input->setPluginBroker($loader, 'foo');
>>>>>>> 1c46ae8d
    }

    public function testNamespaceExceptionClassNotFound()
    {
        $data = array(
            'field1' => 'abc'
        );
        $validators = array(
            'field1' => 'MyDigits'
        );
        // Do not add namespace on purpose, so MyDigits will not be found
        $input = new InputFilter(null, $validators, $data);

        $this->setExpectedException('Zend\Loader\Exception', 'locate class');
        $this->assertTrue($input->hasInvalid(), 'Expected hasInvalid() to return true');
    }

    public function testNamespaceExceptionInvalidClass()
    {
        $data = array(
            'field1' => 'abc'
        );
        // Zend\Validator\Exception exists, but does not implement the needed interface
        $broker = new Validator\ValidatorBroker();
        $broker->getClassLoader()->registerPlugin('exception', 'Zend\Validator\Exception');
        $validators = array(
            'field1' => 'Exception'
        );

        $input = new InputFilter(null, $validators, $data);
        $input->setPluginBroker($broker, InputFilter::VALIDATOR);

<<<<<<< HEAD
        $this->setExpectedException('\Zend\Filter\Exception\InvalidArgumentException', 'must implement');
=======
        $this->setExpectedException('Zend\Validator\Exception', 'must implement');
>>>>>>> 1c46ae8d
        $this->assertTrue($input->hasInvalid(), 'Expected hasInvalid() to return true');
    }

    public function testSetDefaultEscapeFilter()
    {
        $data = array(
            'field1' => ' ab&c '
        );
        $input = new InputFilter(null, null, $data);
        $input->setDefaultEscapeFilter('StringTrim');

        $this->assertFalse($input->hasMissing(), 'Expected hasMissing() to return false');
        $this->assertFalse($input->hasInvalid(), 'Expected hasInvalid() to return false');
        $this->assertFalse($input->hasUnknown(), 'Expected hasUnknown() to return false');
        $this->assertTrue($input->hasValid(), 'Expected hasValid() to return true');

        $this->assertEquals('ab&c', $input->field1);
    }

    public function testSetDefaultEscapeFilterExceptionWrongClassType()
    {
        $input = new InputFilter(null, null);

        $this->setExpectedException('\Zend\Filter\Exception\InvalidArgumentException', 'does not implement');
        $input->setDefaultEscapeFilter(new \StdClass());
    }

    public function testOptionAllowEmpty()
    {
        $data = array(
            'field1' => ''
        );
        $validators = array(
            'field1' => 'alpha'
        );
        $options = array(
            InputFilter::ALLOW_EMPTY => true
        );
        $input = new InputFilter(null, $validators, $data, $options);

        $this->assertFalse($input->hasMissing(), 'Expected hasMissing() to return false');
        $this->assertFalse($input->hasInvalid(), 'Expected hasInvalid() to return false');
        $this->assertFalse($input->hasUnknown(), 'Expected hasUnknown() to return false');
        $this->assertTrue($input->hasValid(), 'Expected hasValid() to return true');

        $this->assertNotNull($input->field1);
        $this->assertEquals('', $input->field1);
    }

    public function testOptionBreakChain()
    {
        $data = array(
            'field1' => '150'
        );
        $btw1 = new Validator\Between(1, 100);
        $btw2 = new Validator\Between(1, 125);
        $validators = array(
            'field1' => array($btw1, $btw2),
        );
        $options = array(
            InputFilter::BREAK_CHAIN => true
        );
        $input = new InputFilter(null, $validators, $data, $options);

        $this->assertFalse($input->hasMissing(), 'Expected hasMissing() to return false');
        $this->assertTrue($input->hasInvalid(), 'Expected hasInvalid() to return true');
        $this->assertFalse($input->hasUnknown(), 'Expected hasUnknown() to return false');
        $this->assertFalse($input->hasValid(), 'Expected hasValid() to return false');

        $messages = $input->getMessages();
        $this->assertType('array', $messages);
        $this->assertEquals(array('field1'), array_keys($messages));
        $this->assertEquals(1, count($messages['field1']), 'Expected rule for field1 to break 1 validator');
        $this->assertEquals("'150' is not between '1' and '100', inclusively",
            current($messages['field1']));
    }

    public function testOptionEscapeFilter()
    {
        $data = array(
            'field1' => ' ab&c '
        );
        $options = array(
            InputFilter::ESCAPE_FILTER => 'StringTrim'
        );
        $input = new InputFilter(null, null, $data, $options);

        $this->assertFalse($input->hasMissing(), 'Expected hasMissing() to return false');
        $this->assertFalse($input->hasInvalid(), 'Expected hasInvalid() to return false');
        $this->assertFalse($input->hasUnknown(), 'Expected hasUnknown() to return false');
        $this->assertTrue($input->hasValid(), 'Expected hasValid() to return true');

        $this->assertEquals('ab&c', $input->field1);
    }

    public function testBrokerOptions()
    {
        require_once __DIR__ . '/_files/TestNamespace/ValidatorBroker.php';
        $data = array(
            'field1' => 'abc',
            'field2' => '123',
            'field3' => '123'
        );
        $validators = array(
            'field1' => 'MyDigits',
            'field2' => 'MyDigits',
            'field3' => 'digits'
        );
        $options = array(
            InputFilter::VALIDATOR_BROKER => 'TestNamespace\ValidatorBroker',
        );

        $input = new InputFilter(null, $validators, $data, $options);

        $this->assertFalse($input->hasMissing(), 'Expected hasMissing() to return false');
        $this->assertTrue($input->hasInvalid(), 'Expected hasInvalid() to return true');
        $this->assertFalse($input->hasUnknown(), 'Expected hasUnknown() to return false');
        $this->assertTrue($input->hasValid(), 'Expected hasValid() to return true');

        $this->assertEquals('123', (string) $input->field2);
        $this->assertEquals('123', (string) $input->field3);

        $messages = $input->getMessages();
        $this->assertType('array', $messages);
        $this->assertThat($messages, $this->arrayHasKey('field1'));
        $this->assertEquals("'abc' must contain only digits", current($messages['field1']));
    }

    public function testOptionPresence()
    {
        $data = array(
            'field1' => '123'
            // field2 is missing deliberately
        );
        $validators = array(
            'field1' => 'Digits',
            'field2' => 'Digits'
        );
        $options = array(
            InputFilter::PRESENCE => true
        );
        $input = new InputFilter(null, $validators, $data, $options);

        $this->assertTrue($input->hasMissing(), 'Expected hasMissing() to return false');
        $this->assertFalse($input->hasInvalid(), 'Expected hasInvalid() to return false');
        $this->assertFalse($input->hasUnknown(), 'Expected hasUnknown() to return false');
        $this->assertTrue($input->hasValid(), 'Expected hasValid() to return true');

        $missing = $input->getMissing();
        $this->assertType('array', $missing);
        $this->assertEquals(array('field2'), array_keys($missing));
        $this->assertEquals("Field 'field2' is required by rule 'field2', but the field is missing", $missing['field2'][0]);
    }

<<<<<<< HEAD
    public function testOptionExceptionUnknown()
    {
        $options = array(
            'unknown' => 'xxx'
        );

        $this->setExpectedException('\Zend\Filter\Exception\InvalidArgumentException', 'Unknown option');
        $input = new InputFilter(null, null, null, $options);
    }

=======
>>>>>>> 1c46ae8d
    public function testGetEscaped()
    {
        $data = array(
            'field1' => 'ab&c'
        );
        $input = new InputFilter(null, null, $data);

        $this->assertFalse($input->hasMissing(), 'Expected hasMissing() to return false');
        $this->assertFalse($input->hasInvalid(), 'Expected hasInvalid() to return false');
        $this->assertFalse($input->hasUnknown(), 'Expected hasUnknown() to return false');
        $this->assertTrue($input->hasValid(), 'Expected hasValid() to return true');

        $this->assertEquals('ab&amp;c', $input->getEscaped('field1'));
        $this->assertNull($input->getEscaped('field2'));
    }

    public function testGetEscapedAllFields()
    {
        $data = array(
            'field1' => 'ab&c'
        );
        $input = new InputFilter(null, null, $data);

        $this->assertFalse($input->hasMissing(), 'Expected hasMissing() to return false');
        $this->assertFalse($input->hasInvalid(), 'Expected hasInvalid() to return false');
        $this->assertFalse($input->hasUnknown(), 'Expected hasUnknown() to return false');
        $this->assertTrue($input->hasValid(), 'Expected hasValid() to return true');

        $this->assertEquals(array('field1' => 'ab&amp;c'), $input->getEscaped());
    }

    public function testMagicGetEscaped()
    {
        $data = array(
            'field1' => 'ab&c'
        );
        $input = new InputFilter(null, null, $data);

        $this->assertFalse($input->hasMissing(), 'Expected hasMissing() to return false');
        $this->assertFalse($input->hasInvalid(), 'Expected hasInvalid() to return false');
        $this->assertFalse($input->hasUnknown(), 'Expected hasUnknown() to return false');
        $this->assertTrue($input->hasValid(), 'Expected hasValid() to return true');

        $this->assertEquals('ab&amp;c', $input->field1);
        $this->assertNull($input->field2);
    }

    public function testGetEscapedMultiValue()
    {
        $data = array(
            'multiSelect' => array('C&H', 'B&O', 'AT&T')
        );
        $input = new InputFilter(null, null, $data);

        $this->assertFalse($input->hasMissing(), 'Expected hasMissing() to return false');
        $this->assertFalse($input->hasInvalid(), 'Expected hasInvalid() to return false');
        $this->assertFalse($input->hasUnknown(), 'Expected hasUnknown() to return false');
        $this->assertTrue($input->hasValid(), 'Expected hasValid() to return true');

        $multi = $input->getEscaped('multiSelect');
        $this->assertType('array', $multi);
        $this->assertEquals(3, count($multi));
        $this->assertEquals(array('C&amp;H', 'B&amp;O', 'AT&amp;T'), $multi);
    }

    public function testGetUnescaped()
    {
        $data = array(
            'field1' => 'ab&c'
        );
        $input = new InputFilter(null, null, $data);

        $this->assertFalse($input->hasMissing(), 'Expected hasMissing() to return false');
        $this->assertFalse($input->hasInvalid(), 'Expected hasInvalid() to return false');
        $this->assertFalse($input->hasUnknown(), 'Expected hasUnknown() to return false');
        $this->assertTrue($input->hasValid(), 'Expected hasValid() to return true');

        $this->assertEquals('ab&c', $input->getUnescaped('field1'));
        $this->assertNull($input->getUnescaped('field2'));
    }

    public function testGetUnescapedAllFields()
    {
        $data = array(
            'field1' => 'ab&c'
        );
        $input = new InputFilter(null, null, $data);

        $this->assertFalse($input->hasMissing(), 'Expected hasMissing() to return false');
        $this->assertFalse($input->hasInvalid(), 'Expected hasInvalid() to return false');
        $this->assertFalse($input->hasUnknown(), 'Expected hasUnknown() to return false');
        $this->assertTrue($input->hasValid(), 'Expected hasValid() to return true');

        $this->assertEquals(array('field1' => 'ab&c'), $input->getUnescaped());
    }

    public function testMagicIsset()
    {
        $data = array(
            'field1' => 'ab&c'
        );
        $input = new InputFilter(null, null, $data);

        $this->assertFalse($input->hasMissing(), 'Expected hasMissing() to return false');
        $this->assertFalse($input->hasInvalid(), 'Expected hasInvalid() to return false');
        $this->assertFalse($input->hasUnknown(), 'Expected hasUnknown() to return false');
        $this->assertTrue($input->hasValid(), 'Expected hasValid() to return true');

        $this->assertTrue(isset($input->field1));
        $this->assertFalse(isset($input->field2));
    }

    public function testProcess()
    {
        $data = array(
            'field1' => 'ab&c',
            'field2' => '123abc'
        );
        $filters = array(
            '*'      => 'StringTrim',
            'field2' => 'digits'
        );
        $validators = array(
            'field1' => array(InputFilter::PRESENCE => InputFilter::PRESENCE_OPTIONAL),
            'field2' => array(
                'digits',
                InputFilter::PRESENCE => InputFilter::PRESENCE_REQUIRED
            )
        );
        $input = new InputFilter($filters, $validators, $data);
        $input->process();
        $this->assertFalse($input->hasMissing(), 'Expected hasMissing() to return false');
        $this->assertFalse($input->hasInvalid(), 'Expected hasInvalid() to return false');
        $this->assertFalse($input->hasUnknown(), 'Expected hasUnknown() to return false');
        $this->assertTrue($input->hasValid(), 'Expected hasValid() to return true');
    }

    public function testProcessUnknownThrowsNoException()
    {
        $data = array(
            'field1' => 'ab&c',
            'field2' => '123abc',
            'field3' => 'unknown'
        );
        $filters = array(
            '*'      => 'StringTrim',
            'field2' => 'digits'
        );
        $validators = array(
            'field1' => array(InputFilter::PRESENCE => InputFilter::PRESENCE_OPTIONAL),
            'field2' => array(
                'digits',
                InputFilter::PRESENCE => InputFilter::PRESENCE_REQUIRED
            )
        );
        $input = new InputFilter($filters, $validators, $data);
        $input->process();
        $this->assertFalse($input->hasMissing(), 'Expected hasMissing() to return false');
        $this->assertFalse($input->hasInvalid(), 'Expected hasInvalid() to return false');
        $this->assertTrue($input->hasUnknown(), 'Expected hasUnknown() to retrun true');
        $this->assertTrue($input->hasValid(), 'Expected hasValid() to return true');
    }

    public function testProcessInvalidThrowsException()
    {
        $data = array(
            'field1' => 'ab&c',
            'field2' => 'abc' // invalid because no digits
        );
        $filters = array(
            '*'      => 'StringTrim',
            'field2' => 'digits'
        );
        $validators = array(
            'field1' => array(InputFilter::PRESENCE => InputFilter::PRESENCE_OPTIONAL),
            'field2' => array(
                'digits',
                InputFilter::PRESENCE => InputFilter::PRESENCE_REQUIRED
            )
        );
        $input = new InputFilter($filters, $validators, $data);
        try {
            $input->process();
            $this->fail('Expected to catch Zend_Filter_Exception');
        } catch (\Zend\Filter\Exception\RuntimeException $e) {
            $this->assertEquals("Input has invalid fields", $e->getMessage());
            $this->assertFalse($input->hasMissing(), 'Expected hasMissing() to return false');
            $this->assertTrue($input->hasInvalid(), 'Expected hasInvalid() to return true');
            $this->assertFalse($input->hasUnknown(), 'Expected hasUnknown() to return false');
            $this->assertTrue($input->hasValid(), 'Expected hasValid() to return true');
        }
    }

    public function testProcessMissingThrowsException()
    {
        $data = array(
            'field1' => 'ab&c'
            // field2 is missing on purpose for this test
        );
        $filters = array(
            '*'      => 'StringTrim',
            'field2' => 'digits'
        );
        $validators = array(
            'field1' => array(
                InputFilter::PRESENCE => InputFilter::PRESENCE_OPTIONAL
            ),
            'field2' => array(
                'digits',
                InputFilter::PRESENCE => InputFilter::PRESENCE_REQUIRED
            )
        );
        $input = new InputFilter($filters, $validators, $data);
        try {
            $input->process();
            $this->fail('Expected to catch Zend_Filter_Exception');
        } catch (\Zend\Filter\Exception\RuntimeException $e) {
            $this->assertEquals("Input has missing fields", $e->getMessage());
            $this->assertTrue($input->hasMissing(), 'Expected hasMissing() to return true');
            $this->assertFalse($input->hasInvalid(), 'Expected hasInvalid() to return false');
            $this->assertFalse($input->hasUnknown(), 'Expected hasUnknown() to return false');
            $this->assertTrue($input->hasValid(), 'Expected hasValid() to return true');
        }
    }

    /**
     * @group ZF-3004
     */
    public function testInsertingNullDoesNotGetEscapedWithDefaultEscapeMethod()
    {
        $input = new InputFilter(null, null, array('test' => null));
        $input->process();

        $this->assertFalse($input->hasMissing(), 'Expected hasMissing() to return false');
        $this->assertFalse($input->hasInvalid(), 'Expected hasInvalid() to return false');
        $this->assertFalse($input->hasUnknown(), 'Expected hasUnknown() to return false');
        $this->assertTrue($input->hasValid(),    'Expected hasValid() to return true');

        $this->assertNull($input->getUnescaped('test'), 'getUnescaped of test fails to return null');
        $this->assertNull($input->getEscaped('test'),   'getEscaped of test fails to return null');
        $this->assertNull($input->test,                 'magic get of test fails to return null');
    }

    /**
     * @group ZF-3100
     */
    public function testPluginLoaderInputNamespaceWithSameNameFilterAndValidatorLeadsToException()
    {
        $filters = array(
            'date1' => array('Date')
        );
        $validators = array(
            'date1' => array('Date')
        );
        $data = array(
            'date1' => '1990-01-01'
        );
        $options = array(
            'inputNamespace' => array('\\ZendTest\\Filter\\TestClasses\\Filter', '\\ZendTest\\Filter\\TestClasses\\Validator'),
        );
        $filter = new InputFilter($filters, $validators, $data, $options);

<<<<<<< HEAD
        $this->setExpectedException('\Zend\Filter\Exception\InvalidArgumentException', 'must implement');
        $filter->process();
    }

    /**
     * @group ZF-3100
     */
    public function testPluginLoaderWithFilterValidateNamespaceWithSameNameFilterAndValidatorWorksPerfectly()
    {
        // Array
        $filters = array(
            'date1' => array('Date')
        );
        $validators = array(
            'date1' => array('Date')
        );
        $data = array(
            'date1' => '1990-01-01'
        );
        $options = array(
            'filterNamespace' => array('ZendTest\Filter\TestClasses\Filter'),
            'validatorNamespace' => array('ZendTest\Filter\TestClasses\Validator'),
        );
        $filter = new InputFilter($filters, $validators, $data, $options);

        $filter->process();
        $this->assertEquals("2000-01-01", $filter->date1);

        // String notation
        $options = array(
            'filterNamespace' => 'ZendTest\Filter\TestClasses\Filter',
            'validatorNamespace' => 'ZendTest\Filter\TestClasses\Validate',
        );
        $filter = new InputFilter($filters, $validators, $data, $options);

=======
        $this->setExpectedException('Zend\Loader\Exception', 'locate class');
>>>>>>> 1c46ae8d
        $filter->process();
    }

    /**
     * @group ZF-7135
     */
    public function testValidatorAllowNull()
    {
        $data = array(
            'field1' => null
        );
        $validators = array(
            'field1' => array(
                'notEmpty'
            )
        );
        $input = new InputFilter(null, $validators, $data);

        $this->assertFalse($input->hasMissing(), 'Expected hasMissing() to return false');
        $this->assertTrue($input->hasInvalid(), 'Expected hasInvalid() to return true');
        $this->assertFalse($input->hasUnknown(), 'Expected hasUnknown() to return false');
        $this->assertFalse($input->hasValid(), 'Expected hasValid() to return true');

        $this->assertNull($input->field1);
    }

    /**
     * @group ZF-7034
     */
    public function testSettingNotEmptyMessageAndMessagePerKeyAndMessagePerArray()
    {

        $filters = array( );
        $validators = array(
            'street' => array (
                new Validator\NotEmpty (),
                new Validator\Regex ( '/^[a-zA-Z0-9]{1,30}$/u' ),
                new Validator\StringLength ( 0, 10 ),
                InputFilter::PRESENCE => InputFilter::PRESENCE_REQUIRED,
                InputFilter::DEFAULT_VALUE => '',
                InputFilter::BREAK_CHAIN => true,
                'messages' => array (
                    0 => 'Bitte geben Sie Ihre Straße ein.',
                    'Verwenden Sie bitte keine Sonderzeichen bei der Eingabe.',
                    array (
                        Validator\StringLength::TOO_LONG => 'Bitte beschränken Sie sich auf %max% Zeichen'
                    )
                )
            )
        );

        $filter = new InputFilter($filters, $validators, array('street' => ''));
        $this->assertFalse($filter->isValid());
        $message = $filter->getMessages();
        $this->assertContains('Bitte geben Sie Ihre Straße ein.', $message['street']['isEmpty']);

        $filter2 = new InputFilter($filters, $validators, array('street' => 'Str!!'));
        $this->assertFalse($filter2->isValid());
        $message = $filter2->getMessages();
        $this->assertContains('Verwenden Sie bitte keine Sonderzeichen', $message['street']['regexNotMatch']);

        $filter3 = new InputFilter($filters, $validators, array('street' => 'Str1234567890'));
        $this->assertFalse($filter3->isValid());
        $message = $filter3->getMessages();
        $this->assertContains('Bitte beschränken Sie sich auf', $message['street']['stringLengthTooLong']);
    }

    /**
     * @group ZF-7394
     */
    public function testSettingMultipleNotEmptyMessages()
    {

        $filters = array( );
        $validators = array(
            'name' => array('NotEmpty','messages' => 'Please enter your name'),
            'subject' => array('NotEmpty','messages' => 'Please enter a subject'),
            'email' => array('EmailAddress','messages' => 'Please enter a valid Email address'),
            'content' => array('NotEmpty','messages' => 'Please enter message contents')
        );

        $data = array(
            'name' => '',
            'subject' => '',
            'content' => ''
        );

        $filter = new InputFilter($filters, $validators, $data);
        $this->assertFalse($filter->isValid());
        $message = $filter->getMessages();
        $this->assertContains('Please enter your name', $message['name']['isEmpty']);
        $this->assertContains('Please enter a subject', $message['subject']['isEmpty']);
        $this->assertContains('Please enter message contents', $message['content']['isEmpty']);
    }

    /**
     * @group ZF-3736
     */
    public function testTranslateNotEmptyMessages()
    {
        $translator = new Translator\Adapter\ArrayAdapter(array(
            'locale' => 'en_US',
            'content' => array('missingMessage' => 'Still missing'),
        ));

        $validators = array(
            'rule1'   => array('presence' => 'required',
                               'fields'   => array('field1', 'field2'),
                               'default'  => array('field1default'))
        );
        $data = array();
        $input = new InputFilter(null, $validators, $data);
        $input->setTranslator($translator);

        $this->assertTrue($input->hasMissing(), 'Expected hasMissing() to return true');

        $missing = $input->getMissing();
        $this->assertType('array', $missing);
        $this->assertEquals(array('rule1'), array_keys($missing));
        $this->assertEquals(array("Still missing"), $missing['rule1']);
    }

    /**
     * @group ZF-3736
     */
    public function testTranslateNotEmptyMessagesByUsingRegistry()
    {
        $translator = new Translator\Adapter\ArrayAdapter(array(
            'locale'  => 'en_US',
            'content' => array('missingMessage' => 'Still missing'),
        ));
        \Zend\Registry::set('Zend_Translate', $translator);

        $validators = array(
            'rule1'   => array('presence' => 'required',
                               'fields'   => array('field1', 'field2'),
                               'default'  => array('field1default'))
        );
        $data = array();
        $input = new InputFilter(null, $validators, $data);

        $this->assertTrue($input->hasMissing(), 'Expected hasMissing() to return true');
        $this->assertFalse($input->hasInvalid(), 'Expected hasInvalid() to return false');
        $this->assertFalse($input->hasUnknown(), 'Expected hasUnknown() to return false');
        $this->assertFalse($input->hasValid(), 'Expected hasValid() to return false');

        $missing = $input->getMissing();
        $this->assertType('array', $missing);
        $this->assertEquals(array('rule1'), array_keys($missing));
        $this->assertEquals(array("Still missing"), $missing['rule1']);
    }
}

} // end namespace declaration

namespace ZendTest\Filter\TestClasses\Filter
{
    use Zend\Filter\AbstractFilter;

    class Date extends AbstractFilter
    {
        public function filter($value)
        {
            return "2000-01-01";
        }
    }
}

namespace ZendTest\Filter\TestClasses\Validator
{
    use Zend\Validator\Validator;

    class Date implements Validator
    {
        public function isValid($value)
        {
            return true;
        }

        public function __invoke($value)
        {
            return $this->isValid($value);
        }

        public function getMessages()
        {
            return array();
        }

        public function getErrors()
        {
            return array();
        }
    }
}<|MERGE_RESOLUTION|>--- conflicted
+++ resolved
@@ -1150,13 +1150,8 @@
         $this->assertType('Zend\Filter\FilterBroker', $broker,
             'Expected object of type Zend\Filter\FilterBroker, got ' , get_class($broker));
 
-<<<<<<< HEAD
-        $this->setExpectedException('Zend\Filter\Exception\InvalidArgumentException', 'Invalid type');
-        $loader = $input->getPluginLoader('foo');
-=======
         $this->setExpectedException('Zend\Filter\Exception', 'Invalid type');
         $loader = $input->getPluginBroker('foo');
->>>>>>> 1c46ae8d
     }
 
     public function testSetPluginBroker()
@@ -1174,13 +1169,8 @@
 
         $loader = new PluginBroker();
 
-<<<<<<< HEAD
-        $this->setExpectedException('\Zend\Filter\Exception\InvalidArgumentException', 'Invalid type');
-        $input->setPluginLoader($loader, 'foo');
-=======
         $this->setExpectedException('Zend\Filter\Exception', 'Invalid type');
         $input->setPluginBroker($loader, 'foo');
->>>>>>> 1c46ae8d
     }
 
     public function testNamespaceExceptionClassNotFound()
@@ -1213,11 +1203,7 @@
         $input = new InputFilter(null, $validators, $data);
         $input->setPluginBroker($broker, InputFilter::VALIDATOR);
 
-<<<<<<< HEAD
-        $this->setExpectedException('\Zend\Filter\Exception\InvalidArgumentException', 'must implement');
-=======
         $this->setExpectedException('Zend\Validator\Exception', 'must implement');
->>>>>>> 1c46ae8d
         $this->assertTrue($input->hasInvalid(), 'Expected hasInvalid() to return true');
     }
 
@@ -1372,19 +1358,6 @@
         $this->assertEquals("Field 'field2' is required by rule 'field2', but the field is missing", $missing['field2'][0]);
     }
 
-<<<<<<< HEAD
-    public function testOptionExceptionUnknown()
-    {
-        $options = array(
-            'unknown' => 'xxx'
-        );
-
-        $this->setExpectedException('\Zend\Filter\Exception\InvalidArgumentException', 'Unknown option');
-        $input = new InputFilter(null, null, null, $options);
-    }
-
-=======
->>>>>>> 1c46ae8d
     public function testGetEscaped()
     {
         $data = array(
@@ -1647,45 +1620,7 @@
         );
         $filter = new InputFilter($filters, $validators, $data, $options);
 
-<<<<<<< HEAD
-        $this->setExpectedException('\Zend\Filter\Exception\InvalidArgumentException', 'must implement');
-        $filter->process();
-    }
-
-    /**
-     * @group ZF-3100
-     */
-    public function testPluginLoaderWithFilterValidateNamespaceWithSameNameFilterAndValidatorWorksPerfectly()
-    {
-        // Array
-        $filters = array(
-            'date1' => array('Date')
-        );
-        $validators = array(
-            'date1' => array('Date')
-        );
-        $data = array(
-            'date1' => '1990-01-01'
-        );
-        $options = array(
-            'filterNamespace' => array('ZendTest\Filter\TestClasses\Filter'),
-            'validatorNamespace' => array('ZendTest\Filter\TestClasses\Validator'),
-        );
-        $filter = new InputFilter($filters, $validators, $data, $options);
-
-        $filter->process();
-        $this->assertEquals("2000-01-01", $filter->date1);
-
-        // String notation
-        $options = array(
-            'filterNamespace' => 'ZendTest\Filter\TestClasses\Filter',
-            'validatorNamespace' => 'ZendTest\Filter\TestClasses\Validate',
-        );
-        $filter = new InputFilter($filters, $validators, $data, $options);
-
-=======
         $this->setExpectedException('Zend\Loader\Exception', 'locate class');
->>>>>>> 1c46ae8d
         $filter->process();
     }
 
