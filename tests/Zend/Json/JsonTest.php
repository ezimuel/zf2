<?php
/**
 * Zend Framework
 *
 * LICENSE
 *
 * This source file is subject to the new BSD license that is bundled
 * with this package in the file LICENSE.txt.
 * It is also available through the world-wide-web at this URL:
 * http://framework.zend.com/license/new-bsd
 * If you did not receive a copy of the license and are unable to
 * obtain it through the world-wide-web, please send an email
 * to license@zend.com so we can send you a copy immediately.
 *
 * @category   Zend
 * @package    Zend_JSON
 * @subpackage UnitTests
 * @copyright  Copyright (c) 2005-2011 Zend Technologies USA Inc. (http://www.zend.com)
 * @license    http://framework.zend.com/license/new-bsd     New BSD License
 */

/**
 * @namespace
 */
namespace ZendTest\Json;
use Zend\Json;

/**
 * @category   Zend
 * @package    Zend_JSON
 * @subpackage UnitTests
 * @copyright  Copyright (c) 2005-2011 Zend Technologies USA Inc. (http://www.zend.com)
 * @license    http://framework.zend.com/license/new-bsd     New BSD License
 * @group      Zend_JSON
 */
class JsonTest extends \PHPUnit_Framework_TestCase
{
    private $_originalUseBuiltinEncoderDecoderValue;

    public function setUp()
    {
        $this->_originalUseBuiltinEncoderDecoderValue = Json\Json::$useBuiltinEncoderDecoder;
    }

    public function tearDown()
    {
        Json\Json::$useBuiltinEncoderDecoder = $this->_originalUseBuiltinEncoderDecoderValue;
    }

    public function testJSONWithPhpJSONExtension()
    {
        if (!extension_loaded('json')) {
            $this->markTestSkipped('JSON extension is not loaded');
        }
        Json\Json::$useBuiltinEncoderDecoder = false;
        $this->_testJSON(array('string', 327, true, null));
    }

    public function testJSONWithBuiltins()
    {
        Json\Json::$useBuiltinEncoderDecoder = true;
        $this->_testJSON(array('string', 327, true, null));
    }

    /**
     * Test encoding and decoding in a single step
     * @param array $values   array of values to test against encode/decode
     */
    protected function _testJSON($values)
    {
        $encoded = Json\Json::encode($values);
        $this->assertEquals($values, Json\Json::decode($encoded));
    }

    /**
     * test null encoding/decoding
     */
    public function testNull()
    {
        $this->_testEncodeDecode(array(null));
    }


    /**
     * test boolean encoding/decoding
     */
    public function testBoolean()
    {
        $this->assertTrue(Json\Decoder::decode(Json\Encoder::encode(true)));
        $this->assertFalse(Json\Decoder::decode(Json\Encoder::encode(false)));
    }


    /**
     * test integer encoding/decoding
     */
    public function testInteger()
    {
        $this->_testEncodeDecode(array(-2));
        $this->_testEncodeDecode(array(-1));

        $zero = Json\Decoder::decode(Json\Encoder::encode(0));
        $this->assertEquals(0, $zero, 'Failed 0 integer test. Encoded: ' . serialize(Json\Encoder::encode(0)));
    }


    /**
     * test float encoding/decoding
     */
    public function testFloat()
    {
        $this->_testEncodeDecode(array(-2.1, 1.2));
    }

    /**
     * test string encoding/decoding
     */
    public function testString()
    {
        $this->_testEncodeDecode(array('string'));
        $this->assertEquals('', Json\Decoder::decode(Json\Encoder::encode('')), 'Empty string encoded: ' . serialize(Json\Encoder::encode('')));
    }

    /**
     * Test backslash escaping of string
     */
    public function testString2()
    {
        $string   = 'INFO: Path \\\\test\\123\\abc';
        $expected = '"INFO: Path \\\\\\\\test\\\\123\\\\abc"';
        $encoded = Json\Encoder::encode($string);
        $this->assertEquals($expected, $encoded, 'Backslash encoding incorrect: expected: ' . serialize($expected) . '; received: ' . serialize($encoded) . "\n");
        $this->assertEquals($string, Json\Decoder::decode($encoded));
    }

    /**
     * Test newline escaping of string
     */
    public function testString3()
    {
        $expected = '"INFO: Path\nSome more"';
        $string   = "INFO: Path\nSome more";
        $encoded  = Json\Encoder::encode($string);
        $this->assertEquals($expected, $encoded, 'Newline encoding incorrect: expected ' . serialize($expected) . '; received: ' . serialize($encoded) . "\n");
        $this->assertEquals($string, Json\Decoder::decode($encoded));
    }

    /**
     * Test tab/non-tab escaping of string
     */
    public function testString4()
    {
        $expected = '"INFO: Path\\t\\\\tSome more"';
        $string   = "INFO: Path\t\\tSome more";
        $encoded  = Json\Encoder::encode($string);
        $this->assertEquals($expected, $encoded, 'Tab encoding incorrect: expected ' . serialize($expected) . '; received: ' . serialize($encoded) . "\n");
        $this->assertEquals($string, Json\Decoder::decode($encoded));
    }

    /**
     * Test double-quote escaping of string
     */
    public function testString5()
    {
        $expected = '"INFO: Path \"Some more\""';
        $string   = 'INFO: Path "Some more"';
        $encoded  = Json\Encoder::encode($string);
        $this->assertEquals($expected, $encoded, 'Quote encoding incorrect: expected ' . serialize($expected) . '; received: ' . serialize($encoded) . "\n");
        $this->assertEquals($string, Json\Decoder::decode($encoded));
    }

    /**
     * test indexed array encoding/decoding
     */
    public function testArray()
    {
        $array = array(1, 'one', 2, 'two');
        $encoded = Json\Encoder::encode($array);
        $this->assertSame($array, Json\Decoder::decode($encoded), 'Decoded array does not match: ' . serialize($encoded));
    }

    /**
     * test associative array encoding/decoding
     */
    public function testAssocArray()
    {
        $this->_testEncodeDecode(array(array('one' => 1, 'two' => 2)));
    }

    /**
     * test associative array encoding/decoding, with mixed key types
     */
    public function testAssocArray2()
    {
        $this->_testEncodeDecode(array(array('one' => 1, 2 => 2)));
    }

    /**
     * test associative array encoding/decoding, with integer keys not starting at 0
     */
    public function testAssocArray3()
    {
        $this->_testEncodeDecode(array(array(1 => 'one', 2 => 'two')));
    }

    /**
     * test object encoding/decoding (decoding to array)
     */
    public function testObject()
    {
        $value = new \stdClass();
        $value->one = 1;
        $value->two = 2;

        $array = array('__className' => 'stdClass', 'one' => 1, 'two' => 2);

        $encoded = Json\Encoder::encode($value);
        $this->assertSame($array, Json\Decoder::decode($encoded, Json\Json::TYPE_ARRAY));
    }

    /**
     * test object encoding/decoding (decoding to stdClass)
     */
    public function testObjectAsObject()
    {
        $value = new \stdClass();
        $value->one = 1;
        $value->two = 2;

        $encoded = Json\Encoder::encode($value);
        $decoded = Json\Decoder::decode($encoded, Json\Json::TYPE_OBJECT);
        $this->assertTrue(is_object($decoded), 'Not decoded as an object');
        $this->assertTrue($decoded instanceof \StdClass, 'Not a StdClass object');
        $this->assertTrue(isset($decoded->one), 'Expected property not set');
        $this->assertEquals($value->one, $decoded->one, 'Unexpected value');
    }

    /**
     * Test that arrays of objects decode properly; see issue #144
     */
    public function testDecodeArrayOfObjects()
    {
        $value = '[{"id":1},{"foo":2}]';
        $expect = array(array('id' => 1), array('foo' => 2));
        $this->assertEquals($expect, Json\Decoder::decode($value, Json\Json::TYPE_ARRAY));
    }

    /**
     * Test that objects of arrays decode properly; see issue #107
     */
    public function testDecodeObjectOfArrays()
    {
        $value = '{"codeDbVar" : {"age" : ["int", 5], "prenom" : ["varchar", 50]}, "234" : [22, "jb"], "346" : [64, "francois"], "21" : [12, "paul"]}';
        $expect = array(
            'codeDbVar' => array(
                'age'   => array('int', 5),
                'prenom' => array('varchar', 50),
            ),
            234 => array(22, 'jb'),
            346 => array(64, 'francois'),
            21  => array(12, 'paul')
        );
        $this->assertEquals($expect, Json\Decoder::decode($value, Json\Json::TYPE_ARRAY));
    }

    /**
     * Test encoding and decoding in a single step
     * @param array $values   array of values to test against encode/decode
     */
    protected function _testEncodeDecode($values)
    {
        foreach ($values as $value) {
            $encoded = Json\Encoder::encode($value);

            if (is_array($value) || is_object($value)) {
                $this->assertEquals($this->_toArray($value), Json\Decoder::decode($encoded, Json\Json::TYPE_ARRAY));
            } else {
                $this->assertEquals($value, Json\Decoder::decode($encoded));
            }
        }
    }

    protected function _toArray($value)
    {
        if (!is_array($value) || !is_object($value)) {
            return $value;
        }

        $array = array();
        foreach ((array)$value as $k => $v) {
            $array[$k] = $this->_toArray($v);
        }
        return $array;
    }

    /**
     * Test that version numbers such as 4.10 are encoded and decoded properly;
     * See ZF-377
     */
    public function testEncodeReleaseNumber()
    {
        $value = '4.10';

        $this->_testEncodeDecode(array($value));
    }

    /**
     * Tests that spaces/linebreaks prior to a closing right bracket don't throw
     * exceptions. See ZF-283.
     */
    public function testEarlyLineBreak()
    {
        $expected = array('data' => array(1, 2, 3, 4));

        $json = '{"data":[1,2,3,4' . "\n]}";
        $this->assertEquals($expected, Json\Decoder::decode($json, Json\Json::TYPE_ARRAY));

        $json = '{"data":[1,2,3,4 ]}';
        $this->assertEquals($expected, Json\Decoder::decode($json, Json\Json::TYPE_ARRAY));
    }

    /**
     * @group ZF-504
     */
    public function testEncodeEmptyArrayAsStruct()
    {
        $this->assertSame('[]', Json\Encoder::encode(array()));
    }

    /**
     * @group ZF-504
     */
    public function testDecodeBorkedJsonShouldThrowException1()
    {
        $this->setExpectedException('Zend\Json\Exception\RuntimeException');
        Json\Decoder::decode('[a"],["a],[][]');
    }

    /**
     * @group ZF-504
     */
    public function testDecodeBorkedJsonShouldThrowException2()
    {
        $this->setExpectedException('Zend\Json\Exception\RuntimeException');
        Json\Decoder::decode('[a"],["a]');
    }

    /**
     * @group ZF-504
     */
    public function testOctalValuesAreNotSupportedInJsonNotation()
    {
        $this->setExpectedException('Zend\Json\Exception\RuntimeException');
        Json\Decoder::decode('010');
    }

    /**
     * Tests for ZF-461
     *
     * Check to see that cycling detection works properly
     */
    public function testZf461()
    {
        $item1 = new Item() ;
        $item2 = new Item() ;
        $everything = array() ;
        $everything['allItems'] = array($item1, $item2) ;
        $everything['currentItem'] = $item1 ;

        // should not fail
        $encoded = Json\Encoder::encode($everything);

        // should fail
        $this->setExpectedException('Zend\Json\Exception\RecursionException');
        Json\Encoder::encode($everything, true);
    }

    /**
     * Test for ZF-4053
     *
     * Check to see that cyclical exceptions are silenced when
     * $option['silenceCyclicalExceptions'] = true is used
     */
    public function testZf4053()
    {
        $item1 = new Item() ;
        $item2 = new Item() ;
        $everything = array() ;
        $everything['allItems'] = array($item1, $item2) ;
        $everything['currentItem'] = $item1 ;

        $options = array('silenceCyclicalExceptions'=>true);

        Json\Json::$useBuiltinEncoderDecoder = true;
        $encoded = Json\Json::encode($everything, true, $options);
        $json = '{"allItems":[{"__className":"ZendTest\\\\Json\\\\Item"},{"__className":"ZendTest\\\\Json\\\\Item"}],"currentItem":"* RECURSION (ZendTest\\\\Json\\\\Item) *"}';

        $this->assertEquals($json, $encoded);
    }

    public function testEncodeObject()
    {
        $actual  = new Object();
        $encoded = Json\Encoder::encode($actual);
        $decoded = Json\Decoder::decode($encoded, Json\Json::TYPE_OBJECT);

        $this->assertTrue(isset($decoded->__className));
        $this->assertEquals('ZendTest\Json\Object', $decoded->__className);
        $this->assertTrue(isset($decoded->foo));
        $this->assertEquals('bar', $decoded->foo);
        $this->assertTrue(isset($decoded->bar));
        $this->assertEquals('baz', $decoded->bar);
        $this->assertFalse(isset($decoded->_foo));
    }

    public function testEncodeClass()
    {
        $encoded = Json\Encoder::encodeClass('ZendTest\Json\Object');

        $this->assertContains("Class.create('ZendTest\\Json\\Object'", $encoded);
        $this->assertContains("ZAjaxEngine.invokeRemoteMethod(this, 'foo'", $encoded);
        $this->assertContains("ZAjaxEngine.invokeRemoteMethod(this, 'bar'", $encoded);
        $this->assertNotContains("ZAjaxEngine.invokeRemoteMethod(this, 'baz'", $encoded);

        $this->assertContains('variables:{foo:"bar",bar:"baz"}', $encoded);
        $this->assertContains('constants : {FOO: "bar"}', $encoded);
    }

    public function testEncodeClasses()
    {
        $encoded = Json\Encoder::encodeClasses(array('ZendTest\Json\Object', 'Zend\Json\Json'));

        $this->assertContains("Class.create('ZendTest\\Json\\Object'", $encoded);
        $this->assertContains("Class.create('Zend\\Json\\Json'", $encoded);
    }

    public function testToJSONSerialization()
    {
        $toJSONObject = new ToJSONClass();

        $result = Json\Json::encode($toJSONObject);

        $this->assertEquals('{"firstName":"John","lastName":"Doe","email":"john@doe.com"}', $result);
    }

     /**
     * test encoding array with Zend_JSON_Expr
     *
     * @group ZF-4946
     */
    public function testEncodingArrayWithExpr()
    {
        $expr = new Json\Expr('window.alert("Zend JSON Expr")');
        $array = array('expr'=>$expr, 'int'=>9, 'string'=>'text');
        $result = Json\Json::encode($array, false, array('enableJsonExprFinder' => true));
        $expected = '{"expr":window.alert("Zend JSON Expr"),"int":9,"string":"text"}';
        $this->assertEquals($expected, $result);
    }

    /**
     * test encoding object with Zend_JSON_Expr
     *
     * @group ZF-4946
     */
    public function testEncodingObjectWithExprAndInternalEncoder()
    {
        Json\Json::$useBuiltinEncoderDecoder = true;

        $expr = new Json\Expr('window.alert("Zend JSON Expr")');
        $obj = new \stdClass();
        $obj->expr = $expr;
        $obj->int = 9;
        $obj->string = 'text';
        $result = Json\Json::encode($obj, false, array('enableJsonExprFinder' => true));
        $expected = '{"__className":"stdClass","expr":window.alert("Zend JSON Expr"),"int":9,"string":"text"}';
        $this->assertEquals($expected, $result);
    }

    /**
     * test encoding object with Zend_JSON_Expr
     *
     * @group ZF-4946
     */
    public function testEncodingObjectWithExprAndExtJSON()
    {
        if(!function_exists('json_encode')) {
            $this->markTestSkipped('Test only works with ext/json enabled!');
        }

        Json\Json::$useBuiltinEncoderDecoder = false;

        $expr = new Json\Expr('window.alert("Zend JSON Expr")');
        $obj = new \stdClass();
        $obj->expr = $expr;
        $obj->int = 9;
        $obj->string = 'text';
        $result = Json\Json::encode($obj, false, array('enableJsonExprFinder' => true));
        $expected = '{"expr":window.alert("Zend JSON Expr"),"int":9,"string":"text"}';
        $this->assertEquals($expected, $result);
    }

    /**
     * test encoding object with ToJSON and Zend_JSON_Expr
     *
     * @group ZF-4946
     */
    public function testToJSONWithExpr()
    {
        Json\Json::$useBuiltinEncoderDecoder = true;

        $obj = new ToJSONWithExpr();
        $result = Json\Json::encode($obj, false, array('enableJsonExprFinder' => true));
        $expected = '{"expr":window.alert("Zend JSON Expr"),"int":9,"string":"text"}';
        $this->assertEquals($expected, $result);
    }

    /**
     * Regression tests for Zend_JSON_Expr and mutliple keys with the same name.
     *
     * @group ZF-4946
     */
    public function testEncodingMultipleNestedSwitchingSameNameKeysWithDifferentJSONExprSettings()
    {
        $data = array(
            0 => array(
                "alpha" => new Json\Expr("function(){}"),
                "beta"  => "gamma",
            ),
            1 => array(
                "alpha" => "gamma",
                "beta"  => new Json\Expr("function(){}"),
            ),
            2 => array(
                "alpha" => "gamma",
                "beta" => "gamma",
            )
        );
        $result = Json\Json::encode($data, false, array('enableJsonExprFinder' => true));

        $this->assertEquals(
            '[{"alpha":function(){},"beta":"gamma"},{"alpha":"gamma","beta":function(){}},{"alpha":"gamma","beta":"gamma"}]',
            $result
        );
    }

    /**
     * Regression tests for Zend_JSON_Expr and mutliple keys with the same name.
     *
     * @group ZF-4946
     */
    public function testEncodingMultipleNestedIteratedSameNameKeysWithDifferentJSONExprSettings()
    {
        $data = array(
            0 => array(
                "alpha" => "alpha"
            ),
            1 => array(
                "alpha" => "beta",
            ),
            2 => array(
                "alpha" => new Json\Expr("gamma"),
            ),
            3 => array(
                "alpha" => "delta",
            ),
            4 => array(
                "alpha" => new Json\Expr("epsilon"),
            )
        );
        $result = Json\Json::encode($data, false, array('enableJsonExprFinder' => true));

        $this->assertEquals('[{"alpha":"alpha"},{"alpha":"beta"},{"alpha":gamma},{"alpha":"delta"},{"alpha":epsilon}]', $result);
    }

    public function testDisabledJSONExprFinder()
    {
        Json\Json::$useBuiltinEncoderDecoder = true;

        $data = array(
            0 => array(
                "alpha" => new Json\Expr("function(){}"),
                "beta"  => "gamma",
            ),
        );
        $result = Json\Json::encode($data);

        $this->assertEquals(
            '[{"alpha":{"__className":"Zend\\\\Json\\\\Expr"},"beta":"gamma"}]',
            $result
        );
    }

    /**
     * @group ZF-4054
     */
    public function testEncodeWithUtf8IsTransformedToPackedSyntax()
    {
        $data = array("Отмена");
        $result = Json\Encoder::encode($data);

        $this->assertEquals('["\u041e\u0442\u043c\u0435\u043d\u0430"]', $result);
    }

    /**
     * @group ZF-4054
     *
     * This test contains assertions from the Solar Framework by Paul M. Jones
     * @link http://solarphp.com
     */
    public function testEncodeWithUtf8IsTransformedSolarRegression()
    {
        $expect = '"h\u00c3\u00a9ll\u00c3\u00b6 w\u00c3\u00b8r\u00c5\u201ad"';
        $this->assertEquals($expect,           Json\Encoder::encode('hÃ©llÃ¶ wÃ¸rÅ‚d'));
        $this->assertEquals('hÃ©llÃ¶ wÃ¸rÅ‚d', Json\Decoder::decode($expect));

        $expect = '"\u0440\u0443\u0441\u0441\u0438\u0448"';
        $this->assertEquals($expect,  Json\Encoder::encode("руссиш"));
        $this->assertEquals("руссиш", Json\Decoder::decode($expect));
    }

    /**
     * @group ZF-4054
     */
    public function testEncodeUnicodeStringSolarRegression()
    {
        $value    = 'hÃ©llÃ¶ wÃ¸rÅ‚d';
        $expected = 'h\u00c3\u00a9ll\u00c3\u00b6 w\u00c3\u00b8r\u00c5\u201ad';
        $this->assertEquals($expected, Json\Encoder::encodeUnicodeString($value));

        $value    = "\xC3\xA4";
        $expected = '\u00e4';
        $this->assertEquals($expected, Json\Encoder::encodeUnicodeString($value));

        $value    = "\xE1\x82\xA0\xE1\x82\xA8";
        $expected = '\u10a0\u10a8';
        $this->assertEquals($expected, Json\Encoder::encodeUnicodeString($value));
    }

    /**
     * @group ZF-4054
     */
    public function testDecodeUnicodeStringSolarRegression()
    {
        $expected = 'hÃ©llÃ¶ wÃ¸rÅ‚d';
        $value    = 'h\u00c3\u00a9ll\u00c3\u00b6 w\u00c3\u00b8r\u00c5\u201ad';
        $this->assertEquals($expected, Json\Decoder::decodeUnicodeString($value));

        $expected = "\xC3\xA4";
        $value    = '\u00e4';
        $this->assertEquals($expected, Json\Decoder::decodeUnicodeString($value));

        $value    = '\u10a0';
        $expected = "\xE1\x82\xA0";
        $this->assertEquals($expected, Json\Decoder::decodeUnicodeString($value));
    }

    /**
     * @group ZF-4054
     *
     * This test contains assertions from the Solar Framework by Paul M. Jones
     * @link http://solarphp.com
     */
    public function testEncodeWithUtf8IsTransformedSolarRegressionEqualsJSONExt()
    {
        if(function_exists('json_encode') == false) {
            $this->markTestSkipped('Test can only be run, when ext/json is installed.');
        }

        $this->assertEquals(
            json_encode('hÃ©llÃ¶ wÃ¸rÅ‚d'),
            Json\Encoder::encode('hÃ©llÃ¶ wÃ¸rÅ‚d')
        );

        $this->assertEquals(
            json_encode("руссиш"),
            Json\Encoder::encode("руссиш")
        );
    }

    /**
     * @group ZF-4946
     */
    public function testUtf8JSONExprFinder()
    {
        $data = array("Отмена" => new Json\Expr("foo"));

        Json\Json::$useBuiltinEncoderDecoder = true;
        $result = Json\Json::encode($data, false, array('enableJsonExprFinder' => true));
        $this->assertEquals('{"\u041e\u0442\u043c\u0435\u043d\u0430":foo}', $result);
        Json\Json::$useBuiltinEncoderDecoder = false;

        $result = Json\Json::encode($data, false, array('enableJsonExprFinder' => true));
        $this->assertEquals('{"\u041e\u0442\u043c\u0435\u043d\u0430":foo}', $result);
    }

    /**
     * @group ZF-4437
     */
    public function testKommaDecimalIsConvertedToCorrectJSONWithDot()
    {
        $localeInfo = localeconv();
        if($localeInfo['decimal_point'] != ",") {
            $this->markTestSkipped("This test only works for platforms where , is the decimal point separator.");
        }

        Json\Json::$useBuiltinEncoderDecoder = true;
        $this->assertEquals("[1.20, 1.68]", Json\Encoder::encode(array(
            (float)"1,20", (float)"1,68"
        )));
    }

    public function testEncodeObjectImplementingIterator()
    {
        $this->markTestIncomplete('Test is not yet finished.');
    }
    
    /**
     * @group ZF-8663
     */
    public function testNativeJSONEncoderWillProperlyEncodeSolidusInStringValues()
    {
        $source = "</foo><foo>bar</foo>";
        $target = '"<\\/foo><foo>bar<\\/foo>"';
        
        // first test ext/json
        Json\Json::$useBuiltinEncoderDecoder = false;
        $this->assertEquals($target, Json\Json::encode($source));
    }
    
    /**
     * @group ZF-8663
     */
    public function testBuiltinJSONEncoderWillProperlyEncodeSolidusInStringValues()
    {
        $source = "</foo><foo>bar</foo>";
        $target = '"<\\/foo><foo>bar<\\/foo>"';
        
        // first test ext/json
        Json\Json::$useBuiltinEncoderDecoder = true;
        $this->assertEquals($target, Json\Json::encode($source));
    }
    
    /**
     * @group ZF-8918
     */
    public function testDecodingInvalidJSONShouldRaiseAnException()
    {
        $this->setExpectedException('Zend\Json\Exception\RuntimeException');
        Json\Json::decode(' some string ');
    }

    /**
     * Encoding an iterator using the internal encoder should handle undefined keys
     *
     * @group ZF-9416
     */
    public function testIteratorWithoutDefinedKey()
    {
        $inputValue = new \ArrayIterator(array('foo'));
        $encoded = Json\Encoder::encode($inputValue);
        $expectedDecoding = '{"__className":"ArrayIterator",0:"foo"}';
        $this->assertEquals($expectedDecoding, $encoded);
    }

    /**
     * The default json decode type should be TYPE_OBJECT
     *
     * @group ZF-8618
     */
    public function testDefaultTypeObject()
    {
        $this->assertInstanceOf('stdClass', Json\Decoder::decode('{"var":"value"}'));
    }

    /**
<<<<<<< HEAD
     * @group ZF-10185
     */
    public function testJsonPrettyPrintWorksWithArrayNotationInStringLiteral()
    {
        $o = new \stdClass();
        $o->test = 1;
        $o->faz = 'fubar';

        // The escaped double-quote in item 'stringwithjsonchars' ensures that
        // escaped double-quotes don't throw off prettyPrint's string literal detection
        $test = array(
            'simple'=>'simple test string',
            'stringwithjsonchars'=>'\"[1,2]',
            'complex'=>array(
                'foo'=>'bar',
                'far'=>'boo',
                'faz'=>array(
                    'obj'=>$o
                )
            )
        );
        $pretty = Json\Json::prettyPrint(Json\Json::encode($test), array("indent"  => " "));
        $expected = <<<EOB
{
 "simple":"simple test string",
 "stringwithjsonchars":"\\\\\\"[1,2]",
 "complex":{
  "foo":"bar",
  "far":"boo",
  "faz":{
   "obj":{
    "test":1,
    "faz":"fubar"
   }
  }
 }
}
EOB;
        $this->assertSame($expected, $pretty);
    }

    /**
     * @group ZF-11167
     */
    public function testEncodeWillUseToArrayMethodWhenAvailable()
    {
        $o = new ZF11167_ToArrayClass();
        $objJson = Json\Json::encode($o);
        $arrJson = Json\Json::encode($o->toArray());
        $this->assertSame($arrJson, $objJson);
    }

    /**
     * @group ZF-11167
     */
    public function testEncodeWillUseToJsonWhenBothToJsonAndToArrayMethodsAreAvailable()
    {
        $o = new ZF11167_ToArrayToJsonClass();
        $objJson = Json\Json::encode($o);
        $this->assertEquals('"bogus"', $objJson);
        $arrJson = Json\Json::encode($o->toArray());
        $this->assertNotSame($objJson, $arrJson);
=======
     * @group ZF-9521
     */
    public function testWillEncodeArrayOfObjectsEachWithToJsonMethod()
    {
        $array = array('one'=>new ToJsonClass());
        $expected = '{"one":{"__className":"ZendTest\\\\Json\\\\ToJSONClass","firstName":"John","lastName":"Doe","email":"john@doe.com"}}';

        Json\Json::$useBuiltinEncoderDecoder = true;
        $json = Json\Encoder::encode($array);
        $this->assertEquals($expected, $json);
>>>>>>> 26f18151
    }

}

/**
 * Zend_JSONTest_Item: test item for use with testZf461()
 */
class Item
{
}

/**
 * Zend_JSONTest_Object: test class for encoding classes
 */
class Object
{
    const FOO = 'bar';

    public $foo = 'bar';
    public $bar = 'baz';

    protected $_foo = 'fooled you';

    public function foo($bar, $baz)
    {
    }

    public function bar($baz)
    {
    }

    protected function baz()
    {
    }
}

class ToJSONClass
{
    private $_firstName = 'John';

    private $_lastName = 'Doe';

    private $_email = 'john@doe.com';

    public function toJSON()
    {
        $data = array(
            'firstName' => $this->_firstName,
            'lastName'  => $this->_lastName,
            'email'     => $this->_email
        );

        return Json\Json::encode($data);
    }
}

/**
 * Serializable class exposing a toArray() method
 * @see ZF-11167
 */
class ZF11167_ToArrayClass
{
    private $_firstName = 'John';

    private $_lastName = 'Doe';

    private $_email = 'john@doe.com';

    public function toArray()
    {
        $data = array(
            'firstName' => $this->_firstName,
            'lastName'  => $this->_lastName,
            'email'     => $this->_email
        );
        return $data;
    }
}

/**
 * Serializable class exposing both toArray() and toJson() methods
 * @see ZF-11167
 */
class ZF11167_ToArrayToJsonClass extends ZF11167_ToArrayClass
{
    public function toJson()
    {
        return Json\Json::encode('bogus');
    }
}

/**
 * ISSUE  ZF-4946
 *
 */
class ToJSONWithExpr
{
    private $_string = 'text';
    private $_int = 9;
    private $_expr = 'window.alert("Zend JSON Expr")';

    public function toJSON()
    {
        $data = array(
            'expr'   => new Json\Expr($this->_expr),
            'int'    => $this->_int,
            'string' => $this->_string
        );

        return Json\Json::encode($data, false, array('enableJsonExprFinder' => true));
    }
}<|MERGE_RESOLUTION|>--- conflicted
+++ resolved
@@ -773,7 +773,6 @@
     }
 
     /**
-<<<<<<< HEAD
      * @group ZF-10185
      */
     public function testJsonPrettyPrintWorksWithArrayNotationInStringLiteral()
@@ -836,7 +835,9 @@
         $this->assertEquals('"bogus"', $objJson);
         $arrJson = Json\Json::encode($o->toArray());
         $this->assertNotSame($objJson, $arrJson);
-=======
+    }
+
+    /**
      * @group ZF-9521
      */
     public function testWillEncodeArrayOfObjectsEachWithToJsonMethod()
@@ -847,7 +848,6 @@
         Json\Json::$useBuiltinEncoderDecoder = true;
         $json = Json\Encoder::encode($array);
         $this->assertEquals($expected, $json);
->>>>>>> 26f18151
     }
 
 }
