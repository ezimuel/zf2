--- conflicted
+++ resolved
@@ -25,13 +25,6 @@
 namespace ZendTest\Text;
 use Zend\Text;
 
-<<<<<<< HEAD
-=======
-/**
- * Zend_Text_MultiByte
- */
-
->>>>>>> 7815b038
 /**
  * @category   Zend
  * @package    Zend_Text
@@ -42,10 +35,6 @@
  */
 class MultiByteTest extends \PHPUnit_Framework_TestCase
 {
-<<<<<<< HEAD
-
-=======
->>>>>>> 7815b038
     /**
      * Standard cut tests
      */
