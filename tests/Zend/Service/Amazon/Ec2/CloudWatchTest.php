<?php
/**
 * Zend Framework
 *
 * LICENSE
 *
 * This source file is subject to the new BSD license that is bundled
 * with this package in the file LICENSE.txt.
 * It is also available through the world-wide-web at this URL:
 * http://framework.zend.com/license/new-bsd
 * If you did not receive a copy of the license and are unable to
 * obtain it through the world-wide-web, please send an email
 * to license@zend.com so we can send you a copy immediately.
 *
 * @category   Zend
 * @package    Zend_Service_Amazon
 * @subpackage UnitTests
 * @copyright  Copyright (c) 2005-2010 Zend Technologies USA Inc. (http://www.zend.com)
 * @license    http://framework.zend.com/license/new-bsd     New BSD License
 * @version    $Id$
 */

/**
 * @namespace
 */
namespace ZendTest\Service\Amazon\Ec2;
use Zend\Service\Amazon\Ec2;

/**
 * Zend_Service_Amazon_Ec2_CloudWatch test case.
 *
 * @category   Zend
 * @package    Zend_Service_Amazon
 * @subpackage UnitTests
 * @copyright  Copyright (c) 2005-2010 Zend Technologies USA Inc. (http://www.zend.com)
 * @license    http://framework.zend.com/license/new-bsd     New BSD License
 * @group      Zend_Service
 * @group      Zend_Service_Amazon
 * @group      Zend_Service_Amazon_Ec2
 */
class CloudWatchTest extends \PHPUnit_Framework_TestCase
{

    /**
     * @var Zend_Service_Amazon_Ec2_CloudWatch
     */
    private $Zend_Service_Amazon_Ec2_CloudWatch;

    /**
     * Prepares the environment before running a test.
     */
    protected function setUp()
    {
        parent::setUp();
        $this->Zend_Service_Amazon_Ec2_CloudWatch = new Ec2\CloudWatch('access_key', 'secret_access_key');
        $adapter = new \Zend\HTTP\Client\Adapter\Test();
        $client = new \Zend\HTTP\Client(null, array(
            'adapter' => $adapter
        ));
        $this->adapter = $adapter;
<<<<<<< HEAD
        Zend_Service_Amazon_Ec2_CloudWatch::setDefaultHttpClient($client);
=======
        Ec2\CloudWatch::setDefaultHTTPClient($client);
>>>>>>> ec6e89a1
    }

    /**
     * Cleans up the environment after running a test.
     */
    protected function tearDown()
    {
        unset($this->adapter);
        $this->Zend_Service_Amazon_Ec2_CloudWatch = null;

        parent::tearDown();
    }

    /**
     * Tests Zend_Service_Amazon_Ec2_CloudWatch->getMetricStatistics()
     */
    public function testGetMetricStatistics()
    {
        $rawHttpResponse = "HTTP/1.1 200 OK\r\n"
                    . "Date: Fri, 24 Oct 2008 17:24:52 GMT\r\n"
                    . "Server: hi\r\n"
                    . "Last-modified: Fri, 24 Oct 2008 17:24:52 GMT\r\n"
                    . "Status: 200 OK\r\n"
                    . "Content-type: application/xml; charset=utf-8\r\n"
                    . "Expires: Tue, 31 Mar 1981 05:00:00 GMT\r\n"
                    . "Connection: close\r\n"
                    . "\r\n"
                    ."<GetMetricStatisticsResponse xmlns=\"http://monitoring.amazonaws.com/doc/2009-05-15/\">\r\n"
                    ."  <GetMetricStatisticsResult>\r\n"
                    ."    <Datapoints>\r\n"
                    ."      <member>\r\n"
                    ."        <Timestamp>2009-06-16T23:57:00Z</Timestamp>\r\n"
                    ."        <Unit>Bytes</Unit>\r\n"
                    ."        <Samples>1.0</Samples>\r\n"
                    ."        <Average>14838.0</Average>\r\n"
                    ."      </member>\r\n"
                    ."      <member>\r\n"
                    ."        <Timestamp>2009-06-17T00:16:00Z</Timestamp>\r\n"
                    ."        <Unit>Bytes</Unit>\r\n"
                    ."        <Samples>1.0</Samples>\r\n"
                    ."        <Average>18251.0</Average>\r\n"
                    ."      </member>\r\n"
                    ."    </Datapoints>\r\n"
                    ."    <Label>NetworkIn</Label>"
                    ."  </GetMetricStatisticsResult>\r\n"
                    ."</GetMetricStatisticsResponse>\r\n";
        $this->adapter->setResponse($rawHttpResponse);

        $return = $this->Zend_Service_Amazon_Ec2_CloudWatch->getMetricStatistics(array('MeasureName' => 'NetworkIn', 'Statistics' => array('Average')));

        $arrReturn = array(
            'label'         => 'NetworkIn',
            'datapoints'    => array(
                array(
                    'Timestamp'     => '2009-06-16T23:57:00Z',
                    'Unit'          => 'Bytes',
                    'Samples'       => '1.0',
                    'Average'       => '14838.0',
                ),
                array(
                    'Timestamp'     => '2009-06-17T00:16:00Z',
                    'Unit'          => 'Bytes',
                    'Samples'       => '1.0',
                    'Average'       => '18251.0',
                )
            )
        );

        $this->assertSame($arrReturn, $return);

    }

    /**
     * Tests Zend_Service_Amazon_Ec2_CloudWatch->listMetrics()
     */
    public function testListMetrics()
    {
        $rawHttpResponse = "HTTP/1.1 200 OK\r\n"
                    . "Date: Fri, 24 Oct 2008 17:24:52 GMT\r\n"
                    . "Server: hi\r\n"
                    . "Last-modified: Fri, 24 Oct 2008 17:24:52 GMT\r\n"
                    . "Status: 200 OK\r\n"
                    . "Content-type: application/xml; charset=utf-8\r\n"
                    . "Expires: Tue, 31 Mar 1981 05:00:00 GMT\r\n"
                    . "Connection: close\r\n"
                    . "\r\n"
                    ."<ListMetricsResponse xmlns=\"http://monitoring.amazonaws.com/doc/2009-05-15/\">\r\n"
                    ."  <ListMetricsResult>\r\n"
                    ."    <Metrics>\r\n"
                    ."      <member>\r\n"
                    ."        <Dimensions>\r\n"
                    ."          <member>\r\n"
                    ."            <Name>InstanceId</Name>\r\n"
                    ."            <Value>i-bec576d7</Value>\r\n"
                    ."          </member>\r\n"
                    ."        </Dimensions>\r\n"
                    ."        <MeasureName>NetworkIn</MeasureName>\r\n"
                    ."        <Namespace>AWS/EC2</Namespace>\r\n"
                    ."      </member>\r\n"
                    ."      <member>\r\n"
                    ."        <Dimensions>\r\n"
                    ."          <member>\r\n"
                    ."            <Name>InstanceId</Name>\r\n"
                    ."            <Value>i-bec576d7</Value>\r\n"
                    ."          </member>\r\n"
                    ."        </Dimensions>\r\n"
                    ."        <MeasureName>CPUUtilization</MeasureName>\r\n"
                    ."        <Namespace>AWS/EC2</Namespace>\r\n"
                    ."      </member>\r\n"
                    ."      <member>\r\n"
                    ."        <Dimensions/>\r\n"
                    ."        <MeasureName>NetworkIn</MeasureName>\r\n"
                    ."        <Namespace>AWS/EC2</Namespace>\r\n"
                    ."      </member>\r\n"
                    ."    </Metrics>\r\n"
                    ."  </ListMetricsResult>\r\n"
                    ."</ListMetricsResponse>\r\n";
        $this->adapter->setResponse($rawHttpResponse);

        $return = $this->Zend_Service_Amazon_Ec2_CloudWatch->listMetrics();

        $arrReturn = array(
            array(
                'MeasureName'   => 'NetworkIn',
                'Namespace'     => 'AWS/EC2',
                'Deminsions'    => array(
                    'name'      => 'InstanceId',
                    'value'     => 'i-bec576d7'
                )
            ),
            array(
                'MeasureName'   => 'CPUUtilization',
                'Namespace'     => 'AWS/EC2',
                'Deminsions'    => array(
                    'name'      => 'InstanceId',
                    'value'     => 'i-bec576d7'
                )
            ),
            array(
                'MeasureName'   => 'NetworkIn',
                'Namespace'     => 'AWS/EC2',
                'Deminsions'    => array()
            )
        );

        $this->assertSame($arrReturn, $return);
    }
    
    public function testZF8149()
    {
        
        $rawHttpResponse = "HTTP/1.1 200 OK\r\n"
                    . "Date: Fri, 24 Oct 2008 17:24:52 GMT\r\n"
                    . "Server: hi\r\n"
                    . "Last-modified: Fri, 24 Oct 2008 17:24:52 GMT\r\n"
                    . "Status: 200 OK\r\n"
                    . "Content-type: application/xml; charset=utf-8\r\n"
                    . "Expires: Tue, 31 Mar 1981 05:00:00 GMT\r\n"
                    . "Connection: close\r\n"
                    . "\r\n"
                    ."<GetMetricStatisticsResponse xmlns=\"http://monitoring.amazonaws.com/doc/2009-05-15/\">\r\n"
                    ."  <GetMetricStatisticsResult>\r\n"
                    ."    <Datapoints>\r\n"
                    ."      <member>\r\n"
                    ."        <Timestamp>2009-11-19T21:52:00Z</Timestamp>\r\n"
                    ."        <Unit>Percent</Unit>\r\n"
                    ."        <Samples>1.0</Samples>\r\n"
                    ."        <Average>0.09</Average>\r\n"
                    ."      </member>\r\n"
                    ."      <member>\r\n"
                    ."        <Timestamp>2009-11-19T21:55:00Z</Timestamp>\r\n"
                    ."        <Unit>Percent</Unit>\r\n"
                    ."        <Samples>1.0</Samples>\r\n"
                    ."        <Average>0.18</Average>\r\n"
                    ."      </member>\r\n"
                    ."      <member>\r\n"
                    ."        <Timestamp>2009-11-19T21:54:00Z</Timestamp>\r\n"
                    ."        <Unit>Percent</Unit>\r\n"
                    ."        <Samples>1.0</Samples>\r\n"
                    ."        <Average>0.09</Average>\r\n"
                    ."      </member>\r\n"
                    ."      <member>\r\n"
                    ."        <Timestamp>2009-11-19T21:51:00Z</Timestamp>\r\n"
                    ."        <Unit>Percent</Unit>\r\n"
                    ."        <Samples>1.0</Samples>\r\n"
                    ."        <Average>0.18</Average>\r\n"
                    ."      </member>\r\n"
                    ."      <member>\r\n"
                    ."        <Timestamp>2009-11-19T21:53:00Z</Timestamp>\r\n"
                    ."        <Unit>Percent</Unit>\r\n"
                    ."        <Samples>1.0</Samples>\r\n"
                    ."        <Average>0.09</Average>\r\n"
                    ."      </member>\r\n"
                    ."    </Datapoints>\r\n"
                    ."    <Label>CPUUtilization</Label>\r\n"
                    ."  </GetMetricStatisticsResult>\r\n"
                    ."  <ResponseMetadata>\r\n"
                    ."    <RequestId>6fb864fd-d557-11de-ac37-475775222f21</RequestId>\r\n"
                    ."  </ResponseMetadata>\r\n"
                    ."</GetMetricStatisticsResponse>";
        $this->adapter->setResponse($rawHttpResponse);
        
        $return = $this->Zend_Service_Amazon_Ec2_CloudWatch->getMetricStatistics(
            array(
                'MeasureName' => 'CPUUtilization',
                'Statistics' =>  array('Average'),
                'Dimensions'=>   array('InstanceId'=>'i-93ba31fa'),
                'StartTime'=>    '2009-11-19T21:51:57+00:00',
                'EndTime'=>      '2009-11-19T21:56:57+00:00'
           )
        );
        
        $arrReturn = array (
          'label' => 'CPUUtilization',
          'datapoints' => 
          array (
            0 => 
            array (
              'Timestamp' => '2009-11-19T21:52:00Z',
              'Unit' => 'Percent',
              'Samples' => '1.0',
              'Average' => '0.09',
            ),
            1 => 
            array (
              'Timestamp' => '2009-11-19T21:55:00Z',
              'Unit' => 'Percent',
              'Samples' => '1.0',
              'Average' => '0.18',
            ),
            2 => 
            array (
              'Timestamp' => '2009-11-19T21:54:00Z',
              'Unit' => 'Percent',
              'Samples' => '1.0',
              'Average' => '0.09',
            ),
            3 => 
            array (
              'Timestamp' => '2009-11-19T21:51:00Z',
              'Unit' => 'Percent',
              'Samples' => '1.0',
              'Average' => '0.18',
            ),
            4 => 
            array (
              'Timestamp' => '2009-11-19T21:53:00Z',
              'Unit' => 'Percent',
              'Samples' => '1.0',
              'Average' => '0.09',
            ),
          ),
        );
        
        $this->assertSame($arrReturn, $return);
    }

}
<|MERGE_RESOLUTION|>--- conflicted
+++ resolved
@@ -58,11 +58,7 @@
             'adapter' => $adapter
         ));
         $this->adapter = $adapter;
-<<<<<<< HEAD
-        Zend_Service_Amazon_Ec2_CloudWatch::setDefaultHttpClient($client);
-=======
         Ec2\CloudWatch::setDefaultHTTPClient($client);
->>>>>>> ec6e89a1
     }
 
     /**
