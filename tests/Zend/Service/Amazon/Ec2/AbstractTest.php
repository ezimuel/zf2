--- conflicted
+++ resolved
@@ -92,11 +92,7 @@
     }
 }
 
-<<<<<<< HEAD
-class TestAmazonAbstract extends Zend_Service_Amazon_Ec2_AbstractService
-=======
 class TestAmazonAbstract extends \Zend\Service\Amazon\Ec2\AbstractEc2
->>>>>>> ec6e89a1
 {
 
     public function returnRegion()
