<?php
/**
 * Zend Framework
 *
 * LICENSE
 *
 * This source file is subject to the new BSD license that is bundled
 * with this package in the file LICENSE.txt.
 * It is also available through the world-wide-web at this URL:
 * http://framework.zend.com/license/new-bsd
 * If you did not receive a copy of the license and are unable to
 * obtain it through the world-wide-web, please send an email
 * to license@zend.com so we can send you a copy immediately.
 *
 * @category   Zend
 * @package    Zend_Service_Amazon
 * @subpackage UnitTests
 * @copyright  Copyright (c) 2005-2010 Zend Technologies USA Inc. (http://www.zend.com)
 * @license    http://framework.zend.com/license/new-bsd     New BSD License
 * @version    $Id$
 */

/**
 * @namespace
 */
namespace ZendTest\Service\Amazon\Ec2;
use Zend\Service\Amazon\Ec2\Instance;

/**
 * Zend_Service_Amazon_Ec2_Instance test case.
 *
 * @category   Zend
 * @package    Zend_Service_Amazon
 * @subpackage UnitTests
 * @copyright  Copyright (c) 2005-2010 Zend Technologies USA Inc. (http://www.zend.com)
 * @license    http://framework.zend.com/license/new-bsd     New BSD License
 * @group      Zend_Service
 * @group      Zend_Service_Amazon
 * @group      Zend_Service_Amazon_Ec2
 */
class InstanceTest extends \PHPUnit_Framework_TestCase
{

    /**
     * @var Zend_Service_Amazon_Ec2_Instance
     */
    private $instance;

    /**
     * Prepares the environment before running a test.
     */
    protected function setUp()
    {
        parent::setUp();

        $this->instance = new Instance('access_key', 'secret_access_key');

        $adapter = new \Zend\HTTP\Client\Adapter\Test();
        $client = new \Zend\HTTP\Client(null, array(
            'adapter' => $adapter
        ));
        $this->adapter = $adapter;
<<<<<<< HEAD
        Zend_Service_Amazon_Ec2_Instance::setDefaultHttpClient($client);
=======
        Instance::setDefaultHTTPClient($client);
>>>>>>> ec6e89a1

    }

    /**
     * Cleans up the environment after running a test.
     */
    protected function tearDown()
    {
        unset($this->adapter);

        $this->instance = null;

        parent::tearDown();
    }

    public function testConstants()
    {
        $this->assertEquals('m1.small', Instance::SMALL);
        $this->assertEquals('m1.large', Instance::LARGE);
        $this->assertEquals('m1.xlarge', Instance::XLARGE);
        $this->assertEquals('c1.medium', Instance::HCPU_MEDIUM);
        $this->assertEquals('c1.xlarge', Instance::HCPU_XLARGE);
    }

    /**
     * Tests Zend_Service_Amazon_Ec2_Instance->confirmProduct()
     */
    public function testConfirmProductReturnsOwnerId()
    {
        $rawHttpResponse = "HTTP/1.1 200 OK\r\n"
                    . "Date: Fri, 24 Oct 2008 17:24:52 GMT\r\n"
                    . "Server: hi\r\n"
                    . "Last-modified: Fri, 24 Oct 2008 17:24:52 GMT\r\n"
                    . "Status: 200 OK\r\n"
                    . "Content-type: application/xml; charset=utf-8\r\n"
                    . "Expires: Tue, 31 Mar 1981 05:00:00 GMT\r\n"
                    . "Connection: close\r\n"
                    . "\r\n"
                    . "<ConfirmProductInstanceResponse xmlns=\"http://ec2.amazonaws.com/doc/2009-04-04/\">\r\n"
                    . "  <result>true</result>\r\n"
                    . "  <ownerId>254933287430</ownerId>\r\n"
                    . "</ConfirmProductInstanceResponse>\r\n";
        $this->adapter->setResponse($rawHttpResponse);

        $return = $this->instance->confirmProduct('254933287430', 'i-1bda7172');

        $this->assertEquals('254933287430', $return['ownerId']);
    }

    public function testConfirmProductReturnsFalse()
    {
        $rawHttpResponse = "HTTP/1.1 200 OK\r\n"
                    . "Date: Fri, 24 Oct 2008 17:24:52 GMT\r\n"
                    . "Server: hi\r\n"
                    . "Last-modified: Fri, 24 Oct 2008 17:24:52 GMT\r\n"
                    . "Status: 200 OK\r\n"
                    . "Content-type: application/xml; charset=utf-8\r\n"
                    . "Expires: Tue, 31 Mar 1981 05:00:00 GMT\r\n"
                    . "Connection: close\r\n"
                    . "\r\n"
                    . "<ConfirmProductInstanceResponse xmlns=\"http://ec2.amazonaws.com/doc/2009-04-04/\">\r\n"
                    . "  <result>false</result>\r\n"
                    . "</ConfirmProductInstanceResponse>\r\n";
        $this->adapter->setResponse($rawHttpResponse);

        $return = $this->instance->confirmProduct('254933287430', 'i-1bda7172');

        $this->assertFalse($return);
    }

    /**
     * Tests Zend_Service_Amazon_Ec2_Instance->describe()
     */
    public function testDescribeSingleInstance()
    {
        $rawHttpResponse = "HTTP/1.1 200 OK\r\n"
                    . "Date: Fri, 24 Oct 2008 17:24:52 GMT\r\n"
                    . "Server: hi\r\n"
                    . "Last-modified: Fri, 24 Oct 2008 17:24:52 GMT\r\n"
                    . "Status: 200 OK\r\n"
                    . "Content-type: application/xml; charset=utf-8\r\n"
                    . "Expires: Tue, 31 Mar 1981 05:00:00 GMT\r\n"
                    . "Connection: close\r\n"
                    . "\r\n"
                    . "<DescribeInstancesResponse xmlns=\"http://ec2.amazonaws.com/doc/2009-04-04/\">\r\n"
                    . "  <reservationSet>\r\n"
                    . "    <item>\r\n"
                    . "      <reservationId>r-44a5402d</reservationId>\r\n"
                    . "      <ownerId>UYY3TLBUXIEON5NQVUUX6OMPWBZIQNFM</ownerId>\r\n"
                    . "      <groupSet>\r\n"
                    . "        <item>\r\n"
                    . "          <groupId>default</groupId>\r\n"
                    . "        </item>\r\n"
                    . "      </groupSet>\r\n"
                    . "      <instancesSet>\r\n"
                    . "        <item>\r\n"
                    . "          <instanceId>i-28a64341</instanceId>\r\n"
                    . "          <imageId>ami-6ea54007</imageId>\r\n"
                    . "          <instanceState>\r\n"
                    . "            <code>0</code>\r\n"
                    . "            <name>running</name>\r\n"
                    . "          </instanceState>\r\n"
                    . "          <privateDnsName>10-251-50-75.ec2.internal</privateDnsName>\r\n"
                    . "          <dnsName>ec2-72-44-33-4.compute-1.amazonaws.com</dnsName>\r\n"
                    . "          <keyName>example-key-name</keyName>\r\n"
                    . "          <productCodesSet>\r\n"
                    . "            <item><productCode>774F4FF8</productCode></item>\r\n"
                    . "          </productCodesSet>\r\n"
                    . "          <instanceType>m1.small</instanceType>\r\n"
                    . "          <launchTime>2007-08-07T11:54:42.000Z</launchTime>\r\n"
                    . "          <placement>\r\n"
                    . "           <availabilityZone>us-east-1b</availabilityZone>\r\n"
                    . "          </placement>\r\n"
                    . "          <kernelId>aki-ba3adfd3</kernelId>\r\n"
                    . "          <ramdiskId>ari-badbad00</ramdiskId>\r\n"
                    . "        </item>\r\n"
                    . "      </instancesSet>\r\n"
                    . "    </item>\r\n"
                    . "  </reservationSet>\r\n"
                    . "</DescribeInstancesResponse>\r\n";
        $this->adapter->setResponse($rawHttpResponse);

        $return = $this->instance->describe('i-28a64341');

        $this->assertEquals('r-44a5402d', $return['instances'][0]['reservationId']);
        $this->assertEquals('default', $return['instances'][0]['groupSet'][0]);
        $this->assertEquals('i-28a64341', $return['instances'][0]['instanceId']);
        $this->assertEquals('ami-6ea54007', $return['instances'][0]['imageId']);
        $this->assertEquals('m1.small', $return['instances'][0]['instanceType']);
        $this->assertEquals('us-east-1b', $return['instances'][0]['availabilityZone']);
    }

    public function testDescribeIgnoreTerminatedInstance()
    {
        $rawHttpResponse = "HTTP/1.1 200 OK\r\n"
                    . "Date: Fri, 24 Oct 2008 17:24:52 GMT\r\n"
                    . "Server: hi\r\n"
                    . "Last-modified: Fri, 24 Oct 2008 17:24:52 GMT\r\n"
                    . "Status: 200 OK\r\n"
                    . "Content-type: application/xml; charset=utf-8\r\n"
                    . "Expires: Tue, 31 Mar 1981 05:00:00 GMT\r\n"
                    . "Connection: close\r\n"
                    . "\r\n"
                    . "<DescribeInstancesResponse xmlns=\"http://ec2.amazonaws.com/doc/2009-04-04/\">\r\n"
                    . "  <reservationSet>\r\n"
                    . "    <item>\r\n"
                    . "      <reservationId>r-44a5402d</reservationId>\r\n"
                    . "      <ownerId>UYY3TLBUXIEON5NQVUUX6OMPWBZIQNFM</ownerId>\r\n"
                    . "      <groupSet>\r\n"
                    . "        <item>\r\n"
                    . "          <groupId>default</groupId>\r\n"
                    . "        </item>\r\n"
                    . "      </groupSet>\r\n"
                    . "      <instancesSet>\r\n"
                    . "        <item>\r\n"
                    . "          <instanceId>i-28a64341</instanceId>\r\n"
                    . "          <imageId>ami-6ea54007</imageId>\r\n"
                    . "          <instanceState>\r\n"
                    . "            <code>48</code>\r\n"
                    . "            <name>terminated</name>\r\n"
                    . "          </instanceState>\r\n"
                    . "          <privateDnsName>10-251-50-75.ec2.internal</privateDnsName>\r\n"
                    . "          <dnsName>ec2-72-44-33-4.compute-1.amazonaws.com</dnsName>\r\n"
                    . "          <keyName>example-key-name</keyName>\r\n"
                    . "          <productCodesSet>\r\n"
                    . "            <item><productCode>774F4FF8</productCode></item>\r\n"
                    . "          </productCodesSet>\r\n"
                    . "          <instanceType>m1.small</instanceType>\r\n"
                    . "          <launchTime>2007-08-07T11:54:42.000Z</launchTime>\r\n"
                    . "          <placement>\r\n"
                    . "           <availabilityZone>us-east-1b</availabilityZone>\r\n"
                    . "          </placement>\r\n"
                    . "          <kernelId>aki-ba3adfd3</kernelId>\r\n"
                    . "          <ramdiskId>ari-badbad00</ramdiskId>\r\n"
                    . "        </item>\r\n"
                    . "      </instancesSet>\r\n"
                    . "    </item>\r\n"
                    . "  </reservationSet>\r\n"
                    . "</DescribeInstancesResponse>\r\n";
        $this->adapter->setResponse($rawHttpResponse, true);

        $return = $this->instance->describe('i-28a64341', true);

        $this->assertEquals(0, count($return['instances']));
    }

    public function testDescribeByImageId()
    {
        $rawHttpResponse = "HTTP/1.1 200 OK\r\n"
                    . "Date: Fri, 24 Oct 2008 17:24:52 GMT\r\n"
                    . "Server: hi\r\n"
                    . "Last-modified: Fri, 24 Oct 2008 17:24:52 GMT\r\n"
                    . "Status: 200 OK\r\n"
                    . "Content-type: application/xml; charset=utf-8\r\n"
                    . "Expires: Tue, 31 Mar 1981 05:00:00 GMT\r\n"
                    . "Connection: close\r\n"
                    . "\r\n"
                    . "<DescribeInstancesResponse xmlns=\"http://ec2.amazonaws.com/doc/2009-04-04/\">\r\n"
                    . "  <reservationSet>\r\n"
                    . "    <item>\r\n"
                    . "      <reservationId>r-44a5402d</reservationId>\r\n"
                    . "      <ownerId>UYY3TLBUXIEON5NQVUUX6OMPWBZIQNFM</ownerId>\r\n"
                    . "      <groupSet>\r\n"
                    . "        <item>\r\n"
                    . "          <groupId>default</groupId>\r\n"
                    . "        </item>\r\n"
                    . "      </groupSet>\r\n"
                    . "      <instancesSet>\r\n"
                    . "        <item>\r\n"
                    . "          <instanceId>i-28a64341</instanceId>\r\n"
                    . "          <imageId>ami-6ea54007</imageId>\r\n"
                    . "          <instanceState>\r\n"
                    . "            <code>0</code>\r\n"
                    . "            <name>running</name>\r\n"
                    . "          </instanceState>\r\n"
                    . "          <privateDnsName>10-251-50-75.ec2.internal</privateDnsName>\r\n"
                    . "          <dnsName>ec2-72-44-33-4.compute-1.amazonaws.com</dnsName>\r\n"
                    . "          <keyName>example-key-name</keyName>\r\n"
                    . "          <productCodesSet>\r\n"
                    . "            <item><productCode>774F4FF8</productCode></item>\r\n"
                    . "          </productCodesSet>\r\n"
                    . "          <instanceType>m1.small</instanceType>\r\n"
                    . "          <launchTime>2007-08-07T11:54:42.000Z</launchTime>\r\n"
                    . "          <placement>\r\n"
                    . "           <availabilityZone>us-east-1b</availabilityZone>\r\n"
                    . "          </placement>\r\n"
                    . "          <kernelId>aki-ba3adfd3</kernelId>\r\n"
                    . "          <ramdiskId>ari-badbad00</ramdiskId>\r\n"
                    . "        </item>\r\n"
                    . "      </instancesSet>\r\n"
                    . "    </item>\r\n"
                    . "  </reservationSet>\r\n"
                    . "</DescribeInstancesResponse>\r\n";
        $this->adapter->setResponse($rawHttpResponse);

        $return = $this->instance->describeByImageId('ami-6ea54007');

        $this->assertEquals('i-28a64341', $return[0]['instanceId']);
        $this->assertEquals('ami-6ea54007', $return[0]['imageId']);
        $this->assertEquals('m1.small', $return[0]['instanceType']);
        $this->assertEquals('us-east-1b', $return[0]['availabilityZone']);
    }

    public function testRunThrowsExceptionWhenNoImageIdPassedIn()
    {
        $arrStart = array(
            'maxStart' => 3,
            'keyName'   => 'example-key-name',
            'securityGroup'    => 'default',
            'userData'          => 'instance_id=www3',
            'placement'         => 'us-east-1b',
            'kernelId'          => 'aki-4438dd2d',
            'ramdiskId'         => 'ari-4538dd2c',
            'blockDeviceVirtualName'    => 'vertdevice',
            'blockDeviceName'       => '/dev/sdv'
        );

        try {
            $return = $this->instance->run($arrStart);
            $this->fail('Exception should be thrown when no image id is passed into the run commmand');
        } catch (\Zend\Service\Amazon\Ec2\Exception $zsaee) {
            $this->assertEquals('No Image Id Provided', $zsaee->getMessage());
        }
    }

    public function testRunOneSecurityGroup()
    {
        $rawHttpResponse = "HTTP/1.1 200 OK\r\n"
                    . "Date: Fri, 24 Oct 2008 17:24:52 GMT\r\n"
                    . "Server: hi\r\n"
                    . "Last-modified: Fri, 24 Oct 2008 17:24:52 GMT\r\n"
                    . "Status: 200 OK\r\n"
                    . "Content-type: application/xml; charset=utf-8\r\n"
                    . "Expires: Tue, 31 Mar 1981 05:00:00 GMT\r\n"
                    . "Connection: close\r\n"
                    . "\r\n"
                    . "<RunInstancesResponse xmlns=\"http://ec2.amazonaws.com/doc/2009-04-04/\">\r\n"
                    . "  <reservationId>r-47a5402e</reservationId>\r\n"
                    . "  <ownerId>495219933132</ownerId>\r\n"
                    . "  <groupSet>\r\n"
                    . "    <item>\r\n"
                    . "      <groupId>default</groupId>\r\n"
                    . "    </item>\r\n"
                    . "  </groupSet>\r\n"
                    . "  <instancesSet>\r\n"
                    . "    <item>\r\n"
                    . "      <instanceId>i-2ba64342</instanceId>\r\n"
                    . "      <imageId>ami-60a54009</imageId>\r\n"
                    . "      <instanceState>\r\n"
                    . "        <code>0</code>\r\n"
                    . "        <name>pending</name>\r\n"
                    . "      </instanceState>\r\n"
                    . "      <privateDnsName></privateDnsName>\r\n"
                    . "      <dnsName></dnsName>\r\n"
                    . "      <keyName>example-key-name</keyName>\r\n"
                    . "       <amiLaunchIndex>0</amiLaunchIndex>\r\n"
                    . "      <InstanceType>m1.small</InstanceType>\r\n"
                    . "      <launchTime>2007-08-07T11:51:50.000Z</launchTime>\r\n"
                    . "      <placement>\r\n"
                    . "        <availabilityZone>us-east-1b</availabilityZone>\r\n"
                    . "      </placement>\r\n"
                    . "    </item>\r\n"
                    . "    <item>\r\n"
                    . "      <instanceId>i-2bc64242</instanceId>\r\n"
                    . "      <imageId>ami-60a54009</imageId>\r\n"
                    . "      <instanceState>\r\n"
                    . "        <code>0</code>\r\n"
                    . "        <name>pending</name>\r\n"
                    . "      </instanceState>\r\n"
                    . "      <privateDnsName></privateDnsName>\r\n"
                    . "      <dnsName></dnsName>\r\n"
                    . "      <keyName>example-key-name</keyName>\r\n"
                    . "      <amiLaunchIndex>1</amiLaunchIndex>\r\n"
                    . "      <InstanceType>m1.small</InstanceType>\r\n"
                    . "      <launchTime>2007-08-07T11:51:50.000Z</launchTime>\r\n"
                    . "      <placement>\r\n"
                    . "        <availabilityZone>us-east-1b</availabilityZone>\r\n"
                    . "      </placement>\r\n"
                    . "    </item>\r\n"
                    . "    <item>\r\n"
                    . "      <instanceId>i-2be64332</instanceId>\r\n"
                    . "      <imageId>ami-60a54009</imageId>\r\n"
                    . "      <instanceState>\r\n"
                    . "        <code>0</code>\r\n"
                    . "        <name>pending</name>\r\n"
                    . "      </instanceState>\r\n"
                    . "      <privateDnsName></privateDnsName>\r\n"
                    . "      <dnsName></dnsName>\r\n"
                    . "      <keyName>example-key-name</keyName>\r\n"
                    . "      <amiLaunchIndex>2</amiLaunchIndex>\r\n"
                    . "      <InstanceType>m1.small</InstanceType>\r\n"
                    . "      <launchTime>2007-08-07T11:51:50.000Z</launchTime>\r\n"
                    . "      <placement>\r\n"
                    . "        <availabilityZone>us-east-1b</availabilityZone>\r\n"
                    . "      </placement>\r\n"
                    . "    </item>\r\n"
                    . "  </instancesSet>\r\n"
                    . "</RunInstancesResponse>\r\n";
        $this->adapter->setResponse($rawHttpResponse);


        $arrStart = array(
            'imageId' => 'ami-60a54009',
            'maxStart' => 3,
            'keyName'   => 'example-key-name',
            'securityGroup'    => 'default',
            'userData'          => 'instance_id=www3',
            'placement'         => 'us-east-1b',
            'kernelId'          => 'aki-4438dd2d',
            'ramdiskId'         => 'ari-4538dd2c',
            'blockDeviceVirtualName'    => 'vertdevice',
            'blockDeviceName'       => '/dev/sdv'
        );

        $return = $this->instance->run($arrStart);

        $this->assertEquals(3, count($return['instances']));
        $this->assertEquals('495219933132', $return['ownerId']);

        $arrInstanceIds = array('i-2ba64342', 'i-2bc64242', 'i-2be64332');

        foreach($return['instances'] as $k => $r) {
            $this->assertEquals($arrInstanceIds[$k], $r['instanceId']);
            $this->assertEquals($k, $r['amiLaunchIndex']);
        }

    }

    public function testRunMultipleSecurityGroups()
    {
        $rawHttpResponse = "HTTP/1.1 200 OK\r\n"
                    . "Date: Fri, 24 Oct 2008 17:24:52 GMT\r\n"
                    . "Server: hi\r\n"
                    . "Last-modified: Fri, 24 Oct 2008 17:24:52 GMT\r\n"
                    . "Status: 200 OK\r\n"
                    . "Content-type: application/xml; charset=utf-8\r\nn"
                    . "Expires: Tue, 31 Mar 1981 05:00:00 GMT\r\n"
                    . "Connection: close\r\n"
                    . "\r\n"
                    . "<RunInstancesResponse xmlns=\"http://ec2.amazonaws.com/doc/2009-04-04/\">\r\n"
                    . "  <reservationId>r-47a5402e</reservationId>\r\n"
                    . "  <ownerId>495219933132</ownerId>\r\n"
                    . "  <groupSet>\r\n"
                    . "    <item>\r\n"
                    . "      <groupId>default</groupId>\r\n"
                    . "    </item>\r\n"
                    . "    <item>\r\n"
                    . "      <groupId>web</groupId>\r\n"
                    . "    </item>\r\n"
                    . "  </groupSet>\r\n"
                    . "  <instancesSet>\r\n"
                    . "    <item>\r\n"
                    . "      <instanceId>i-2ba64342</instanceId>\r\n"
                    . "      <imageId>ami-60a54009</imageId>\r\n"
                    . "      <instanceState>\r\n"
                    . "        <code>0</code>\r\n"
                    . "        <name>pending</name>\r\n"
                    . "      </instanceState>\r\n"
                    . "      <privateDnsName></privateDnsName>\r\n"
                    . "      <dnsName></dnsName>\r\n"
                    . "      <keyName>example-key-name</keyName>\r\n"
                    . "       <amiLaunchIndex>0</amiLaunchIndex>\r\n"
                    . "      <InstanceType>m1.small</InstanceType>\r\n"
                    . "      <launchTime>2007-08-07T11:51:50.000Z</launchTime>\r\n"
                    . "      <placement>\r\n"
                    . "        <availabilityZone>us-east-1b</availabilityZone>\r\n"
                    . "      </placement>\r\n"
                    . "    </item>\r\n"
                    . "  </instancesSet>\r\n"
                    . "</RunInstancesResponse>\r\n";
        $this->adapter->setResponse($rawHttpResponse);

        $arrStart = array(
            'imageId' => 'ami-60a54009',
            'keyName'   => 'example-key-name',
            'securityGroup'    => array('default','web'),
            'userData'          => 'instance_id=www3',
            'placement'         => 'us-east-1b',
            'kernelId'          => 'aki-4438dd2d',
            'ramdiskId'         => 'ari-4538dd2c',
            'blockDeviceVirtualName'    => 'vertdevice',
            'blockDeviceName'       => '/dev/sdv'
        );

        $return = $this->instance->run($arrStart);

        $arrGroups = array('default', 'web');

        $this->assertSame($arrGroups, $return['groupSet']);
    }

    public function testTerminateSingleInstances()
    {
        $rawHttpResponse = "HTTP/1.1 200 OK\r\n"
                    . "Date: Fri, 24 Oct 2008 17:24:52 GMT\r\n"
                    . "Server: hi\r\n"
                    . "Last-modified: Fri, 24 Oct 2008 17:24:52 GMT\r\n"
                    . "Status: 200 OK\r\n"
                    . "Content-type: application/xml; charset=utf-8\r\n"
                    . "Expires: Tue, 31 Mar 1981 05:00:00 GMT\r\n"
                    . "Connection: close\r\n"
                    . "\r\n"
                    . "<TerminateInstancesResponse xmlns=\"http://ec2.amazonaws.com/doc/2009-04-04/\">\r\n"
                    . "  <instancesSet>\r\n"
                    . "    <item>\r\n"
                    . "      <instanceId>i-28a64341</instanceId>\r\n"
                    . "      <shutdownState>\r\n"
                    . "        <code>32</code>\r\n"
                    . "        <name>shutting-down</name>\r\n"
                    . "      </shutdownState>\r\n"
                    . "      <previousState>\r\n"
                    . "        <code>16</code>\r\n"
                    . "        <name>running</name>\r\n"
                    . "      </previousState>\r\n"
                    . "    </item>\r\n"
                    . "  </instancesSet>\r\n"
                    . "</TerminateInstancesResponse>\r\n";
        $this->adapter->setResponse($rawHttpResponse);

        $return = $this->instance->terminate('i-28a64341');

        $this->assertEquals(1, count($return));

        foreach($return as $r) {
            $this->assertEquals('i-28a64341', $r['instanceId']);
        }
    }

    public function testTerminateMultipleInstances()
    {
        $rawHttpResponse = "HTTP/1.1 200 OK\r\n"
                    . "Date: Fri, 24 Oct 2008 17:24:52 GMT\r\n"
                    . "Server: hi\r\n"
                    . "Last-modified: Fri, 24 Oct 2008 17:24:52 GMT\r\n"
                    . "Status: 200 OK\r\n"
                    . "Content-type: application/xml; charset=utf-8\r\n"
                    . "Expires: Tue, 31 Mar 1981 05:00:00 GMT\r\n"
                    . "Connection: close\r\n"
                    . "\r\n"
                    . "<TerminateInstancesResponse xmlns=\"http://ec2.amazonaws.com/doc/2009-04-04/\">\r\n"
                    . "  <instancesSet>\r\n"
                    . "    <item>\r\n"
                    . "      <instanceId>i-28a64341</instanceId>\r\n"
                    . "      <shutdownState>\r\n"
                    . "        <code>32</code>\r\n"
                    . "        <name>shutting-down</name>\r\n"
                    . "      </shutdownState>\r\n"
                    . "      <previousState>\r\n"
                    . "        <code>16</code>\r\n"
                    . "        <name>running</name>\r\n"
                    . "      </previousState>\r\n"
                    . "    </item>\r\n"
                    . "    <item>\r\n"
                    . "      <instanceId>i-21a64348</instanceId>\r\n"
                    . "      <shutdownState>\r\n"
                    . "        <code>32</code>\r\n"
                    . "        <name>shutting-down</name>\r\n"
                    . "      </shutdownState>\r\n"
                    . "      <previousState>\r\n"
                    . "        <code>16</code>\r\n"
                    . "        <name>running</name>\r\n"
                    . "      </previousState>\r\n"
                    . "    </item>\r\n"
                    . "  </instancesSet>\r\n"
                    . "</TerminateInstancesResponse>\r\n";
        $this->adapter->setResponse($rawHttpResponse);

        $arrInstanceIds = array('i-28a64341', 'i-21a64348');

        $return = $this->instance->terminate($arrInstanceIds);

        $this->assertEquals(2, count($return));

        foreach($return as $k=>$r) {
            $this->assertEquals($arrInstanceIds[$k], $r['instanceId']);
        }
    }

    public function testRebootMultipleInstances()
    {
        $rawHttpResponse = "HTTP/1.1 200 OK\r\n"
                    . "Date: Fri, 24 Oct 2008 17:24:52 GMT\r\n"
                    . "Server: hi\r\n"
                    . "Last-modified: Fri, 24 Oct 2008 17:24:52 GMT\r\n"
                    . "Status: 200 OK\r\n"
                    . "Content-type: application/xml; charset=utf-8\r\n"
                    . "Expires: Tue, 31 Mar 1981 05:00:00 GMT\r\n"
                    . "Connection: close\r\n"
                    . "\r\n"
                    . "<RebootInstancesResponse xmlns=\"http://ec2.amazonaws.com/doc/2009-04-04/\">\r\n"
                    . "  <return>true</return>\r\n"
                    . "</RebootInstancesResponse>\r\n";
        $this->adapter->setResponse($rawHttpResponse);

        $arrInstanceIds = array('i-28a64341', 'i-21a64348');
        $return = $this->instance->reboot($arrInstanceIds);

        $this->assertTrue($return);
    }

    public function testRebootSingleInstance()
    {
        $rawHttpResponse = "HTTP/1.1 200 OK\r\n"
                    . "Date: Fri, 24 Oct 2008 17:24:52 GMT\r\n"
                    . "Server: hi\r\n"
                    . "Last-modified: Fri, 24 Oct 2008 17:24:52 GMT\r\n"
                    . "Status: 200 OK\r\n"
                    . "Content-type: application/xml; charset=utf-8\r\n"
                    . "Expires: Tue, 31 Mar 1981 05:00:00 GMT\r\n"
                    . "Connection: close\r\n"
                    . "\r\n"
                    . "<RebootInstancesResponse xmlns=\"http://ec2.amazonaws.com/doc/2009-04-04/\">\r\n"
                    . "  <return>true</return>\r\n"
                    . "</RebootInstancesResponse>\r\n";
        $this->adapter->setResponse($rawHttpResponse);

        $return = $this->instance->reboot('i-28a64341');

        $this->assertTrue($return);
    }

    public function testGetConsoleOutput()
    {
        $rawHttpResponse = "HTTP/1.1 200 OK\r\n"
                    . "Date: Fri, 24 Oct 2008 17:24:52 GMT\r\n"
                    . "Server: hi\r\n"
                    . "Last-modified: Fri, 24 Oct 2008 17:24:52 GMT\r\n"
                    . "Status: 200 OK\r\n"
                    . "Content-type: application/xml; charset=utf-8\r\n"
                    . "Expires: Tue, 31 Mar 1981 05:00:00 GMT\r\n"
                    . "Connection: close\r\n"
                    . "\r\n"
                    . "<GetConsoleOutputResponse xmlns=\"http://ec2.amazonaws.com/doc/2009-04-04/\">\r\n"
                    . "  <instanceId>i-28a64341</instanceId>\r\n"
                    . "  <timestamp>2007-01-03 15:00:00</timestamp>\r\n"
                    . "  <output>TGludXggdmVyc2lvbiAyLjYuMTYteGVuVSAoYnVpbGRlckBwYXRjaGJhdC5hbWF6b25zYSkgKGdj\r\n"
. "YyB2ZXJzaW9uIDQuMC4xIDIwMDUwNzI3IChSZWQgSGF0IDQuMC4xLTUpKSAjMSBTTVAgVGh1IE9j\r\n"
. "dCAyNiAwODo0MToyNiBTQVNUIDIwMDYKQklPUy1wcm92aWRlZCBwaHlzaWNhbCBSQU0gbWFwOgpY\r\n"
. "ZW46IDAwMDAwMDAwMDAwMDAwMDAgLSAwMDAwMDAwMDZhNDAwMDAwICh1c2FibGUpCjk4ME1CIEhJ\r\n"
. "R0hNRU0gYXZhaWxhYmxlLgo3MjdNQiBMT1dNRU0gYXZhaWxhYmxlLgpOWCAoRXhlY3V0ZSBEaXNh\r\n"
. "YmxlKSBwcm90ZWN0aW9uOiBhY3RpdmUKSVJRIGxvY2t1cCBkZXRlY3Rpb24gZGlzYWJsZWQKQnVp\r\n"
. "bHQgMSB6b25lbGlzdHMKS2VybmVsIGNvbW1hbmQgbGluZTogcm9vdD0vZGV2L3NkYTEgcm8gNApF\r\n"
. "bmFibGluZyBmYXN0IEZQVSBzYXZlIGFuZCByZXN0b3JlLi4uIGRvbmUuCg==</output>\r\n"
                    . "</GetConsoleOutputResponse>\r\n";
        $this->adapter->setResponse($rawHttpResponse);

        $return = $this->instance->consoleOutput('i-28a64341');

        $arrOutput = array(
            'instanceId'    => 'i-28a64341',
            'timestamp'     => '2007-01-03 15:00:00',
            'output'        => "Linux version 2.6.16-xenU (builder@patchbat.amazonsa) (gcc version 4.0.1 20050727 (Red Hat 4.0.1-5)) #1 SMP Thu Oct 26 08:41:26 SAST 2006\n"
. "BIOS-provided physical RAM map:\n"
. "Xen: 0000000000000000 - 000000006a400000 (usable)\n"
. "980MB HIGHMEM available.\n"
. "727MB LOWMEM available.\n"
. "NX (Execute Disable) protection: active\n"
. "IRQ lockup detection disabled\n"
. "Built 1 zonelists\n"
. "Kernel command line: root=/dev/sda1 ro 4\n"
. "Enabling fast FPU save and restore... done.\n");

        $this->assertSame($arrOutput, $return);
    }

    public function testMonitorInstance()
    {
        $rawHttpResponse = "HTTP/1.1 200 OK\r\n"
                    . "Date: Fri, 24 Oct 2008 17:24:52 GMT\r\n"
                    . "Server: hi\r\n"
                    . "Last-modified: Fri, 24 Oct 2008 17:24:52 GMT\r\n"
                    . "Status: 200 OK\r\n"
                    . "Content-type: application/xml; charset=utf-8\r\n"
                    . "Expires: Tue, 31 Mar 1981 05:00:00 GMT\r\n"
                    . "Connection: close\r\n"
                    . "\r\n"
                    . "<MonitorInstancesResponse xmlns=\"http://ec2.amazonaws.com/doc/2009-04-04/\">\r\n"
                    . "  <instancesSet>"
                    . "    <item>"
                    . "      <instanceId>i-43a4412a</instanceId>"
                    . "      <monitoring>"
                    . "        <state>monitoring</state>"
                    . "      </monitoring>"
                    . "    </item>"
                    . "  </instancesSet>"
                    . "</MonitorInstancesResponse>\r\n";
        $this->adapter->setResponse($rawHttpResponse);

        $return = $this->instance->monitor('i-43a4412a');

        $arrReturn = array(array('instanceid' => 'i-43a4412a', 'monitorstate' => 'monitoring'));
        $this->assertSame($arrReturn, $return);
    }

    public function testUnmonitorInstance()
    {
        $rawHttpResponse = "HTTP/1.1 200 OK\r\n"
                    . "Date: Fri, 24 Oct 2008 17:24:52 GMT\r\n"
                    . "Server: hi\r\n"
                    . "Last-modified: Fri, 24 Oct 2008 17:24:52 GMT\r\n"
                    . "Status: 200 OK\r\n"
                    . "Content-type: application/xml; charset=utf-8\r\n"
                    . "Expires: Tue, 31 Mar 1981 05:00:00 GMT\r\n"
                    . "Connection: close\r\n"
                    . "\r\n"
                    . "<UnmonitorInstancesResponse xmlns=\"http://ec2.amazonaws.com/doc/2009-04-04/\">\r\n"
                    . "  <instancesSet>"
                    . "    <item>"
                    . "      <instanceId>i-43a4412a</instanceId>"
                    . "      <monitoring>"
                    . "        <state>pending</state>"
                    . "      </monitoring>"
                    . "    </item>"
                    . "  </instancesSet>"
                    . "</UnmonitorInstancesResponse>\r\n";
        $this->adapter->setResponse($rawHttpResponse);

        $return = $this->instance->unmonitor('i-43a4412a');

        $arrReturn = array(array('instanceid' => 'i-43a4412a', 'monitorstate' => 'pending'));
        $this->assertSame($arrReturn, $return);
    }

}
<|MERGE_RESOLUTION|>--- conflicted
+++ resolved
@@ -60,11 +60,7 @@
             'adapter' => $adapter
         ));
         $this->adapter = $adapter;
-<<<<<<< HEAD
-        Zend_Service_Amazon_Ec2_Instance::setDefaultHttpClient($client);
-=======
         Instance::setDefaultHTTPClient($client);
->>>>>>> ec6e89a1
 
     }
 
