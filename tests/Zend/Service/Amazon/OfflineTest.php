--- conflicted
+++ resolved
@@ -108,13 +108,8 @@
      */
     public function testMozardSearchFromFile()
     {
-<<<<<<< HEAD
         $xml = file_get_contents(__DIR__."/_files/mozart_result.xml");
-        $dom = new DOMDocument();
-=======
-        $xml = file_get_contents(dirname(__FILE__)."/_files/mozart_result.xml");
         $dom = new \DOMDocument();
->>>>>>> ec6e89a1
         $dom->loadXML($xml);
 
         $mozartTracks = array(
@@ -156,13 +151,8 @@
      */
     public function testFullOffersFromFile()
     {
-<<<<<<< HEAD
         $xml = file_get_contents(__DIR__."/_files/offers_with_names.xml");
-        $dom = new DOMDocument();
-=======
-        $xml = file_get_contents(dirname(__FILE__)."/_files/offers_with_names.xml");
         $dom = new \DOMDocument();
->>>>>>> ec6e89a1
         $dom->loadXML($xml);
 
         $dataExpected = array(
