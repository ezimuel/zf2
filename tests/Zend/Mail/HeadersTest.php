--- conflicted
+++ resolved
@@ -304,12 +304,8 @@
         $this->assertEquals($class, $test);
     }
 
-<<<<<<< HEAD
-    public function testClone() {
-=======
     public function testClone()
     {
->>>>>>> 0e2a8b1d
         $headers = new Mail\Headers();
         $headers->addHeader(new Header\Bcc());
         $headers2 = clone($headers);
