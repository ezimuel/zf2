<?php
/**
 * Zend Framework
 *
 * LICENSE
 *
 * This source file is subject to the new BSD license that is bundled
 * with this package in the file LICENSE.txt.
 * It is also available through the world-wide-web at this URL:
 * http://framework.zend.com/license/new-bsd
 * If you did not receive a copy of the license and are unable to
 * obtain it through the world-wide-web, please send an email
 * to license@zend.com so we can send you a copy immediately.
 *
 * @category   Zend
 * @package    Zend_Exception
 * @subpackage UnitTests
 * @copyright  Copyright (c) 2005-2010 Zend Technologies USA Inc. (http://www.zend.com)
 * @license    http://framework.zend.com/license/new-bsd     New BSD License
 */

/**
 * @category   Zend
 * @package    Zend_resources
 * @subpackage UnitTests
 * @group      resources
 * @copyright  Copyright (c) 2005-2010 Zend Technologies USA Inc. (http://www.zend.com)
 * @license    http://framework.zend.com/license/new-bsd     New BSD License
 */
class resources_languages_Zend_ValidateTest extends PHPUnit_Framework_TestCase
{

    protected $_langDir      = null;
    protected $_languages    = array();
    protected $_translations = array();

    public function setUp()
    {
        $this->_langDir = dirname(dirname(dirname(__DIR__)))
                        . DIRECTORY_SEPARATOR . 'resources' . DIRECTORY_SEPARATOR . 'languages';
        if (!is_readable($this->_langDir)) {
            throw new Exception('Language resource directory "'.$this->_langDir.'" not readable.');
        }

        // detect languages
        foreach (new DirectoryIterator($this->_langDir) as $entry) {
            if (!$entry->isDir()) {
                continue;
            }

            // skip "." or ".." or ".svn"
            $fname = $entry->getFilename();
            if ($fname[0] == '.') {
                continue;
            }

            // add all languages for testIsLocale
            $this->_languages[] = $fname;

            // include Zend_Validate translation tables
            $translationFile = $entry->getPathname() . DIRECTORY_SEPARATOR . 'Zend_Validate.php';
            if (file_exists($translationFile)) {
                $translation = include $translationFile;
                if (!is_array($translation)) {
                    $this->fail("Invalid or empty translation table found for language '{$fname}'");
                }

                $this->_translations[$fname] = $translation;
            }
        }
    }

    /**
     * Tests if the given language is really a language
     */
    public function testIsLocale()
    {
        foreach ($this->_languages as $lang) {
<<<<<<< HEAD
            if (!Zend\Locale\Locale::isLocale($lang, true, false)) {
=======
            if (!Zend_Locale::isLocale($lang, true)) {
>>>>>>> 347fb750
                $this->fail("Language directory '{$lang}' not a valid locale");
            }
        }
    }

    /**
     * Tests if all english original keys have the same translations
     */
    public function testEnglishKeySameAsValue()
    {
        $errors = array();
        $cnt    = 0;
        foreach ($this->_translations['en'] as $key => $value) {
            if ($key !== $value) {
                ++$cnt;
                $errors['en ' . $cnt] = "The key $key is not identical in the english original";
            }
        }

        if (!empty($errors)) {
            $this->fail(var_export($errors, true));
        }
    }

    /**
     * Tests if all translation keys are also available in the english original
     */
    public function testTranslationAvailableInEnglish()
    {
        $errors = array();
        $cnt    = 0;
        foreach ($this->_translations as $lang => $translation) {
            if ($lang == 'en') {
                continue;
            }

            foreach ($translation as $key => $value) {
                if (!isset($this->_translations['en'][$key])) {
                    ++$cnt;
                    $errors[$lang . ' ' . $cnt] = "The key \"" . $key . "\" isn't available within english translation file";
                }
            }
        }

        if (!empty($errors)) {
            $this->fail(var_export($errors, true));
        }
    }

    /**
     * Tests if the key is translated
     */
    public function testTranslationDiffersFromEnglish()
    {
        $errors = array();
        $cnt    = 0;
        foreach ($this->_translations as $lang => $translation) {
            if ($lang == 'en') {
                continue;
            }

            foreach ($translation as $key => $value) {
                if ($key == $value) {
                    ++$cnt;
                    $errors[$lang . ' ' . $cnt] = "The translated message \"" . $value . "\" is the same the english version";
                }
            }
        }

        if (!empty($errors)) {
            $this->fail(var_export($errors, true));
        }
    }

    /**
     * Tests if all placeholders from the original are also available within the translation
     */
    public function testPlaceholder()
    {
        $errors = array();
        $cnt    = 0;
        foreach ($this->_translations as $lang => $translation) {
            if ($lang == 'en') { // not needed to test - see testEnglishKeySameAsValue
                continue;
            }

            foreach ($translation as $key => $value) {
                if (preg_match_all('/(\%.+\%)/U', $key, $matches, PREG_SET_ORDER)) {
                    foreach ($matches as $match) {
                        if (!strpos($value, $match[1])) {
                            ++$cnt;
                            $errors[$lang . ' ' . $cnt] = "Missing placeholder \"" . $match[1] . "\" within \"" . $value . "\"";
                        }
                    }
                }
            }
        }

        if (!empty($errors)) {
            $this->fail(var_export($errors, true));
        }
    }

    /**
     * Tests if all english originals are translated
     */
    public function testAllTranslated()
    {
        $errors = array();
        $cnt    = 0;
        foreach ($this->_translations as $lang => $translation) {
            foreach ($this->_translations['en'] as $key => $value) {
                if ($lang == 'en') {
                    continue;
                }

                if (!isset($translation[$key])) {
                    ++$cnt;
                    $errors[$lang . ' ' . $cnt] = "Message \"" . $key . "\" not translated";
                }
            }
        }

        if (!empty($errors)) {
            $this->fail(var_export($errors, true));
        }
    }
}<|MERGE_RESOLUTION|>--- conflicted
+++ resolved
@@ -76,11 +76,7 @@
     public function testIsLocale()
     {
         foreach ($this->_languages as $lang) {
-<<<<<<< HEAD
-            if (!Zend\Locale\Locale::isLocale($lang, true, false)) {
-=======
-            if (!Zend_Locale::isLocale($lang, true)) {
->>>>>>> 347fb750
+            if (!Zend\Locale\Locale::isLocale($lang, true)) {
                 $this->fail("Language directory '{$lang}' not a valid locale");
             }
         }
