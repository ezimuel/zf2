<?php
/**
 * Zend Framework (http://framework.zend.com/)
 *
 * @link      http://github.com/zendframework/zf2 for the canonical source repository
 * @copyright Copyright (c) 2005-2013 Zend Technologies USA Inc. (http://www.zend.com)
 * @license   http://framework.zend.com/license/new-bsd New BSD License
 */

namespace ZendTest\Mvc\Router\Console;

use PHPUnit_Framework_TestCase as TestCase;
use Zend\Console\Request as ConsoleRequest;
use Zend\Mvc\Router\Console\Simple;
use ZendTest\Mvc\Router\FactoryTester;

class SimpleTest extends TestCase
{
<<<<<<< HEAD
=======
    public static function routeProvider()
    {
        return array(
            // -- mandatory long flags
            'mandatory-long-flag-no-match' => array(
                '--foo --bar',
                array('a','b','--baz'),
                null
            ),
            'mandatory-long-flag-no-partial-match' => array(
                '--foo --bar',
                array('--foo','--baz'),
                null
            ),
            'mandatory-long-flag-match' => array(
                '--foo --bar',
                array('--foo','--bar'),
                array('foo' => true, 'bar' => true)
            ),
            'mandatory-long-flag-match-with-zero-value' => array(
                '--foo=',
                array('--foo=0'),
                array('foo' => 0)
            ),
            'mandatory-long-flag-mixed-order-match' => array(
                '--foo --bar',
                array('--bar','--foo'),
                array('foo' => true, 'bar' => true)
            ),
            'mandatory-long-flag-whitespace-in-definition' => array(
                '      --foo   --bar ',
                array('--bar','--foo'),
                array(
                    'foo' => true,
                    'bar' => true,
                    'baz' => null,
                )
            ),
            'mandatory-long-flag-alternative1' => array(
                ' ( --foo | --bar )',
                array('--foo'),
                array(
                    'foo' => true,
                    'bar' => false,
                    'baz' => null,
                )
            ),
            'mandatory-long-flag-alternative2' => array(
                ' ( --foo | --bar )',
                array('--bar'),
                array(
                    'foo' => false,
                    'bar' => true,
                    'baz' => null,
                )
            ),
            'mandatory-long-flag-alternative3' => array(
                ' ( --foo | --bar )',
                array('--baz'),
                null
            ),

            // -- mandatory short flags
            'mandatory-short-flag-no-match' => array(
                '-f -b',
                array('a','b','-f'),
                null
            ),
            'mandatory-short-flag-no-partial-match' => array(
                '-f -b',
                array('-f','-z'),
                null
            ),
            'mandatory-short-flag-match' => array(
                '-f -b',
                array('-f','-b'),
                array('f' => true, 'b' => true)
            ),
            'mandatory-short-flag-mixed-order-match' => array(
                '-f -b',
                array('-b','-f'),
                array('f' => true, 'b' => true)
            ),
            'mandatory-short-flag-whitespace-in-definition' => array(
                '      -f   -b ',
                array('-b','-f'),
                array(
                    'f' => true,
                    'b' => true,
                    'baz' => null,
                )
            ),
            'mandatory-short-flag-alternative1' => array(
                ' ( -f | -b )',
                array('-f'),
                array(
                    'f' => true,
                    'b' => false,
                    'baz' => null,
                )
            ),
            'mandatory-short-flag-alternative2' => array(
                ' ( -f | -b )',
                array('-b'),
                array(
                    'f' => false,
                    'b' => true,
                    'baz' => null,
                )
            ),
            'mandatory-short-flag-alternative3' => array(
                ' ( -f | -b )',
                array('--baz'),
                null
            ),

            // -- optional long flags
            'optional-long-flag-non-existent' => array(
                '--foo [--bar]',
                array('--foo'),
                array(
                    'foo' => true,
                    'bar' => null,
                    'baz' => null,
                )
            ),
            'literal-optional-long-flag' => array(
                'foo [--bar]',
                array('foo', '--bar'),
                array(
                    'foo' => null,
                    'bar' => true,
                )
            ),
            'optional-long-flag-partial-mismatch' => array(
                '--foo [--bar]',
                array('--foo', '--baz'),
                null
            ),
            'optional-long-flag-match' => array(
                '--foo [--bar]',
                array('--foo','--bar'),
                array(
                    'foo' => true,
                    'bar' => true
                )
            ),
            'optional-long-value-flag-non-existent' => array(
                '--foo [--bar=]',
                array('--foo'),
                array(
                    'foo' => true,
                    'bar' => false
                )
            ),
            'optional-long-flag-match-with-zero-value' => array(
                '[--foo=]',
                array('--foo=0'),
                array('foo' => 0)
            ),
            'optional-long-value-flag' => array(
                '--foo [--bar=]',
                array('--foo', '--bar=4'),
                array(
                    'foo' => true,
                    'bar' => 4
                )
            ),
            'optional-long-value-flag-non-existent-mixed-case' => array(
                '--foo [--barBaz=]',
                array('--foo', '--barBaz=4'),
                array(
                    'foo'    => true,
                    'barBaz' => 4
                )
            ),
            'value-optional-long-value-flag' => array(
                '<foo> [--bar=]',
                array('value', '--bar=4'),
                array(
                    'foo' => 'value',
                    'bar' => 4
                )
            ),
            'literal-optional-long-value-flag' => array(
                'foo [--bar=]',
                array('foo', '--bar=4'),
                array(
                    'foo' => null,
                    'bar' => 4,
                )
            ),
            'optional-long-flag-mixed-order-match' => array(
                '--foo --bar',
                array('--bar','--foo'),
                array('foo' => true, 'bar' => true)
            ),
            'optional-long-flag-whitespace-in-definition' => array(
                '      --foo   [--bar] ',
                array('--bar','--foo'),
                array(
                    'foo' => true,
                    'bar' => true,
                    'baz' => null,
                )
            ),
            'optional-long-flag-whitespace-in-definition2' => array(
                '      --foo     [--bar      ] ',
                array('--bar','--foo'),
                array(
                    'foo' => true,
                    'bar' => true,
                    'baz' => null,
                )
            ),
            'optional-long-flag-whitespace-in-definition3' => array(
                '      --foo   [   --bar     ] ',
                array('--bar','--foo'),
                array(
                    'foo' => true,
                    'bar' => true,
                    'baz' => null,
                )
            ),


            // -- value flags
            'mandatory-value-flag-syntax-1' => array(
                '--foo=s',
                array('--foo','bar'),
                array(
                    'foo' => 'bar',
                    'bar' => null
                )
            ),
            'mandatory-value-flag-syntax-2' => array(
                '--foo=',
                array('--foo','bar'),
                array(
                    'foo' => 'bar',
                    'bar' => null
                )
            ),
            'mandatory-value-flag-syntax-3' => array(
                '--foo=anystring',
                array('--foo','bar'),
                array(
                    'foo' => 'bar',
                    'bar' => null
                )
            ),

            // -- edge cases for value flags values
            'mandatory-value-flag-equals-complex-1' => array(
                '--foo=',
                array('--foo=SomeComplexValue=='),
                array('foo' => 'SomeComplexValue==')
            ),
            'mandatory-value-flag-equals-complex-2' => array(
                '--foo=',
                array('--foo=...,</\/\\//""\'\'\'"\"'),
                array('foo' => '...,</\/\\//""\'\'\'"\"')
            ),
            'mandatory-value-flag-equals-complex-3' => array(
                '--foo=',
                array('--foo====--'),
                array('foo' => '===--')
            ),
            'mandatory-value-flag-space-complex-1' => array(
                '--foo=',
                array('--foo','SomeComplexValue=='),
                array('foo' => 'SomeComplexValue==')
            ),
            'mandatory-value-flag-space-complex-2' => array(
                '--foo=',
                array('--foo','...,</\/\\//""\'\'\'"\"'),
                array('foo' => '...,</\/\\//""\'\'\'"\"')
            ),
            'mandatory-value-flag-space-complex-3' => array(
                '--foo=',
                array('--foo','===--'),
                array('foo' => '===--')
            ),

            // -- required literal params
            'mandatory-literal-match-1' => array(
                'foo',
                array('foo'),
                array('foo' => null)
            ),
            'mandatory-literal-match-2' => array(
                'foo bar baz',
                array('foo','bar','baz'),
                array('foo' => null, 'bar' => null, 'baz' => null, 'bazinga' => null)
            ),
            'mandatory-literal-mismatch' => array(
                'foo',
                array('fooo'),
                null
            ),
            'mandatory-literal-order' => array(
                'foo bar',
                array('bar','foo'),
                null
            ),
            'mandatory-literal-partial-mismatch' => array(
                'foo bar baz',
                array('foo','bar'),
                null
            ),
            'mandatory-literal-alternative-match-1' => array(
                'foo ( bar | baz )',
                array('foo','bar'),
                array('foo' => null, 'bar' => true, 'baz' => false)
            ),
            'mandatory-literal-alternative-match-2' => array(
                'foo (bar|baz)',
                array('foo','bar'),
                array('foo' => null, 'bar' => true, 'baz' => false)
            ),
            'mandatory-literal-alternative-match-3' => array(
                'foo ( bar    |   baz )',
                array('foo','baz'),
                array('foo' => null, 'bar' => false, 'baz' => true)
            ),
            'mandatory-literal-alternative-mismatch' => array(
                'foo ( bar |   baz )',
                array('foo','bazinga'),
                null
            ),
            'mandatory-literal-namedAlternative-match-1' => array(
                'foo ( bar | baz ):altGroup',
                array('foo','bar'),
                array('foo' => null, 'altGroup'=>'bar', 'bar' => true, 'baz' => false)
            ),
            'mandatory-literal-namedAlternative-match-2' => array(
                'foo ( bar |   baz   ):altGroup9',
                array('foo','baz'),
                array('foo' => null, 'altGroup9'=>'baz', 'bar' => false, 'baz' => true)
            ),
            'mandatory-literal-namedAlternative-mismatch' => array(
                'foo ( bar |   baz   ):altGroup9',
                array('foo','bazinga'),
                null
            ),

            // -- optional literal params
            'optional-literal-match' => array(
                'foo [bar] [baz]',
                array('foo','bar'),
                array('foo' => null, 'bar' => true, 'baz' => null)
            ),
            'optional-literal-mismatch' => array(
                'foo [bar] [baz]',
                array('baz','bar'),
                null
            ),
            'optional-literal-shuffled-mismatch' => array(
                'foo [bar] [baz]',
                array('foo','baz','bar'),
                null
            ),
            'optional-literal-alternative-match' => array(
                'foo [bar | baz]',
                array('foo','baz'),
                array('foo' => null, 'baz' => true, 'bar' => false)
            ),
            'optional-literal-alternative-mismatch' => array(
                'foo [bar | baz]',
                array('foo'),
                array('foo' => null, 'baz' => false, 'bar' => false)
            ),
            'optional-literal-namedAlternative-match-1' => array(
                'foo [bar | baz]:altGroup1',
                array('foo','baz'),
                array('foo' => null, 'altGroup1' => 'baz', 'baz' => true, 'bar' => false)
            ),
            'optional-literal-namedAlternative-match-2' => array(
                'foo [bar | baz | bazinga]:altGroup100',
                array('foo','bazinga'),
                array('foo' => null, 'altGroup100' => 'bazinga', 'bazinga' => true, 'baz' => false, 'bar' => false)
            ),
            'optional-literal-namedAlternative-match-3' => array(
                'foo [ bar ]:altGroup100',
                array('foo','bar'),
                array('foo' => null, 'altGroup100' => 'bar', 'bar' => true, 'baz' => null)
            ),
            'optional-literal-namedAlternative-mismatch' => array(
                'foo [ bar | baz ]:altGroup9',
                array('foo'),
                array('foo' => null, 'altGroup9'=> null, 'bar' => false, 'baz' => false)
            ),

            // -- value params
            'mandatory-value-param-syntax-1' => array(
                'FOO',
                array('bar'),
                array(
                    'foo' => 'bar',
                    'bar' => null
                )
            ),
            'mandatory-value-param-syntax-2' => array(
                '<foo>',
                array('bar'),
                array(
                    'foo' => 'bar',
                    'bar' => null
                )
            ),
            'mandatory-value-param-mixed-with-literal' => array(
                'a b <foo> c',
                array('a','b','bar','c'),
                array(
                    'a' => null,
                    'b' => null,
                    'foo' => 'bar',
                    'bar' => null,
                    'c' => null,
                ),
            ),
            'optional-value-param-1' => array(
                'a b [<c>]',
                array('a','b','bar'),
                array(
                    'a'   => null,
                    'b'   => null,
                    'c'   => 'bar',
                    'bar' => null,
                ),
            ),
            'optional-value-param-2' => array(
                'a b [<c>]',
                array('a','b'),
                array(
                    'a'   => null,
                    'b'   => null,
                    'c'   => null,
                    'bar' => null,
                ),
            ),
            'optional-value-param-3' => array(
                'a b [<c>]',
                array('a','b','--c'),
                null
            ),

            // -- combinations
            'mandatory-long-short-alternative-1' => array(
                ' ( --foo | -f )',
                array('--foo'),
                array(
                    'foo' => true,
                    'f'   => false,
                    'baz' => null,
                )
            ),
            'mandatory-long-short-alternative-2' => array(
                ' ( --foo | -f )',
                array('-f'),
                array(
                    'foo' => false,
                    'f'   => true,
                    'baz' => null,
                )
            ),
            'optional-long-short-alternative-1' => array(
                'a <b> [ --foo | -f ]',
                array('a','bar'),
                array(
                    'a'   => null,
                    'b'   => 'bar',
                    'foo' => false,
                    'f'   => false,
                    'baz' => null,
                )
            ),
            'optional-long-short-alternative-2' => array(
                'a <b> [ --foo | -f ]',
                array('a','bar', '-f'),
                array(
                    'a'   => null,
                    'b'   => 'bar',
                    'foo' => false,
                    'f'   => true,
                    'baz' => null,
                )
            ),
            'optional-long-short-alternative-3' => array(
                'a <b> [ --foo | -f ]',
                array('a','--foo', 'bar'),
                array(
                    'a'   => null,
                    'b'   => 'bar',
                    'foo' => true,
                    'f'   => false,
                    'baz' => null,
                )
            ),


            'mandatory-and-optional-value-params-with-flags-1' => array(
                'a b <c> [<d>] [--eee|-e] [--fff|-f]',
                array('a','b','foo','bar'),
                array(
                    'a'   => null,
                    'b'   => null,
                    'c'   => 'foo',
                    'd'   => 'bar',
                    'e'   => false,
                    'eee' => false,
                    'fff' => false,
                    'f'   => false,
                ),
            ),
            'mandatory-and-optional-value-params-with-flags-2' => array(
                'a b <c> [<d>] [--eee|-e] [--fff|-f]',
                array('a','b','--eee', 'foo','bar'),
                array(
                    'a'   => null,
                    'b'   => null,
                    'c'   => 'foo',
                    'd'   => 'bar',
                    'e'   => false,
                    'eee' => true,
                    'fff' => false,
                    'f'   => false,
                ),
            ),


            // -- overflows
            'too-many-arguments1' => array(
                'foo bar',
                array('foo','bar','baz'),
                null
            ),
            'too-many-arguments2' => array(
                'foo bar [baz]',
                array('foo','bar','baz','woo'),
                null,
            ),
            'too-many-arguments3' => array(
                'foo bar [--baz]',
                array('foo','bar','--baz','woo'),
                null,
            ),
            'too-many-arguments4' => array(
                'foo bar [--baz] woo',
                array('foo','bar','woo'),
                array(
                    'foo' => null,
                    'bar' => null,
                    'baz' => false,
                    'woo' => null
                )
            ),
            'too-many-arguments5' => array(
                '--foo --bar [--baz] woo',
                array('--bar','--foo','woo'),
                array(
                    'foo' => true,
                    'bar' => true,
                    'baz' => false,
                    'woo' => null
                )
            ),
            'too-many-arguments6' => array(
                '--foo --bar [--baz]',
                array('--bar','--foo','woo'),
                null
            ),

            // other (combination)
            'combined-1' => array(
                'literal <bar> [--foo=] --baz',
                array('literal', 'oneBar', '--foo=4', '--baz'),
                array(
                    'literal' => null,
                    'bar' => 'oneBar',
                    'foo' => 4,
                    'baz' => true
                )
            ),
            // group with group name different than options (short)
            'group-1' => array(
                'group [-t|--test]:testgroup',
                array('group', '-t'),
                array(
                    'group' => null,
                    'testgroup' => true,
                )
            ),
            // group with group name different than options (long)
            'group-2' => array(
                'group [-t|--test]:testgroup',
                array('group', '--test'),
                array(
                    'group' => null,
                    'testgroup' => true,
                )
            ),
            // group with same name as option (short)
            'group-3' => array(
                'group [-t|--test]:test',
                array('group', '-t'),
                array(
                    'group' => null,
                    'test' => true,
                )
            ),
            // group with same name as option (long)
            'group-4' => array(
                'group [-t|--test]:test',
                array('group', '--test'),
                array(
                    'group' => null,
                    'test' => true,
                )
            ),
            'group-5' => array(
                'group (-t | --test ):test',
                array('group', '--test'),
                array(
                    'group' => null,
                    'test' => true,
                ),
            ),
            'group-6' => array(
                'group (-t | --test ):test',
                array('group', '-t'),
                array(
                    'group' => null,
                    'test' => true,
                ),
            ),
            'group-7' => array(
                'group [-x|-y|-z]:test',
                array('group', '-y'),
                array(
                    'group' => null,
                    'test' => true,
                ),
            ),
            'group-8' => array(
                'group [--foo|--bar|--baz]:test',
                array('group', '--foo'),
                array(
                    'group' => null,
                    'test' => true,
                ),
            ),
            'group-9' => array(
                'group (--foo|--bar|--baz):test',
                array('group', '--foo'),
                array(
                    'group' => null,
                    'test' => true,
                ),
            ),

            /**
             * @bug ZF2-4315
             * @link https://github.com/zendframework/zf2/issues/4315
             */
            'literal-with-dashes' => array(
                'foo-bar-baz [--bar=]',
                array('foo-bar-baz',),
                array(
                    'foo-bar-baz' => null,
                    'foo'         => null,
                    'bar'         => null,
                    'baz'         => null,
                    'something'   => null,
                )
            ),

            'literal-optional-with-dashes' => array(
                '[foo-bar-baz] [--bar=]',
                array('foo-bar-baz'),
                array(
                    'foo-bar-baz' => true,
                    'foo'         => null,
                    'bar'         => null,
                    'baz'         => null,
                    'something'   => null,
                )
            ),
            'literal-optional-with-dashes2' => array(
                'foo [foo-bar-baz] [--bar=]',
                array('foo'),
                array(
                    'foo-bar-baz' => false,
                    'foo'         => null,
                    'bar'         => null,
                    'baz'         => null,
                    'something'   => null,
                )
            ),
            'literal-alternative-with-dashes' => array(
                '(foo-bar|foo-baz) [--bar=]',
                array('foo-bar',),
                array(
                    'foo-bar'     => true,
                    'foo-baz'     => false,
                    'bar'         => null,
                    'baz'         => null,
                    'something'   => null,
                )
            ),
            'literal-optional-alternative-with-dashes' => array(
                '[foo-bar|foo-baz] [--bar=]',
                array('foo-baz',),
                array(
                    'foo-bar'     => false,
                    'foo-baz'     => true,
                    'bar'         => null,
                    'baz'         => null,
                    'something'   => null,
                )
            ),
            'literal-optional-alternative-with-dashes2' => array(
                'foo [foo-bar|foo-baz] [--bar=]',
                array('foo',),
                array(
                    'foo'         => null,
                    'foo-bar'     => false,
                    'foo-baz'     => false,
                    'bar'         => null,
                    'baz'         => null,
                    'something'   => null,
                )
            ),
            'literal-flag-with-dashes' => array(
                'foo --bar-baz',
                array('foo','--bar-baz'),
                array(
                    'foo'         => null,
                    'bar-baz'     => true,
                    'bar'         => null,
                    'baz'         => null,
                    'something'   => null,
                )
            ),
            'literal-optional-flag-with-dashes' => array(
                'foo [--bar-baz]',
                array('foo','--bar-baz'),
                array(
                    'foo'         => null,
                    'bar-baz'     => true,
                    'bar'         => null,
                    'baz'         => null,
                    'something'   => null,
                )
            ),
            'literal-optional-flag-with-dashes2' => array(
                'foo [--bar-baz]',
                array('foo'),
                array(
                    'foo'         => null,
                    'bar-baz'     => false,
                    'bar'         => null,
                    'baz'         => null,
                    'something'   => null,
                )
            ),
            'literal-optional-flag-alternative-with-dashes' => array(
                'foo [--foo-bar|--foo-baz]',
                array('foo','--foo-baz'),
                array(
                    'foo'         => null,
                    'foo-bar'     => false,
                    'foo-baz'     => true,
                    'bar'         => null,
                    'baz'         => null,
                    'something'   => null,
                )
            ),
            'literal-optional-flag-alternative-with-dashes2' => array(
                'foo [--foo-bar|--foo-baz]',
                array('foo'),
                array(
                    'foo'         => null,
                    'foo-bar'     => false,
                    'foo-baz'     => false,
                    'bar'         => null,
                    'baz'         => null,
                    'something'   => null,
                )
            ),
            'value-with-dashes' => array(
                '<foo-bar-baz> [--bar=]',
                array('abc',),
                array(
                    'foo-bar-baz' => 'abc',
                    'foo'         => null,
                    'bar'         => null,
                    'baz'         => null,
                    'something'   => null,
                )
            ),

            'value-optional-with-dashes' => array(
                '[<foo-bar-baz>] [--bar=]',
                array('abc'),
                array(
                    'foo-bar-baz' => 'abc',
                    'foo'         => null,
                    'bar'         => null,
                    'baz'         => null,
                    'something'   => null,
                )
            ),
            'value-optional-with-dashes2' => array(
                '[<foo-bar-baz>] [--bar=]',
                array('--bar','abc'),
                array(
                    'foo-bar-baz' => null,
                    'foo'         => null,
                    'bar'         => 'abc',
                    'baz'         => null,
                    'something'   => null,
                )
            ),


        );
    }

    /**
     * @dataProvider routeProvider
     * @param        string         $routeDefinition
     * @param        array          $arguments
     * @param        array|null     $params
     */
    public function testMatching($routeDefinition, array $arguments = array(), array $params = null)
    {
        array_unshift($arguments, 'scriptname.php');
        $request = new ConsoleRequest($arguments);
        $route = new Simple($routeDefinition);
        $match = $route->match($request);

        if ($params === null) {
            $this->assertNull($match, "The route must not match");
        } else {
            $this->assertInstanceOf('Zend\Mvc\Router\Console\RouteMatch', $match, "The route matches");

            foreach ($params as $key => $value) {
                $this->assertEquals(
                    $value,
                    $match->getParam($key),
                    $value === null ? "Param $key is not present" : "Param $key is present and is equal to $value"
                );
            }
        }
    }

    public function testCanNotMatchingWithEmtpyMandatoryParam()
    {
        $arguments = array('--foo=');
        array_unshift($arguments, 'scriptname.php');
        $request = new ConsoleRequest($arguments);
        $route = new Simple('--foo=');
        $match = $route->match($request);
        $this->assertEquals(null, $match);
    }
>>>>>>> 0ea68120

    /**
     * @dataProvider routeProvider
     * @param        Segment $route
     * @param        string  $path
     * @param        integer $offset
     * @param        array   $params
     */
    public function __testAssembling(Segment $route, $path, $offset, array $params = null)
    {
        if ($params === null) {
            // Data which will not match are not tested for assembling.
            return;
        }

        $result = $route->assemble($params);

        if ($offset !== null) {
            $this->assertEquals($offset, strpos($path, $result, $offset));
        } else {
            $this->assertEquals($path, $result);
        }
    }

    /**
     * @dataProvider parseExceptionsProvider
     * @param        string $route
     * @param        string $exceptionName
     * @param        string $exceptionMessage
     */
    public function __testParseExceptions($route, $exceptionName, $exceptionMessage)
    {
        $this->setExpectedException($exceptionName, $exceptionMessage);
        new Simple($route);
    }

    public function testFactory()
    {
        $tester = new FactoryTester($this);
        $tester->testFactory(
            'Zend\Mvc\Router\Http\Segment',
            array(
                'route' => 'Missing "route" in options array'
            ),
            array(
                'route'       => '/:foo[/:bar{-}]',
                'constraints' => array('foo' => 'bar')
            )
        );
    }

    public function testMatchReturnsRouteMatch()
    {
        $arguments = array('--foo=bar');
        array_unshift($arguments, 'scriptname.php');
        $request = new ConsoleRequest($arguments);
        $route = new Simple('--foo=');
        $match = $route->match($request);
        $this->assertInstanceOf('Zend\Mvc\Router\Console\RouteMatch', $match, "The route matches");
        $this->assertEquals('bar', $match->getParam('foo'));
    }

    public function testCustomRouteMatcherCanBeInjectedViaConstructor()
    {
        $arguments = array('--foo=bar');
        array_unshift($arguments, 'scriptname.php');
        $request = new ConsoleRequest($arguments);

        $routeMatcher = $this->getMock('Zend\Console\RouteMatcher\RouteMatcherInterface', array('match'));
        $routeMatcher->expects($this->once())->method('match')
            ->with(array('--foo=bar'));

        $route = new Simple($routeMatcher);
        $route->match($request);
    }

    public function testConstructorThrowsExceptionWhenFirstArgumentIsNotStringNorRouteMatcherInterface()
    {
        $this->setExpectedException('Zend\Mvc\Exception\InvalidArgumentException');

        new Simple(new \stdClass());
    }

}<|MERGE_RESOLUTION|>--- conflicted
+++ resolved
@@ -16,8 +16,6 @@
 
 class SimpleTest extends TestCase
 {
-<<<<<<< HEAD
-=======
     public static function routeProvider()
     {
         return array(
@@ -884,7 +882,6 @@
         $match = $route->match($request);
         $this->assertEquals(null, $match);
     }
->>>>>>> 0ea68120
 
     /**
      * @dataProvider routeProvider
