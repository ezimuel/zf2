<?php
/**
 * Zend Framework (http://framework.zend.com/)
 *
 * @link      http://github.com/zendframework/zf2 for the canonical source repository
 * @copyright Copyright (c) 2005-2014 Zend Technologies USA Inc. (http://www.zend.com)
 * @license   http://framework.zend.com/license/new-bsd New BSD License
 */

namespace ZendTest\Mvc\View;

use PHPUnit_Framework_TestCase as TestCase;
use Zend\EventManager\EventManager;
use Zend\Mvc\ModuleRouteListener;
use Zend\Mvc\MvcEvent;
use Zend\Mvc\Router\RouteMatch;
use Zend\Mvc\View\Http\InjectTemplateListener;
use Zend\View\Model\ViewModel;

class InjectTemplateListenerTest extends TestCase
{
    public function setUp()
    {
        $controllerMap = array(
            'MappedNs' => true,
            'ZendTest\MappedNs' => true,
        );
        $this->listener   = new InjectTemplateListener();
        $this->listener->setControllerMap($controllerMap);
        $this->event      = new MvcEvent();
        $this->routeMatch = new RouteMatch(array());
        $this->event->setRouteMatch($this->routeMatch);
    }

    public function testSetsTemplateBasedOnRouteMatchIfNoTemplateIsSetOnViewModel()
    {
        $this->routeMatch->setParam('controller', 'Foo\Controller\SomewhatController');
        $this->routeMatch->setParam('action', 'useful');

        $model = new ViewModel();
        $this->event->setResult($model);

        $this->listener->injectTemplate($this->event);

        $this->assertEquals('foo/somewhat/useful', $model->getTemplate());
    }

    public function testUsesModuleAndControllerOnlyIfNoActionInRouteMatch()
    {
        $this->routeMatch->setParam('controller', 'Foo\Controller\SomewhatController');

        $model = new ViewModel();
        $this->event->setResult($model);

        $this->listener->injectTemplate($this->event);

        $this->assertEquals('foo/somewhat', $model->getTemplate());
    }

    public function testNormalizesLiteralControllerNameIfNoNamespaceSeparatorPresent()
    {
        $this->routeMatch->setParam('controller', 'SomewhatController');

        $model = new ViewModel();
        $this->event->setResult($model);

        $this->listener->injectTemplate($this->event);

        $this->assertEquals('somewhat', $model->getTemplate());
    }

    public function testNormalizesNamesToLowercase()
    {
        $this->routeMatch->setParam('controller', 'Somewhat.DerivedController');
        $this->routeMatch->setParam('action', 'some-UberCool');

        $model = new ViewModel();
        $this->event->setResult($model);

        $this->listener->injectTemplate($this->event);

        $this->assertEquals('somewhat.derived/some-uber-cool', $model->getTemplate());
    }

    public function testLackOfViewModelInResultBypassesTemplateInjection()
    {
        $this->assertNull($this->listener->injectTemplate($this->event));
        $this->assertNull($this->event->getResult());
    }

    public function testBypassesTemplateInjectionIfResultViewModelAlreadyHasATemplate()
    {
        $this->routeMatch->setParam('controller', 'Foo\Controller\SomewhatController');
        $this->routeMatch->setParam('action', 'useful');

        $model = new ViewModel();
        $model->setTemplate('custom');
        $this->event->setResult($model);

        $this->listener->injectTemplate($this->event);

        $this->assertEquals('custom', $model->getTemplate());
    }

    public function testMapsSubNamespaceToSubDirectoryWithControllerFromRouteMatch()
    {
        $this->routeMatch->setParam(ModuleRouteListener::MODULE_NAMESPACE, 'Aj\Controller\SweetAppleAcres\Reports');
        $this->routeMatch->setParam('controller', 'CiderSales');
        $this->routeMatch->setParam('action', 'PinkiePieRevenue');

        $moduleRouteListener = new ModuleRouteListener;
        $moduleRouteListener->onRoute($this->event);

        $model = new ViewModel();
        $this->event->setResult($model);
        $this->listener->injectTemplate($this->event);

        $this->assertEquals('aj/sweet-apple-acres/reports/cider-sales/pinkie-pie-revenue', $model->getTemplate());
    }

    public function testMapsSubNamespaceToSubDirectoryWithControllerFromRouteMatchHavingSubNamespace()
    {
        $this->routeMatch->setParam(ModuleRouteListener::MODULE_NAMESPACE, 'Aj\Controller\SweetAppleAcres\Reports');
        $this->routeMatch->setParam('controller', 'Sub\CiderSales');
        $this->routeMatch->setParam('action', 'PinkiePieRevenue');

        $moduleRouteListener = new ModuleRouteListener;
        $moduleRouteListener->onRoute($this->event);

        $model  = new ViewModel();
        $this->event->setResult($model);
        $this->listener->injectTemplate($this->event);

        $this->assertEquals('aj/sweet-apple-acres/reports/cider-sales/pinkie-pie-revenue', $model->getTemplate());
    }

    public function testMapsSubNamespaceToSubDirectoryWithControllerFromEventTarget()
    {
        $this->routeMatch->setParam(ModuleRouteListener::MODULE_NAMESPACE, 'ZendTest\Mvc\Controller\TestAsset');
        $this->routeMatch->setParam('action', 'test');

        $moduleRouteListener = new ModuleRouteListener;
        $moduleRouteListener->onRoute($this->event);

        $myViewModel  = new ViewModel();
        $myController = new \ZendTest\Mvc\Controller\TestAsset\SampleController();

        $this->event->setTarget($myController);
        $this->event->setResult($myViewModel);
        $this->listener->injectTemplate($this->event);

        $this->assertEquals('zend-test/controller/test-asset/sample/test', $myViewModel->getTemplate());
    }

<<<<<<< HEAD
    public function testMapsSubNamespaceToSubDirectoryWithControllerFromEventTargetShouldMatchControllerFromRouteParam()
    {
        $this->routeMatch->setParam(ModuleRouteListener::MODULE_NAMESPACE, 'ZendTest\Mvc\Controller');
        $this->routeMatch->setParam('controller', 'TestAsset\SampleController');
        $this->routeMatch->setParam('action', 'test');

        $moduleRouteListener = new ModuleRouteListener;
        $moduleRouteListener->onRoute($this->event);

        $myViewModel  = new ViewModel();
        $this->event->setResult($myViewModel);
        $this->listener->injectTemplate($this->event);

        $template1 = $myViewModel->getTemplate();

=======
    public function testControllerMatchedByMapIsInflected()
    {
        $this->routeMatch->setParam('controller', 'MappedNs\SubNs\Controller\Sample');
        $myViewModel  = new ViewModel();

        $this->event->setResult($myViewModel);
        $this->listener->injectTemplate($this->event);

        $this->assertEquals('mapped-ns/sub-ns/sample', $myViewModel->getTemplate());

        $this->listener->setControllerMap(array('ZendTest' => true));
        $myViewModel  = new ViewModel();
        $myController = new \ZendTest\Mvc\Controller\TestAsset\SampleController();
        $this->event->setTarget($myController);
        $this->event->setResult($myViewModel);

        $this->listener->injectTemplate($this->event);

        $this->assertEquals('zend-test/mvc/test-asset/sample', $myViewModel->getTemplate());
    }

    public function testControllerNotMatchedByMapIsNotAffected()
    {
        $this->routeMatch->setParam('action', 'test');
>>>>>>> 00631221
        $myViewModel  = new ViewModel();
        $myController = new \ZendTest\Mvc\Controller\TestAsset\SampleController();

        $this->event->setTarget($myController);
        $this->event->setResult($myViewModel);
        $this->listener->injectTemplate($this->event);

<<<<<<< HEAD
        $this->assertEquals($template1, $myViewModel->getTemplate());
    }

=======
        $this->assertEquals('zend-test/sample/test', $myViewModel->getTemplate());
    }

    public function testFullControllerNameMatchIsMapped()
    {
        $this->listener->setControllerMap(array(
            'Foo\Bar\Controller\IndexController' => 'string-value',
        ));
        $template = $this->listener->mapController('Foo\Bar\Controller\IndexController');
        $this->assertEquals('string-value', $template);
    }

    public function testOnlyFullNamespaceMatchIsMapped()
    {
        $this->listener->setControllerMap(array(
            'Foo' => 'foo-matched',
            'Foo\Bar' => 'foo-bar-matched',
        ));
        $template = $this->listener->mapController('Foo\BarBaz\Controller\IndexController');
        $this->assertEquals('foo-matched/bar-baz/index', $template);
    }

    public function testControllerMapMatchedPrefixReplacedByStringValue()
    {
        $this->listener->setControllerMap(array(
            'Foo\Bar' => 'string-value',
        ));
        $template = $this->listener->mapController('Foo\Bar\Controller\IndexController');
        $this->assertEquals('string-value/index', $template);
    }

    public function testUsingNamespaceRouteParameterGivesSameResultAsFullControllerParameter()
    {
        $this->routeMatch->setParam('controller', 'MappedNs\Foo\Controller\Bar\Baz\Sample');
        $myViewModel  = new ViewModel();

        $this->event->setResult($myViewModel);
        $this->listener->injectTemplate($this->event);

        $template1 = $myViewModel->getTemplate();

        $this->routeMatch->setParam(ModuleRouteListener::MODULE_NAMESPACE, 'MappedNs\Foo\Controller\Bar');
        $this->routeMatch->setParam('controller', 'Baz\Sample');

        $moduleRouteListener = new ModuleRouteListener;
        $moduleRouteListener->onRoute($this->event);

        $myViewModel  = new ViewModel();

        $this->event->setResult($myViewModel);
        $this->listener->injectTemplate($this->event);

        $this->assertEquals($template1, $myViewModel->getTemplate());
    }

    public function testControllerMapOnlyFullNamespaceMatches()
    {
        $this->listener->setControllerMap(array(
            'Foo' => 'foo-matched',
            'Foo\Bar' => 'foo-bar-matched',
        ));
        $template = $this->listener->mapController('Foo\BarBaz\Controller\IndexController');
        $this->assertEquals('foo-matched/bar-baz/index', $template);
    }

    public function testControllerMapRuleSetToFalseIsIgnored()
    {
        $this->listener->setControllerMap(array(
            'Foo' => 'foo-matched',
            'Foo\Bar' => false,
        ));
        $template = $this->listener->mapController('Foo\Bar\Controller\IndexController');
        $this->assertEquals('foo-matched/bar/index', $template);
    }

    public function testControllerMapMoreSpecificRuleMatchesFirst()
    {
        $this->listener->setControllerMap(array(
            'Foo'     => true,
            'Foo\Bar' => 'bar/baz',
        ));
        $template = $this->listener->mapController('Foo\Bar\Controller\IndexController');
        $this->assertEquals('bar/baz/index', $template);

        $this->listener->setControllerMap(array(
            'Foo\Bar' => 'bar/baz',
            'Foo'     => true,
        ));
        $template = $this->listener->mapController('Foo\Bar\Controller\IndexController');
        $this->assertEquals('bar/baz/index', $template);
    }
>>>>>>> 00631221

    public function testAttachesListenerAtExpectedPriority()
    {
        $events = new EventManager();
        $events->attachAggregate($this->listener);
        $listeners = $events->getListeners(MvcEvent::EVENT_DISPATCH);

        $expectedCallback = array($this->listener, 'injectTemplate');
        $expectedPriority = -90;
        $found            = false;
        foreach ($listeners as $listener) {
            $callback = $listener->getCallback();
            if ($callback === $expectedCallback) {
                if ($listener->getMetadatum('priority') == $expectedPriority) {
                    $found = true;
                    break;
                }
            }
        }
        $this->assertTrue($found, 'Listener not found');
    }

    public function testDetachesListeners()
    {
        $events = new EventManager();
        $events->attachAggregate($this->listener);
        $listeners = $events->getListeners(MvcEvent::EVENT_DISPATCH);
        $this->assertEquals(1, count($listeners));
        $events->detachAggregate($this->listener);
        $listeners = $events->getListeners(MvcEvent::EVENT_DISPATCH);
        $this->assertEquals(0, count($listeners));
    }
}<|MERGE_RESOLUTION|>--- conflicted
+++ resolved
@@ -152,7 +152,6 @@
         $this->assertEquals('zend-test/controller/test-asset/sample/test', $myViewModel->getTemplate());
     }
 
-<<<<<<< HEAD
     public function testMapsSubNamespaceToSubDirectoryWithControllerFromEventTargetShouldMatchControllerFromRouteParam()
     {
         $this->routeMatch->setParam(ModuleRouteListener::MODULE_NAMESPACE, 'ZendTest\Mvc\Controller');
@@ -168,7 +167,16 @@
 
         $template1 = $myViewModel->getTemplate();
 
-=======
+        $myViewModel  = new ViewModel();
+        $myController = new \ZendTest\Mvc\Controller\TestAsset\SampleController();
+
+        $this->event->setTarget($myController);
+        $this->event->setResult($myViewModel);
+        $this->listener->injectTemplate($this->event);
+
+        $this->assertEquals($template1, $myViewModel->getTemplate());
+    }
+
     public function testControllerMatchedByMapIsInflected()
     {
         $this->routeMatch->setParam('controller', 'MappedNs\SubNs\Controller\Sample');
@@ -193,7 +201,6 @@
     public function testControllerNotMatchedByMapIsNotAffected()
     {
         $this->routeMatch->setParam('action', 'test');
->>>>>>> 00631221
         $myViewModel  = new ViewModel();
         $myController = new \ZendTest\Mvc\Controller\TestAsset\SampleController();
 
@@ -201,11 +208,6 @@
         $this->event->setResult($myViewModel);
         $this->listener->injectTemplate($this->event);
 
-<<<<<<< HEAD
-        $this->assertEquals($template1, $myViewModel->getTemplate());
-    }
-
-=======
         $this->assertEquals('zend-test/sample/test', $myViewModel->getTemplate());
     }
 
@@ -297,7 +299,6 @@
         $template = $this->listener->mapController('Foo\Bar\Controller\IndexController');
         $this->assertEquals('bar/baz/index', $template);
     }
->>>>>>> 00631221
 
     public function testAttachesListenerAtExpectedPriority()
     {
