<?php
/**
 * Zend Framework (http://framework.zend.com/)
 *
 * @link      http://github.com/zendframework/zf2 for the canonical source repository
 * @copyright Copyright (c) 2005-2014 Zend Technologies USA Inc. (http://www.zend.com)
 * @license   http://framework.zend.com/license/new-bsd New BSD License
 */

namespace ZendTest\InputFilter;

use PHPUnit_Framework_TestCase as TestCase;
use Zend\InputFilter\BaseInputFilter;
use Zend\InputFilter\CollectionInputFilter;
use Zend\InputFilter\Input;
use Zend\InputFilter\InputFilter;
use Zend\Validator;

class CollectionInputFilterTest extends TestCase
{
    /**
     * @var \Zend\InputFilter\CollectionInputFilter
     */
    protected $filter;

    public function setUp()
    {
        $this->filter = new CollectionInputFilter();
    }

    public function getBaseInputFilter()
    {
        $filter = new BaseInputFilter();

        $foo = new Input();
        $foo->getFilterChain()->attachByName('stringtrim')
                              ->attachByName('alpha');
        $foo->getValidatorChain()->attach(new Validator\StringLength(3, 6));

        $bar = new Input();
        $bar->getFilterChain()->attachByName('stringtrim');
        $bar->getValidatorChain()->attach(new Validator\Digits());

        $baz = new Input();
        $baz->setRequired(false);
        $baz->getFilterChain()->attachByName('stringtrim');
        $baz->getValidatorChain()->attach(new Validator\StringLength(1, 6));

        $filter->add($foo, 'foo')
               ->add($bar, 'bar')
               ->add($baz, 'baz')
               ->add($this->getChildInputFilter(), 'nest');

        return $filter;
    }

    public function getChildInputFilter()
    {
        $filter = new BaseInputFilter();

        $foo = new Input();
        $foo->getFilterChain()->attachByName('stringtrim')
                              ->attachByName('alpha');
        $foo->getValidatorChain()->attach(new Validator\StringLength(3, 6));

        $bar = new Input();
        $bar->getFilterChain()->attachByName('stringtrim');
        $bar->getValidatorChain()->attach(new Validator\Digits());

        $baz = new Input();
        $baz->setRequired(false);
        $baz->getFilterChain()->attachByName('stringtrim');
        $baz->getValidatorChain()->attach(new Validator\StringLength(1, 6));

        $filter->add($foo, 'foo')
               ->add($bar, 'bar')
               ->add($baz, 'baz');
        return $filter;
    }

    public function getValidCollectionData()
    {
        return array(
            array(
                'foo' => ' bazbat ',
                'bar' => '12345',
                'baz' => '',
                'nest' => array(
                    'foo' => ' bazbat ',
                    'bar' => '12345',
                    'baz' => '',
                ),
            ),
            array(
                'foo' => ' batbaz ',
                'bar' => '54321',
                'baz' => '',
                'nest' => array(
                    'foo' => ' batbaz ',
                    'bar' => '54321',
                    'baz' => '',
                ),
            )
        );
    }

    public function testSetInputFilter()
    {
        $this->filter->setInputFilter(new BaseInputFilter());
        $this->assertInstanceOf('Zend\InputFilter\BaseInputFilter', $this->filter->getInputFilter());
    }

    public function testGetDefaultInputFilter()
    {
        $this->assertInstanceOf('Zend\InputFilter\BaseInputFilter', $this->filter->getInputFilter());
    }

    public function testSetCount()
    {
        $this->filter->setCount(5);
        $this->assertEquals(5, $this->filter->getCount());
    }

    public function testSetCountBelowZero()
    {
        $this->filter->setCount(-1);
        $this->assertEquals(0, $this->filter->getCount());
    }

    public function testGetCountUsesCountOfCollectionDataWhenNotSet()
    {
        $collectionData = array(
            array('foo' => 'bar'),
            array('foo' => 'baz')
        );

        $this->filter->setData($collectionData);
        $this->assertEquals(2, $this->filter->getCount());
    }

    public function testGetCountUsesSpecifiedCount()
    {
        $collectionData = array(
            array('foo' => 'bar'),
            array('foo' => 'baz')
        );

        $this->filter->setCount(3);
        $this->filter->setData($collectionData);
        $this->assertEquals(3, $this->filter->getCount());
    }

    /**
     * @group 6160
     */
    public function testGetCountReturnsRightCountOnConsecutiveCallsWithDifferentData()
    {
        $collectionData1 = array(
            array('foo' => 'bar'),
            array('foo' => 'baz')
        );

        $collectionData2 = array(
            array('foo' => 'bar')
        );

        $this->filter->setData($collectionData1);
        $this->assertEquals(2, $this->filter->getCount());
        $this->filter->setData($collectionData2);
        $this->assertEquals(1, $this->filter->getCount());
    }

    public function testCanValidateValidData()
    {
        if (!extension_loaded('intl')) {
            $this->markTestSkipped('ext/intl not enabled');
        }

        $this->filter->setInputFilter($this->getBaseInputFilter());
        $this->filter->setData($this->getValidCollectionData());
        $this->assertTrue($this->filter->isValid());
    }

    public function testCanValidateValidDataWithNonConsecutiveKeys()
    {
        if (!extension_loaded('intl')) {
            $this->markTestSkipped('ext/intl not enabled');
        }

        $collectionData = $this->getValidCollectionData();
        $collectionData[2] = $collectionData[0];
        unset($collectionData[0]);
        $this->filter->setInputFilter($this->getBaseInputFilter());
        $this->filter->setData($collectionData);
        $this->assertTrue($this->filter->isValid());
    }

    public function testInvalidDataReturnsFalse()
    {
        if (!extension_loaded('intl')) {
            $this->markTestSkipped('ext/intl not enabled');
        }

        $invalidCollectionData = array(
            array(
                'foo' => ' bazbatlong ',
                'bar' => '12345',
                'baz' => '',
            ),
            array(
                'foo' => ' bazbat ',
                'bar' => '12345',
                'baz' => '',
            )
        );

        $this->filter->setInputFilter($this->getBaseInputFilter());
        $this->filter->setData($invalidCollectionData);
        $this->assertFalse($this->filter->isValid());
    }

    public function testDataLessThanCountIsInvalid()
    {
        if (!extension_loaded('intl')) {
            $this->markTestSkipped('ext/intl not enabled');
        }

        $invalidCollectionData = array(
            array(
                'foo' => ' bazbat ',
                'bar' => '12345',
                'baz' => '',
                'nest' => array(
                    'foo' => ' bazbat ',
                    'bar' => '12345',
                    'baz' => '',
                ),
            ),
        );

        $this->filter->setCount(2);
        $this->filter->setInputFilter($this->getBaseInputFilter());
        $this->filter->setData($invalidCollectionData);
        $this->assertFalse($this->filter->isValid());
    }

    public function testGetValues()
    {
        if (!extension_loaded('intl')) {
            $this->markTestSkipped('ext/intl not enabled');
        }

        $expectedData = array(
            array(
                'foo' => 'bazbat',
                'bar' => '12345',
                'baz' => '',
                'nest' => array(
                    'foo' => 'bazbat',
                    'bar' => '12345',
                    'baz' => '',
                ),
            ),
            array(
                'foo' => 'batbaz',
                'bar' => '54321',
                'baz' => '',
                'nest' => array(
                    'foo' => 'batbaz',
                    'bar' => '54321',
                    'baz' => '',
                ),
            )
        );

        $this->filter->setInputFilter($this->getBaseInputFilter());
        $this->filter->setData($this->getValidCollectionData());

        $this->assertTrue($this->filter->isValid());
        $this->assertEquals($expectedData, $this->filter->getValues());

        $this->assertCount(2, $this->filter->getValidInput());
        foreach ($this->filter->getValidInput() as $validInputs) {
            $this->assertCount(4, $validInputs);
        }
    }

    public function testGetRawValues()
    {
        if (!extension_loaded('intl')) {
            $this->markTestSkipped('ext/intl not enabled');
        }

        $expectedData = array(
            array(
                'foo' => ' bazbat ',
                'bar' => '12345',
                'baz' => '',
                'nest' => array(
                    'foo' => ' bazbat ',
                    'bar' => '12345',
                    'baz' => '',
                ),
            ),
            array(
                'foo' => ' batbaz ',
                'bar' => '54321',
                'baz' => '',
                'nest' => array(
                    'foo' => ' batbaz ',
                    'bar' => '54321',
                    'baz' => '',
                ),
            )
        );

        $this->filter->setInputFilter($this->getBaseInputFilter());
        $this->filter->setData($this->getValidCollectionData());

        $this->assertTrue($this->filter->isValid());
        $this->assertEquals($expectedData, $this->filter->getRawValues());
    }

    public function testGetMessagesForInvalidInputs()
    {
        if (!extension_loaded('intl')) {
            $this->markTestSkipped('ext/intl not enabled');
        }

        $invalidCollectionData = array(
            array(
                'foo' => ' bazbattoolong ',
                'bar' => '12345',
                'baz' => '',
                'nest' => array(
                    'foo' => ' bazbat ',
                    'bar' => '12345',
                    'baz' => '',
                ),
            ),
            array(
                'foo' => ' bazbat ',
                'bar' => 'notstring',
                'baz' => '',
                'nest' => array(
                    'foo' => ' bazbat ',
                    'bar' => '12345',
                    'baz' => '',
                ),
            ),
            array(
                'foo' => ' bazbat ',
                'bar' => '12345',
                'baz' => '',
                'nest' => array(
                    // missing 'foo' here
                    'bar' => '12345',
                    'baz' => '',
                ),
            ),
        );

        $this->filter->setInputFilter($this->getBaseInputFilter());
        $this->filter->setData($invalidCollectionData);

        $this->assertFalse($this->filter->isValid());

        $this->assertCount(3, $this->filter->getInvalidInput());
        foreach ($this->filter->getInvalidInput() as $invalidInputs) {
            $this->assertCount(1, $invalidInputs);
        }

        $messages = $this->filter->getMessages();

        $this->assertCount(3, $messages);
        $this->assertArrayHasKey('foo', $messages[0]);
        $this->assertArrayHasKey('bar', $messages[1]);
        $this->assertArrayHasKey('nest', $messages[2]);

        $this->assertCount(1, $messages[0]['foo']);
        $this->assertCount(1, $messages[1]['bar']);
        $this->assertCount(1, $messages[2]['nest']);
    }

    public function testSetValidationGroupUsingFormStyle()
    {
        if (!extension_loaded('intl')) {
            $this->markTestSkipped('ext/intl not enabled');
        }

        // forms set an array of identical validation groups for each set of data
        $formValidationGroup = array(
            array(
                'foo',
                'bar',
            ),
            array(
                'foo',
                'bar',
            ),
            array(
                'foo',
                'bar',
            )
        );

        $data = array(
            array(
                'foo' => ' bazbat ',
                'bar' => '12345'
            ),
            array(
                'foo' => ' batbaz ',
                'bar' => '54321'
            ),
            array(
                'foo' => ' batbaz ',
                'bar' => '54321'
            )
        );

        $this->filter->setInputFilter($this->getBaseInputFilter());
        $this->filter->setData($data);
        $this->filter->setValidationGroup($formValidationGroup);

        $this->assertTrue($this->filter->isValid());
    }

    public function testEmptyCollectionIsValidByDefault()
    {
        if (!extension_loaded('intl')) {
            $this->markTestSkipped('ext/intl not enabled');
        }

        $data = array();

        $this->filter->setInputFilter($this->getBaseInputFilter());
        $this->filter->setData($data);

        $this->assertTrue($this->filter->isValid());
    }

    public function testEmptyCollectionIsNotValidIfRequired()
    {
        if (!extension_loaded('intl')) {
            $this->markTestSkipped('ext/intl not enabled');
        }

        $data = array();

        $this->filter->setInputFilter($this->getBaseInputFilter());
        $this->filter->setData($data);
        $this->filter->setIsRequired(true);

        $this->assertFalse($this->filter->isValid());
    }

    public function testSetRequired()
    {
        $this->filter->setIsRequired(true);
        $this->assertEquals(true, $this->filter->getIsRequired());
    }

    public function testNonRequiredFieldsAreValidated()
    {
        $invalidCollectionData = array(
            array(
                'foo' => ' bazbattoolong ',
                'bar' => '12345',
                'baz' => 'baztoolong',
                'nest' => array(
                    'foo' => ' bazbat ',
                    'bar' => '12345',
                    'baz' => '',
                ),
            )
        );

        $this->filter->setInputFilter($this->getBaseInputFilter());
        $this->filter->setData($invalidCollectionData);

        $this->assertFalse($this->filter->isValid());
        $this->assertCount(2, current($this->filter->getInvalidInput()));
        $this->assertArrayHasKey('baz', current($this->filter->getMessages()));
    }

    public function testNestedCollectionWithEmptyChild()
    {
        $items_inputfilter = new BaseInputFilter();
        $items_inputfilter->add(new Input(), 'id')
                          ->add(new Input(), 'type');
        $items = new CollectionInputFilter();
        $items->setInputFilter($items_inputfilter);

        $groups_inputfilter = new BaseInputFilter();
        $groups_inputfilter->add(new Input(), 'group_class')
                           ->add($items, 'items');
        $groups = new CollectionInputFilter();
        $groups->setInputFilter($groups_inputfilter);

        $inputFilter = new BaseInputFilter();
        $inputFilter->add($groups, 'groups');

        $preFilterdata = array(
            'groups' => array(
                array(
                    'group_class' => 'bar',
                    'items' => array(
                        array(
                            'id' => 100,
                            'type' => 'item-1',
                        ),
                    ),
                ),
                array(
                    'group_class' => 'bar',
                    'items' => array(
                        array(
                            'id' => 200,
                            'type' => 'item-2',
                        ),
                        array(
                            'id' => 300,
                            'type' => 'item-3',
                        ),
                        array(
                            'id' => 400,
                            'type' => 'item-4',
                        ),
                    ),
                ),
                array(
                    'group_class' => 'biz',
                ),
            ),
        );

        $postFilterdata = array(
            'groups' => array(
                array(
                    'group_class' => 'bar',
                    'items' => array(
                        array(
                            'id' => 100,
                            'type' => 'item-1',
                        ),
                    ),
                ),
                array(
                    'group_class' => 'bar',
                    'items' => array(
                        array(
                            'id' => 200,
                            'type' => 'item-2',
                        ),
                        array(
                            'id' => 300,
                            'type' => 'item-3',
                        ),
                        array(
                            'id' => 400,
                            'type' => 'item-4',
                        ),
                    ),
                ),
                array(
                    'group_class' => 'biz',
                    'items' => array(),
                ),
            ),
        );

        $inputFilter->setData($preFilterdata);
        $inputFilter->isValid();
        $values = $inputFilter->getValues();
        $this->assertEquals($postFilterdata, $values);
    }

    public function testNestedCollectionWithEmptyData()
    {
        $items_inputfilter = new BaseInputFilter();
        $items_inputfilter->add(new Input(), 'id')
                          ->add(new Input(), 'type');
        $items = new CollectionInputFilter();
        $items->setInputFilter($items_inputfilter);

        $groups_inputfilter = new BaseInputFilter();
        $groups_inputfilter->add(new Input(), 'group_class')
                           ->add($items, 'items');
        $groups = new CollectionInputFilter();
        $groups->setInputFilter($groups_inputfilter);

        $inputFilter = new BaseInputFilter();
        $inputFilter->add($groups, 'groups');

        $data = array(
            'groups' => array(
                array(
                    'group_class' => 'bar',
                    'items' => array(
                        array(
                            'id' => 100,
                            'type' => 'item-1',
                        ),
                    ),
                ),
                array(
                    'group_class' => 'biz',
                    'items' => array(),
                ),
                array(
                    'group_class' => 'bar',
                    'items' => array(
                        array(
                            'id' => 200,
                            'type' => 'item-2',
                        ),
                        array(
                            'id' => 300,
                            'type' => 'item-3',
                        ),
                        array(
                            'id' => 400,
                            'type' => 'item-4',
                        ),
                    ),
                ),
            ),
        );

        $inputFilter->setData($data);
        $inputFilter->isValid();
        $values = $inputFilter->getValues();
        $this->assertEquals($data, $values);
    }

<<<<<<< HEAD
    /**
     * @group 6472
     */
    public function testNestedCollectionWhereChildDataIsNotOverwritten()
    {
        $items_inputfilter = new BaseInputFilter();
        $items_inputfilter->add(new Input(), 'id')
                          ->add(new Input(), 'type');
        $items = new CollectionInputFilter();
        $items->setInputFilter($items_inputfilter);

        $groups_inputfilter = new BaseInputFilter();
        $groups_inputfilter->add(new Input(), 'group_class')
                           ->add($items, 'items');
        $groups = new CollectionInputFilter();
        $groups->setInputFilter($groups_inputfilter);

        $inputFilter = new BaseInputFilter();
        $inputFilter->add($groups, 'groups');

        $data = array(
            'groups' => array(
                array(
                    'group_class' => 'bar',
                    'items' => array(
                        array(
                            'id' => 100,
                            'type' => 'item-100',
                        ),
                        array(
                            'id' => 101,
                            'type' => 'item-101',
                        ),
                        array(
                            'id' => 102,
                            'type' => 'item-102',
                        ),
                        array(
                            'id' => 103,
                            'type' => 'item-103',
                        ),
                    ),
                ),
                array(
                    'group_class' => 'foo',
                    'items' => array(
                        array(
                            'id' => 200,
                            'type' => 'item-200',
                        ),
                        array(
                            'id' => 201,
                            'type' => 'item-201',
                        ),
                    ),
                ),
            ),
        );

        $inputFilter->setData($data);
        $inputFilter->isValid();
        $values = $inputFilter->getValues();
        $this->assertEquals($data, $values);
    }

    public function dataNestingCollection()
    {
        return array(
            'count not specified' => array(
                'count' => null,
                'isValid' => true
            ),
            'count = 1' =>  array(
                'count' => 1,
                'isValid' => true
            ),
            'count = 2' => array(
                'count' => 2,
                'isValid' => false
            ),
            'count = 3' => array(
                'count' => 3,
                'isValid' => false
            )
        );
    }

    /**
     * @dataProvider dataNestingCollection
     */
    public function testNestingCollectionCountCached($count, $expectedIsValid)
    {
        $firstInputFilter = new InputFilter();

        $firstCollection = new CollectionInputFilter();
        $firstCollection->setInputFilter($firstInputFilter);

        $someInput = new Input('input');
        $secondInputFilter = new InputFilter();
        $secondInputFilter->add($someInput, 'input');

        $secondCollection = new CollectionInputFilter();
        $secondCollection->setInputFilter($secondInputFilter);
        if (!is_null($count)) {
            $secondCollection->setCount($count);
        }

        $firstInputFilter->add($secondCollection, 'second_collection');

        $mainInputFilter = new InputFilter();
        $mainInputFilter->add($firstCollection, 'first_collection');

        $data = array(
            'first_collection' => array(
                array(
                    'second_collection' => array(
                        array(
                            'input' => 'some value'
                        ),
                        array(
                            'input' => 'some value'
                        )
                    )
                ),
                array(
                    'second_collection' => array(
                        array(
                            'input' => 'some value'
                        ),
                    )
                )
            )
        );

        $mainInputFilter->setData($data);
        $this->assertSame($expectedIsValid, $mainInputFilter->isValid());
=======
    public function testInvalidCollectionIsNotValid()
    {
        $data = 1;

        $this->filter->setInputFilter($this->getBaseInputFilter());
        $this->filter->setData($data);

        $this->assertFalse($this->filter->isValid());
>>>>>>> 85a31550
    }
}<|MERGE_RESOLUTION|>--- conflicted
+++ resolved
@@ -634,7 +634,6 @@
         $this->assertEquals($data, $values);
     }
 
-<<<<<<< HEAD
     /**
      * @group 6472
      */
@@ -771,7 +770,8 @@
 
         $mainInputFilter->setData($data);
         $this->assertSame($expectedIsValid, $mainInputFilter->isValid());
-=======
+    }
+
     public function testInvalidCollectionIsNotValid()
     {
         $data = 1;
@@ -780,6 +780,5 @@
         $this->filter->setData($data);
 
         $this->assertFalse($this->filter->isValid());
->>>>>>> 85a31550
     }
 }