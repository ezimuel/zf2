--- conflicted
+++ resolved
@@ -913,7 +913,6 @@
         $filter->setData(array('foo' => 'bar'));
     }
 
-<<<<<<< HEAD
     /**
      * @group 6431
      */
@@ -937,7 +936,8 @@
             ),
             array_keys($inputFilter->getInputs())
         );
-=======
+    }
+
     public function testAllowEmptyTestsFilteredValueAndOverrulesValidatorChain()
     {
         $input = new Input('foo');
@@ -979,6 +979,5 @@
                ->setData(array('foo' => 'nonempty'));
 
         $this->assertFalse($filter->isValid());
->>>>>>> 70704532
     }
 }