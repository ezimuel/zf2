--- conflicted
+++ resolved
@@ -273,7 +273,6 @@
         $this->assertEquals($notEmptyMock, $validators[1]['instance']);
     }
 
-<<<<<<< HEAD
     public function dataFallbackValue()
     {
         return array(
@@ -302,7 +301,8 @@
         $this->assertTrue($this->input->isValid());
         $this->assertEmpty($this->input->getMessages());
         $this->assertSame($fallbackValue, $this->input->getValue());
-=======
+    }
+
     public function testMergeRetainsContinueIfEmptyFlag()
     {
         $input = new Input('foo');
@@ -311,6 +311,5 @@
         $input2 = new Input('bar');
         $input2->merge($input);
         $this->assertTrue($input2->continueIfEmpty());
->>>>>>> c762a7b3
     }
 }