<?php
/**
 * Zend Framework (http://framework.zend.com/)
 *
 * @link      http://github.com/zendframework/zf2 for the canonical source repository
 * @copyright Copyright (c) 2005-2013 Zend Technologies USA Inc. (http://www.zend.com)
 * @license   http://framework.zend.com/license/new-bsd New BSD License
 * @package   Zend_InputFilter
 */

namespace ZendTest\InputFilter;

use PHPUnit_Framework_TestCase as TestCase;
use Zend\Filter;
use Zend\InputFilter\Factory;
use Zend\InputFilter\Input;
use Zend\InputFilter\InputFilter;
use Zend\Validator;
use Zend\InputFilter\InputFilterPluginManager;
use Zend\ServiceManager;

class FactoryTest extends TestCase
{
    public function testFactoryComposesFilterChainByDefault()
    {
        $factory = new Factory();
        $this->assertInstanceOf('Zend\Filter\FilterChain', $factory->getDefaultFilterChain());
    }

    public function testFactoryComposesValidatorChainByDefault()
    {
        $factory = new Factory();
        $this->assertInstanceOf('Zend\Validator\ValidatorChain', $factory->getDefaultValidatorChain());
    }

    public function testFactoryAllowsInjectingFilterChain()
    {
        $factory     = new Factory();
        $filterChain = new Filter\FilterChain();
        $factory->setDefaultFilterChain($filterChain);
        $this->assertSame($filterChain, $factory->getDefaultFilterChain());
    }

    public function testFactoryAllowsInjectingValidatorChain()
    {
        $factory        = new Factory();
        $validatorChain = new Validator\ValidatorChain();
        $factory->setDefaultValidatorChain($validatorChain);
        $this->assertSame($validatorChain, $factory->getDefaultValidatorChain());
    }

    public function testFactoryUsesComposedFilterChainWhenCreatingNewInputObjects()
    {
        $factory       = new Factory();
        $filterChain   = new Filter\FilterChain();
        $pluginManager = new Filter\FilterPluginManager();
        $filterChain->setPluginManager($pluginManager);
        $factory->setDefaultFilterChain($filterChain);
        $input = $factory->createInput(array(
            'name' => 'foo',
        ));
        $this->assertInstanceOf('Zend\InputFilter\InputInterface', $input);
        $inputFilterChain = $input->getFilterChain();
        $this->assertNotSame($filterChain, $inputFilterChain);
        $this->assertSame($pluginManager, $inputFilterChain->getPluginManager());
    }

    public function testFactoryUsesComposedValidatorChainWhenCreatingNewInputObjects()
    {
        $factory          = new Factory();
        $validatorChain   = new Validator\ValidatorChain();
        $validatorPlugins = new Validator\ValidatorPluginManager();
        $validatorChain->setPluginManager($validatorPlugins);
        $factory->setDefaultValidatorChain($validatorChain);
        $input = $factory->createInput(array(
            'name' => 'foo',
        ));
        $this->assertInstanceOf('Zend\InputFilter\InputInterface', $input);
        $inputValidatorChain = $input->getValidatorChain();
        $this->assertNotSame($validatorChain, $inputValidatorChain);
        $this->assertSame($validatorPlugins, $inputValidatorChain->getPluginManager());
    }

    public function testFactoryInjectsComposedFilterAndValidatorChainsIntoInputObjectsWhenCreatingNewInputFilterObjects()
    {
        $factory          = new Factory();
        $filterPlugins    = new Filter\FilterPluginManager();
        $validatorPlugins = new Validator\ValidatorPluginManager();
        $filterChain      = new Filter\FilterChain();
        $validatorChain   = new Validator\ValidatorChain();
        $filterChain->setPluginManager($filterPlugins);
        $validatorChain->setPluginManager($validatorPlugins);
        $factory->setDefaultFilterChain($filterChain);
        $factory->setDefaultValidatorChain($validatorChain);

        $inputFilter = $factory->createInputFilter(array(
            'foo' => array(
                'name' => 'foo',
            ),
        ));
        $this->assertInstanceOf('Zend\InputFilter\InputFilterInterface', $inputFilter);
        $this->assertEquals(1, count($inputFilter));
        $input = $inputFilter->get('foo');
        $this->assertInstanceOf('Zend\InputFilter\InputInterface', $input);
        $inputFilterChain    = $input->getFilterChain();
        $inputValidatorChain = $input->getValidatorChain();
        $this->assertSame($filterPlugins, $inputFilterChain->getPluginManager());
        $this->assertSame($validatorPlugins, $inputValidatorChain->getPluginManager());
    }

    public function testFactoryWillCreateInputWithSuggestedFilters()
    {
        $factory      = new Factory();
        $htmlEntities = new Filter\HtmlEntities();
        $input = $factory->createInput(array(
            'name'    => 'foo',
            'filters' => array(
                array(
                    'name' => 'string_trim',
                ),
                $htmlEntities,
                array(
                    'name' => 'string_to_lower',
                    'options' => array(
                        'encoding' => 'ISO-8859-1',
                    ),
                ),
            ),
        ));
        $this->assertInstanceOf('Zend\InputFilter\InputInterface', $input);
        $this->assertEquals('foo', $input->getName());
        $chain = $input->getFilterChain();
        $index = 0;
        foreach ($chain as $filter) {
            switch ($index) {
                case 0:
                    $this->assertInstanceOf('Zend\Filter\StringTrim', $filter);
                    break;
                case 1:
                    $this->assertSame($htmlEntities, $filter);
                    break;
                case 2:
                    $this->assertInstanceOf('Zend\Filter\StringToLower', $filter);
                    $this->assertEquals('ISO-8859-1', $filter->getEncoding());
                    break;
                default:
                    $this->fail('Found more filters than expected');
            }
            $index++;
        }
    }

    public function testFactoryWillCreateInputWithSuggestedValidators()
    {
        $factory = new Factory();
        $digits  = new Validator\Digits();
        $input = $factory->createInput(array(
            'name'       => 'foo',
            'validators' => array(
                array(
                    'name' => 'not_empty',
                ),
                $digits,
                array(
                    'name' => 'string_length',
                    'options' => array(
                        'min' => 3,
                        'max' => 5,
                    ),
                ),
            ),
        ));
        $this->assertInstanceOf('Zend\InputFilter\InputInterface', $input);
        $this->assertEquals('foo', $input->getName());
        $chain = $input->getValidatorChain();
        $index = 0;
        foreach ($chain as $validator) {
            switch ($index) {
                case 0:
                    $this->assertInstanceOf('Zend\Validator\NotEmpty', $validator);
                    break;
                case 1:
                    $this->assertSame($digits, $validator);
                    break;
                case 2:
                    $this->assertInstanceOf('Zend\Validator\StringLength', $validator);
                    $this->assertEquals(3, $validator->getMin());
                    $this->assertEquals(5, $validator->getMax());
                    break;
                default:
                    $this->fail('Found more validators than expected');
            }
            $index++;
        }
    }

    public function testFactoryWillCreateInputWithSuggestedRequiredFlagAndImpliesAllowEmptyFlag()
    {
        $factory = new Factory();
        $input   = $factory->createInput(array(
            'name'     => 'foo',
            'required' => false,
        ));
        $this->assertInstanceOf('Zend\InputFilter\InputInterface', $input);
        $this->assertFalse($input->isRequired());
        $this->assertTrue($input->allowEmpty());
    }

    public function testFactoryWillCreateInputWithSuggestedRequiredFlagAndAlternativeAllowEmptyFlag()
    {
        $factory = new Factory();
        $input   = $factory->createInput(array(
            'name'     => 'foo',
            'required' => false,
            'allow_empty' => false,
        ));
        $this->assertInstanceOf('Zend\InputFilter\InputInterface', $input);
        $this->assertFalse($input->isRequired());
        $this->assertFalse($input->allowEmpty());

    }

    public function testFactoryWillCreateInputWithSuggestedAllowEmptyFlagAndImpliesRequiredFlag()
    {
        $factory = new Factory();
        $input   = $factory->createInput(array(
            'name'        => 'foo',
            'allow_empty' => true,
        ));
        $this->assertInstanceOf('Zend\InputFilter\InputInterface', $input);
        $this->assertTrue($input->allowEmpty());
        $this->assertFalse($input->isRequired());
    }

    public function testFactoryWillCreateInputWithSuggestedName()
    {
        $factory = new Factory();
        $input   = $factory->createInput(array(
            'name'        => 'foo',
        ));
        $this->assertInstanceOf('Zend\InputFilter\InputInterface', $input);
        $this->assertEquals('foo', $input->getName());
    }

    public function testFactoryWillCreateInputWithContinueIfEmptyFlag()
    {
        $factory = new Factory();
        $input = $factory->createInput(array(
            'name'              => 'foo',
            'continue_if_empty' => true,
        ));
        $this->assertInstanceOf('Zend\InputFilter\InputInterface', $input);
        $this->assertTrue($input->continueIfEmpty());
    }

    public function testFactoryAcceptsInputInterface()
    {
        $factory = new Factory();
        $input = new Input();

        $inputFilter = $factory->createInputFilter(array(
            'foo' => $input
        ));

        $this->assertInstanceOf('Zend\InputFilter\InputFilterInterface', $inputFilter);
        $this->assertTrue($inputFilter->has('foo'));
        $this->assertTrue($inputFilter->get('foo') === $input);
    }

    public function testFactoryAcceptsInputFilterInterface()
    {
        $factory = new Factory();
        $input = new InputFilter();

        $inputFilter = $factory->createInputFilter(array(
            'foo' => $input
        ));

        $this->assertInstanceOf('Zend\InputFilter\InputFilterInterface', $inputFilter);
        $this->assertTrue($inputFilter->has('foo'));
        $this->assertTrue($inputFilter->get('foo') === $input);
    }

    public function testFactoryWillCreateInputFilterAndAllInputObjectsFromGivenConfiguration()
    {
        $factory     = new Factory();
        $inputFilter = $factory->createInputFilter(array(
            'foo' => array(
                'name'       => 'foo',
                'required'   => false,
                'validators' => array(
                    array(
                        'name' => 'not_empty',
                    ),
                    array(
                        'name' => 'string_length',
                        'options' => array(
                            'min' => 3,
                            'max' => 5,
                        ),
                    ),
                ),
            ),
            'bar' => array(
                'allow_empty' => true,
                'filters'     => array(
                    array(
                        'name' => 'string_trim',
                    ),
                    array(
                        'name' => 'string_to_lower',
                        'options' => array(
                            'encoding' => 'ISO-8859-1',
                        ),
                    ),
                ),
            ),
            'baz' => array(
                'type'   => 'Zend\InputFilter\InputFilter',
                'foo' => array(
                    'name'       => 'foo',
                    'required'   => false,
                    'validators' => array(
                        array(
                            'name' => 'not_empty',
                        ),
                        array(
                            'name' => 'string_length',
                            'options' => array(
                                'min' => 3,
                                'max' => 5,
                            ),
                        ),
                    ),
                ),
                'bar' => array(
                    'allow_empty' => true,
                    'filters'     => array(
                        array(
                            'name' => 'string_trim',
                        ),
                        array(
                            'name' => 'string_to_lower',
                            'options' => array(
                                'encoding' => 'ISO-8859-1',
                            ),
                        ),
                    ),
                ),
            ),
            'bat' => array(
                'type' => 'ZendTest\InputFilter\TestAsset\CustomInput',
                'name' => 'bat',
            ),
            'zomg' => array(
                'name' => 'zomg',
                'continue_if_empty' => true,
            ),
        ));
        $this->assertInstanceOf('Zend\InputFilter\InputFilter', $inputFilter);
        $this->assertEquals(5, count($inputFilter));

        foreach (array('foo', 'bar', 'baz', 'bat', 'zomg') as $name) {
            $input = $inputFilter->get($name);

            switch ($name) {
                case 'foo':
                    $this->assertInstanceOf('Zend\InputFilter\Input', $input);
                    $this->assertFalse($input->isRequired());
                    $this->assertEquals(2, count($input->getValidatorChain()));
                    break;
                case 'bar':
                    $this->assertInstanceOf('Zend\InputFilter\Input', $input);
                    $this->assertTrue($input->allowEmpty());
                    $this->assertEquals(2, count($input->getFilterChain()));
                    break;
                case 'baz':
                    $this->assertInstanceOf('Zend\InputFilter\InputFilter', $input);
                    $this->assertEquals(2, count($input));
                    $foo = $input->get('foo');
                    $this->assertInstanceOf('Zend\InputFilter\Input', $foo);
                    $this->assertFalse($foo->isRequired());
                    $this->assertEquals(2, count($foo->getValidatorChain()));
                    $bar = $input->get('bar');
                    $this->assertInstanceOf('Zend\InputFilter\Input', $bar);
                    $this->assertTrue($bar->allowEmpty());
                    $this->assertEquals(2, count($bar->getFilterChain()));
                    break;
                case 'bat':
                    $this->assertInstanceOf('ZendTest\InputFilter\TestAsset\CustomInput', $input);
                    $this->assertEquals('bat', $input->getName());
                    break;
                case 'zomg':
                    $this->assertInstanceOf('Zend\InputFilter\Input', $input);
                    $this->assertTrue($input->continueIfEmpty());
            }
        }
    }

    public function testFactoryWillCreateInputFilterMatchingInputNameWhenNotSpecified()
    {
        $factory     = new Factory();
        $inputFilter = $factory->createInputFilter(array(
            array('name' => 'foo')
        ));

        $this->assertTrue($inputFilter->has('foo'));
        $this->assertInstanceOf('Zend\InputFilter\Input', $inputFilter->get('foo'));
    }

    public function testFactoryAllowsPassingValidatorChainsInInputSpec()
    {
        $factory = new Factory();
        $chain   = new Validator\ValidatorChain();
        $input   = $factory->createInput(array(
            'name'       => 'foo',
            'validators' => $chain,
        ));
        $this->assertInstanceOf('Zend\InputFilter\InputInterface', $input);
        $test = $input->getValidatorChain();
        $this->assertSame($chain, $test);
    }

    public function testFactoryAllowsPassingFilterChainsInInputSpec()
    {
        $factory = new Factory();
        $chain   = new Filter\FilterChain();
        $input   = $factory->createInput(array(
            'name'    => 'foo',
            'filters' => $chain,
        ));
        $this->assertInstanceOf('Zend\InputFilter\InputInterface', $input);
        $test = $input->getFilterChain();
        $this->assertSame($chain, $test);
    }

    public function testFactoryAcceptsCollectionInputFilter()
    {
        $factory = new Factory();

        $inputFilter = $factory->createInputFilter(array(
            'type'        => 'Zend\InputFilter\CollectionInputFilter',
            'inputfilter' => new InputFilter(),
            'count'       => 3
        ));

        $this->assertInstanceOf('Zend\InputFilter\CollectionInputFilter', $inputFilter);
        $this->assertInstanceOf('Zend\InputFilter\InputFilter', $inputFilter->getInputFilter());
        $this->assertEquals(3, $inputFilter->getCount());
    }

    public function testFactoryWillCreateInputWithErrorMessage()
    {
        $factory = new Factory();
        $input   = $factory->createInput(array(
            'name'          => 'foo',
            'error_message' => 'My custom error message',
        ));
        $this->assertEquals('My custom error message', $input->getErrorMessage());
    }

    public function testFactoryWillNotGetPrioritySetting()
    {
        //Reminder: Priority at which to enqueue filter; defaults to 1000 (higher executes earlier)
        $factory = new Factory();
        $input   = $factory->createInput(array(
            'name'    => 'foo',
            'filters' => array(
                array(
                    'name'      => 'string_trim',
                    'priority'  => \Zend\Filter\FilterChain::DEFAULT_PRIORITY - 1 // 999
                ),
                array(
                    'name'      => 'string_to_upper',
                    'priority'  => \Zend\Filter\FilterChain::DEFAULT_PRIORITY + 1 //1001
                ),
                array(
                    'name'      => 'string_to_lower', // default priority 1000
                )
            )
        ));

        // We should have 3 filters
        $this->assertEquals(3, $input->getFilterChain()->count());

        // Filters should pop in the following order:
        // string_to_upper (1001), string_to_lower (1000), string_trim (999)
        $index = 0;
<<<<<<< HEAD
        foreach ($input->getFilterChain()->getFilters() as $filter) {
            switch($index) {
=======
        foreach($input->getFilterChain()->getFilters() as $filter) {
            switch ($index) {
>>>>>>> f919f47c
                case 0:
                    $this->assertInstanceOf('Zend\Filter\StringToUpper', $filter);
                    break;
                case 1:
                    $this->assertInstanceOf('Zend\Filter\StringToLower', $filter);
                    break;
                case 2:
                    $this->assertInstanceOf('Zend\Filter\StringTrim', $filter);
                    break;
            }
            $index++;
        }
    }

    public function testConflictNameWithInputFilterType()
    {
        $factory = new Factory();

        $inputFilter = $factory->createInputFilter(
            array(
                'type' => array(
                    'required' => true
                )
            )
        );

        $this->assertInstanceOf('Zend\InputFilter\InputFilter', $inputFilter);
        $this->assertTrue($inputFilter->has('type'));
    }

    public function testCustomFactoryInCollection()
    {
        $factory = new TestAsset\CustomFactory();
        $inputFilter = $factory->createInputFilter(array(
            'type'        => 'collection',
            'input_filter' => new InputFilter(),
        ));
        $this->assertInstanceOf('ZendTest\InputFilter\TestAsset\CustomFactory', $inputFilter->getFactory());
    }

    /**
     * @group 4838
     */
    public function testCanSetInputErrorMessage()
    {
        $factory = new Factory();
        $input   = $factory->createInput(array(
            'name'          => 'test',
            'type'          => 'Zend\InputFilter\Input',
            'error_message' => 'Custom error message',
        ));
        $this->assertEquals('Custom error message', $input->getErrorMessage());
    }

    public function testSetInputFilterManagerWithServiceManager()
    {
        $inputFilterManager = new InputFilterPluginManager;
        $serviceManager = new ServiceManager\ServiceManager;
        $serviceManager->setService('ValidatorManager', new Validator\ValidatorPluginManager);
        $serviceManager->setService('FilterManager', new Filter\FilterPluginManager);
        $inputFilterManager->setServiceLocator($serviceManager);
        $factory = new Factory();
        $factory->setInputFilterManager($inputFilterManager);
        $this->assertInstanceOf(
            'Zend\Validator\ValidatorPluginManager',
            $factory->getDefaultValidatorChain()->getPluginManager()
        );
        $this->assertInstanceOf(
            'Zend\Filter\FilterPluginManager',
            $factory->getDefaultFilterChain()->getPluginManager()
        );
    }

    public function testSetInputFilterManagerWithoutServiceManager()
    {
        $inputFilterManager = new InputFilterPluginManager();
        $factory = new Factory();
        $factory->setInputFilterManager($inputFilterManager);
        $this->assertSame($inputFilterManager, $factory->getInputFilterManager());
    }
}<|MERGE_RESOLUTION|>--- conflicted
+++ resolved
@@ -486,13 +486,8 @@
         // Filters should pop in the following order:
         // string_to_upper (1001), string_to_lower (1000), string_trim (999)
         $index = 0;
-<<<<<<< HEAD
         foreach ($input->getFilterChain()->getFilters() as $filter) {
-            switch($index) {
-=======
-        foreach($input->getFilterChain()->getFilters() as $filter) {
             switch ($index) {
->>>>>>> f919f47c
                 case 0:
                     $this->assertInstanceOf('Zend\Filter\StringToUpper', $filter);
                     break;
