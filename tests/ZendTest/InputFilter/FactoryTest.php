--- conflicted
+++ resolved
@@ -16,12 +16,8 @@
 use Zend\InputFilter\Input;
 use Zend\InputFilter\InputFilter;
 use Zend\Validator;
-<<<<<<< HEAD
-use ZendTest\InputFilter\TestAsset\CustomFactory;
-=======
 use Zend\InputFilter\InputFilterPluginManager;
 use Zend\ServiceManager;
->>>>>>> 1b26a41f
 
 class FactoryTest extends TestCase
 {
@@ -522,10 +518,9 @@
         $this->assertTrue($inputFilter->has('type'));
     }
 
-<<<<<<< HEAD
     public function testCustomFactoryInCollection()
     {
-        $factory = new CustomFactory();
+        $factory = new TestAsset\CustomFactory();
         $inputFilter = $factory->createInputFilter(array(
             'type'        => 'collection',
             'input_filter' => new InputFilter(),
@@ -545,7 +540,8 @@
             'error_message' => 'Custom error message',
         ));
         $this->assertEquals('Custom error message', $input->getErrorMessage());
-=======
+    }
+
     public function testSetInputFilterManagerWithServiceManager()
     {
         $inputFilterManager = new InputFilterPluginManager;
@@ -571,6 +567,5 @@
         $factory = new Factory();
         $factory->setInputFilterManager($inputFilterManager);
         $this->assertSame($inputFilterManager, $factory->getInputFilterManager());
->>>>>>> 1b26a41f
     }
 }