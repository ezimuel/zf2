--- conflicted
+++ resolved
@@ -414,7 +414,6 @@
         $this->assertSame($chain, $test);
     }
 
-<<<<<<< HEAD
     public function testFactoryAcceptsCollectionInputFilter()
     {
         $factory = new Factory();
@@ -428,7 +427,8 @@
         $this->assertInstanceOf('Zend\InputFilter\CollectionInputFilter', $inputFilter);
         $this->assertInstanceOf('Zend\InputFilter\InputFilter', $inputFilter->getInputFilter());
         $this->assertEquals(3, $inputFilter->getCount());
-=======
+    }
+
     public function testFactoryWillCreateInputWithErrorMessage()
     {
         $factory = new Factory();
@@ -437,6 +437,5 @@
             'error_message' => 'My custom error message',
         ));
         $this->assertEquals('My custom error message', $input->getErrorMessage());
->>>>>>> 349e3d11
     }
 }