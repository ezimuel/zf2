<?php
/**
 * Zend Framework (http://framework.zend.com/)
 *
 * @link      http://github.com/zendframework/zf2 for the canonical source repository
 * @copyright Copyright (c) 2005-2012 Zend Technologies USA Inc. (http://www.zend.com)
 * @license   http://framework.zend.com/license/new-bsd New BSD License
 * @package   Zend_Loader
 */

namespace ZendTest\Loader\ModuleAutoloaderTest;

use PHPUnit_Framework_TestCase as TestCase;
use Zend\Loader\ModuleAutoloader;
use InvalidArgumentException;

class ManagerTest extends TestCase
{
    public function setUp()
    {
        // Store original autoloaders
        $this->loaders = spl_autoload_functions();
        if (!is_array($this->loaders)) {
            // spl_autoload_functions does not return empty array when no
            // autoloaders registered...
            $this->loaders = array();
        }

        // Store original include_path
        $this->includePath = get_include_path();
    }

    public function tearDown()
    {
        // Restore original autoloaders
        $loaders = spl_autoload_functions();
        if (is_array($loaders)) {
            foreach ($loaders as $loader) {
                spl_autoload_unregister($loader);
            }
        }

        foreach ($this->loaders as $loader) {
            spl_autoload_register($loader);
        }

        // Restore original include_path
        set_include_path($this->includePath);
    }

    public function testCanRegisterPathsFromConstructor()
    {
        $paths = array(__DIR__ . DIRECTORY_SEPARATOR . '_files' . DIRECTORY_SEPARATOR);
        $loader = new ModuleAutoloader($paths);
        $registeredPaths = $loader->getPaths();
        $this->assertSame($paths, $registeredPaths);
    }

    public function testPathsNormalizedWithTrailingSlash()
    {
        $paths = array(
            __DIR__ . DIRECTORY_SEPARATOR . '_files',
            __DIR__ . DIRECTORY_SEPARATOR . '_files///',
            __DIR__ . DIRECTORY_SEPARATOR . '_files\\\\',
        );
        $loader = new ModuleAutoloader($paths);
        $registeredPaths = $loader->getPaths();
        $this->assertSame(__DIR__ . DIRECTORY_SEPARATOR . '_files' . DIRECTORY_SEPARATOR, $registeredPaths[0]);
        $this->assertSame(__DIR__ . DIRECTORY_SEPARATOR . '_files' . DIRECTORY_SEPARATOR, $registeredPaths[1]);
        $this->assertSame(__DIR__ . DIRECTORY_SEPARATOR . '_files' . DIRECTORY_SEPARATOR, $registeredPaths[2]);
    }

    public function testCanAutoloadModule()
    {
        $loader = new ModuleAutoloader;
        $loader->registerPath(__DIR__ . '/_files/');
        $moduleClass = $loader->autoload('FooModule\Module');
        $this->assertSame('FooModule\Module', $moduleClass);
        $module = new \FooModule\Module;
        $this->assertInstanceOf('FooModule\Module', $module);
    }

    public function testCanAutoloadSubModule()
    {
        $loader = new ModuleAutoloader;
        $loader->registerPath(__DIR__ . '/_files/');
        $loader->register();
        $subModule = new \FooModule\SubModule\Module;
        $this->assertInstanceOf('FooModule\SubModule\Module', $subModule);
        $loader->unregister();
    }

    public function testCanAutoloadPharModules()
    {
        $loader = new ModuleAutoloader;
        $loader->registerPath(__DIR__ . '/_files/');
        $loader->register();

        $this->assertTrue(class_exists('PharModule\Module'));
        $this->assertTrue(class_exists('PharModuleTar\Module'));
        $this->assertTrue(class_exists('PharModulePharTar\Module'));
        $this->assertTrue(class_exists('PharModuleNested\Module'));

        // gzip / zip
        if (extension_loaded('zlib')) {
            // gzip
            $this->assertTrue(class_exists('PharModuleGz\Module'));
            $this->assertTrue(class_exists('PharModulePharTarGz\Module'));
            $this->assertTrue(class_exists('PharModuleTarGz\Module'));

            // zip
            $this->assertTrue(class_exists('PharModulePharZip\Module'));
            $this->assertTrue(class_exists('PharModuleZip\Module'));
        } else {
            $this->assertFalse(class_exists('PharModuleGz\Module'));
            $this->assertFalse(class_exists('PharModulePharTarGz\Module'));
            $this->assertFalse(class_exists('PharModuleTarGz\Module'));

            $this->assertFalse(class_exists('PharModulePharZip\Module'));
            $this->assertFalse(class_exists('PharModuleZip\Module'));
        }

        // bzip2
        if (extension_loaded('bzip2')) {
            $this->assertTrue(class_exists('PharModuleBz2\Module'));
            $this->assertTrue(class_exists('PharModulePharTarBz2\Module'));
            $this->assertTrue(class_exists('PharModuleTarBz2\Module'));
        } else {
            $this->assertFalse(class_exists('PharModuleBz2\Module'));
            $this->assertFalse(class_exists('PharModulePharTarBz2\Module'));
            $this->assertFalse(class_exists('PharModuleTarBz2\Module'));
        }

        $loader->unregister();
    }

    public function testProvidesFluidInterface()
    {
        $loader = new ModuleAutoloader;
        $this->assertInstanceOf('Zend\Loader\ModuleAutoloader', $loader->setOptions(array('foo')));
        $this->assertInstanceOf('Zend\Loader\ModuleAutoloader', $loader->registerPaths(array('foo')));
        $this->assertInstanceOf('Zend\Loader\ModuleAutoloader', $loader->registerPath('foo'));
    }

    public function testReturnsFalseForNonModuleClass()
    {
        $loader = new ModuleAutoloader;
        $loader->registerPath(__DIR__ . '/_files/');
        $moduleClass = $loader->autoload('FooModule\NotModule');
        $this->assertFalse($moduleClass);
    }

    public function testReturnsFalseForNonExistantModuleClass()
    {
        $loader = new ModuleAutoloader;
        $loader->registerPath(__DIR__ . '/_files/');
        $moduleClass = $loader->autoload('NonExistantModule\Module');
        $this->assertFalse($moduleClass);
        $loader->registerPath(__DIR__ . '/_files/NonExistantModule', 'NonExistantModule');
        $moduleClass = $loader->autoload('NonExistantModule\Module');
        $this->assertFalse($moduleClass);
        $moduleClass = $loader->autoload('NoModuleClassModule\Module');
        $this->assertFalse($moduleClass);
    }

    public function testReturnsFalseForNonModulePhar()
    {
        $loader = new ModuleAutoloader;
        $loader->registerPath(__DIR__ . '/_files/');
        $moduleClass = $loader->autoload('PharModuleFake\Module');
        $moduleClass = $loader->autoload('PharModuleNestedFake\Module');
        $this->assertFalse($moduleClass);
    }

    public function testInvalidPathThrowsException()
    {
        $loader = new ModuleAutoloader;
        $this->setExpectedException('InvalidArgumentException');
        $loader->registerPath(123);
    }

    public function testInvalidPathsThrowsException()
    {
        $loader = new ModuleAutoloader;
        $this->setExpectedException('InvalidArgumentException');
        $loader->registerPaths(123);
    }

    public function testCanLoadModulesFromExplicitLocation()
    {
        $loader = new ModuleAutoloader(array(
            'My\NonmatchingModule' => __DIR__ . '/_files/NonmatchingModule',
            'PharModuleExplicit' => __DIR__ . '/_files/PharModuleExplicit.phar',
        ));
        $loader->register();
        $this->assertTrue(class_exists('My\NonmatchingModule\Module'));
        $this->assertTrue(class_exists('PharModuleExplicit\Module'));
    }

<<<<<<< HEAD
    public function testCanLoadModulesFromClassMap()
    {
        $loader = new ModuleAutoloader();
        $loader->setModuleClassMap(array(
            'BarModule\Module' =>     __DIR__ . '/_files/BarModule/Module.php',
            'PharModuleMap\Module' => __DIR__ . '/_files/PharModuleMap.phar',
        ));
        $loader->register();

        $this->assertTrue(class_exists('BarModule\Module'));
        $this->assertTrue(class_exists('PharModuleMap\Module'));
    }
=======
    public function testCanLoadModulesFromNamespace()
    {
        $loader = new ModuleAutoloader(array(
            'FooModule\*' => __DIR__ . '/_files/FooModule',
            'FooModule' => __DIR__ . '/_files/FooModule',
        ));
        $loader->register();
        $this->assertTrue(class_exists('FooModule\BarModule\Module'));
        $this->assertTrue(class_exists('FooModule\SubModule\Module'));
        $this->assertTrue(class_exists('FooModule\Module'));
    }

>>>>>>> 81cf86a6
}<|MERGE_RESOLUTION|>--- conflicted
+++ resolved
@@ -197,7 +197,6 @@
         $this->assertTrue(class_exists('PharModuleExplicit\Module'));
     }
 
-<<<<<<< HEAD
     public function testCanLoadModulesFromClassMap()
     {
         $loader = new ModuleAutoloader();
@@ -210,7 +209,7 @@
         $this->assertTrue(class_exists('BarModule\Module'));
         $this->assertTrue(class_exists('PharModuleMap\Module'));
     }
-=======
+
     public function testCanLoadModulesFromNamespace()
     {
         $loader = new ModuleAutoloader(array(
@@ -222,6 +221,4 @@
         $this->assertTrue(class_exists('FooModule\SubModule\Module'));
         $this->assertTrue(class_exists('FooModule\Module'));
     }
-
->>>>>>> 81cf86a6
 }