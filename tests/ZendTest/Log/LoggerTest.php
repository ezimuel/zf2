<?php
/**
 * Zend Framework (http://framework.zend.com/)
 *
 * @link      http://github.com/zendframework/zf2 for the canonical source repository
 * @copyright Copyright (c) 2005-2015 Zend Technologies USA Inc. (http://www.zend.com)
 * @license   http://framework.zend.com/license/new-bsd New BSD License
 */

namespace ZendTest\Log;

use Exception;
use ErrorException;
use Zend\Log\Logger;
use Zend\Log\Processor\Backtrace;
use Zend\Log\Writer\Mock as MockWriter;
use Zend\Log\Writer\Stream as StreamWriter;
use Zend\Log\Filter\Mock as MockFilter;
use Zend\Stdlib\SplPriorityQueue;
use Zend\Validator\Digits as DigitsFilter;

/**
 * @group      Zend_Log
 */
class LoggerTest extends \PHPUnit_Framework_TestCase
{
    /**
     * @var Logger
     */
    private $logger;

    /**
     * {@inheritDoc}
     */
    public function setUp()
    {
        $this->logger = new Logger;
    }

    public function testUsesWriterPluginManagerByDefault()
    {
        $this->assertInstanceOf('Zend\Log\WriterPluginManager', $this->logger->getWriterPluginManager());
    }

    public function testPassingValidStringClassToSetPluginManager()
    {
        $this->logger->setWriterPluginManager('Zend\Log\WriterPluginManager');
        $this->assertInstanceOf('Zend\Log\WriterPluginManager', $this->logger->getWriterPluginManager());
    }

    public static function provideInvalidClasses()
    {
        return array(
            array('stdClass'),
            array(new \stdClass()),
        );
    }

    /**
     * @dataProvider provideInvalidClasses
     */
    public function testPassingInvalidArgumentToSetPluginManagerRaisesException($plugins)
    {
        $this->setExpectedException('Zend\Log\Exception\InvalidArgumentException');
        $this->logger->setWriterPluginManager($plugins);
    }

    public function testPassingShortNameToPluginReturnsWriterByThatName()
    {
        $writer = $this->logger->writerPlugin('mock');
        $this->assertInstanceOf('Zend\Log\Writer\Mock', $writer);
    }

    public function testPassWriterAsString()
    {
        $this->logger->addWriter('mock');
        $writers = $this->logger->getWriters();
        $this->assertInstanceOf('Zend\Stdlib\SplPriorityQueue', $writers);
    }

    /**
     * @dataProvider provideInvalidClasses
     */
    public function testPassingInvalidArgumentToAddWriterRaisesException($writer)
    {
        $this->setExpectedException('Zend\Log\Exception\InvalidArgumentException', 'must implement');
        $this->logger->addWriter($writer);
    }

    public function testEmptyWriter()
    {
        $this->setExpectedException('Zend\Log\Exception\RuntimeException', 'No log writer specified');
        $this->logger->log(Logger::INFO, 'test');
    }

    public function testSetWriters()
    {
        $writer1 = $this->logger->writerPlugin('mock');
        $writer2 = $this->logger->writerPlugin('null');
        $writers = new SplPriorityQueue();
        $writers->insert($writer1, 1);
        $writers->insert($writer2, 2);
        $this->logger->setWriters($writers);

        $writers = $this->logger->getWriters();
        $this->assertInstanceOf('Zend\Stdlib\SplPriorityQueue', $writers);
        $writer = $writers->extract();
        $this->assertTrue($writer instanceof \Zend\Log\Writer\Null);
        $writer = $writers->extract();
        $this->assertTrue($writer instanceof \Zend\Log\Writer\Mock);
    }

    public function testAddWriterWithPriority()
    {
        $writer1 = $this->logger->writerPlugin('mock');
        $this->logger->addWriter($writer1, 1);
        $writer2 = $this->logger->writerPlugin('null');
        $this->logger->addWriter($writer2, 2);
        $writers = $this->logger->getWriters();

        $this->assertInstanceOf('Zend\Stdlib\SplPriorityQueue', $writers);
        $writer = $writers->extract();
        $this->assertTrue($writer instanceof \Zend\Log\Writer\Null);
        $writer = $writers->extract();
        $this->assertTrue($writer instanceof \Zend\Log\Writer\Mock);
    }

    public function testAddWithSamePriority()
    {
        $writer1 = $this->logger->writerPlugin('mock');
        $this->logger->addWriter($writer1, 1);
        $writer2 = $this->logger->writerPlugin('null');
        $this->logger->addWriter($writer2, 1);
        $writers = $this->logger->getWriters();

        $this->assertInstanceOf('Zend\Stdlib\SplPriorityQueue', $writers);
        $writer = $writers->extract();
        $this->assertTrue($writer instanceof \Zend\Log\Writer\Mock);
        $writer = $writers->extract();
        $this->assertTrue($writer instanceof \Zend\Log\Writer\Null);
    }

    public function testLogging()
    {
        $writer = new MockWriter;
        $this->logger->addWriter($writer);
        $this->logger->log(Logger::INFO, 'tottakai');

        $this->assertEquals(count($writer->events), 1);
        $this->assertContains('tottakai', $writer->events[0]['message']);
    }

    public function testLoggingArray()
    {
        $writer = new MockWriter;
        $this->logger->addWriter($writer);
        $this->logger->log(Logger::INFO, array('test'));

        $this->assertEquals(count($writer->events), 1);
        $this->assertContains('test', $writer->events[0]['message']);
    }

    public function testAddFilter()
    {
        $writer = new MockWriter;
        $filter = new MockFilter;
        $writer->addFilter($filter);
        $this->logger->addWriter($writer);
        $this->logger->log(Logger::INFO, array('test'));

        $this->assertEquals(count($filter->events), 1);
        $this->assertContains('test', $filter->events[0]['message']);
    }

    public function testAddFilterByName()
    {
        $writer = new MockWriter;
        $writer->addFilter('mock');
        $this->logger->addWriter($writer);
        $this->logger->log(Logger::INFO, array('test'));

        $this->assertEquals(count($writer->events), 1);
        $this->assertContains('test', $writer->events[0]['message']);
    }

    /**
     * provideTestFilters
     */
    public function provideTestFilters()
    {
        return array(
            array('priority', array('priority' => Logger::INFO)),
            array('regex', array( 'regex' => '/[0-9]+/' )),
            array('validator', array('validator' => new DigitsFilter)),
        );
    }

    /**
     * @dataProvider provideTestFilters
     */
    public function testAddFilterByNameWithParams($filter, $options)
    {
        $writer = new MockWriter;
        $writer->addFilter($filter, $options);
        $this->logger->addWriter($writer);

        $this->logger->log(Logger::INFO, '123');
        $this->assertEquals(count($writer->events), 1);
        $this->assertContains('123', $writer->events[0]['message']);
    }

    public static function provideAttributes()
    {
        return array(
            array(array()),
            array(array('user' => 'foo', 'ip' => '127.0.0.1')),
            array(new \ArrayObject(array('id' => 42))),
        );
    }

    /**
     * @dataProvider provideAttributes
     */
    public function testLoggingCustomAttributesForUserContext($extra)
    {
        $writer = new MockWriter;
        $this->logger->addWriter($writer);
        $this->logger->log(Logger::ERR, 'tottakai', $extra);

        $this->assertEquals(count($writer->events), 1);
        $this->assertInternalType('array', $writer->events[0]['extra']);
        $this->assertEquals(count($writer->events[0]['extra']), count($extra));
    }

    public static function provideInvalidArguments()
    {
        return array(
            array(new \stdClass(), array('valid')),
            array('valid', null),
            array('valid', true),
            array('valid', 10),
            array('valid', 'invalid'),
            array('valid', new \stdClass()),
        );
    }

    /**
     * @dataProvider provideInvalidArguments
     */
    public function testPassingInvalidArgumentToLogRaisesException($message, $extra)
    {
        $this->setExpectedException('Zend\Log\Exception\InvalidArgumentException');
        $this->logger->log(Logger::ERR, $message, $extra);
    }

    public function testRegisterErrorHandler()
    {
        $writer = new MockWriter;
        $this->logger->addWriter($writer);

        $previous = Logger::registerErrorHandler($this->logger);
        $this->assertNotNull($previous);
        $this->assertTrue(false !== $previous);

        // check for single error handler instance
        $this->assertFalse(Logger::registerErrorHandler($this->logger));

        // generate a warning
        echo $test; // $test is not defined

        Logger::unregisterErrorHandler();

        $this->assertEquals($writer->events[0]['message'], 'Undefined variable: test');
    }

    public function testOptionsWithMock()
    {
        $options = array('writers' => array(
                             'first_writer' => array(
                                 'name'     => 'mock',
                             )
                        ));
        $logger = new Logger($options);

        $writers = $logger->getWriters()->toArray();
        $this->assertCount(1, $writers);
        $this->assertInstanceOf('Zend\Log\Writer\Mock', $writers[0]);
    }

    public function testOptionsWithWriterOptions()
    {
        $options = array('writers' => array(
                              array(
                                 'name'     => 'stream',
                                 'options'  => array(
                                     'stream' => 'php://output',
                                     'log_separator' => 'foo'
                                 ),
                              )
                         ));
        $logger = new Logger($options);

        $writers = $logger->getWriters()->toArray();
        $this->assertCount(1, $writers);
        $this->assertInstanceOf('Zend\Log\Writer\Stream', $writers[0]);
        $this->assertEquals('foo', $writers[0]->getLogSeparator());
    }

    public function testOptionsWithMockAndProcessor()
    {
        $options = array(
            'writers' => array(
                'first_writer' => array(
                    'name' => 'mock',
                ),
            ),
            'processors' => array(
                'first_processor' => array(
                    'name' => 'requestid',
                ),
            )
        );
        $logger = new Logger($options);
        $processors = $logger->getProcessors()->toArray();
        $this->assertCount(1, $processors);
        $this->assertInstanceOf('Zend\Log\Processor\RequestId', $processors[0]);
    }

    public function testAddProcessor()
    {
        $processor = new Backtrace();
        $this->logger->addProcessor($processor);

        $processors = $this->logger->getProcessors()->toArray();
        $this->assertEquals($processor, $processors[0]);
    }

    public function testAddProcessorByName()
    {
        $this->logger->addProcessor('backtrace');

        $processors = $this->logger->getProcessors()->toArray();
        $this->assertInstanceOf('Zend\Log\Processor\Backtrace', $processors[0]);

        $writer = new MockWriter;
        $this->logger->addWriter($writer);
        $this->logger->log(Logger::ERR, 'foo');
    }

    public function testProcessorOutputAdded()
    {
        $processor = new Backtrace();
        $this->logger->addProcessor($processor);
        $writer = new MockWriter;
        $this->logger->addWriter($writer);

        $this->logger->log(Logger::ERR, 'foo');
        $this->assertEquals(__FILE__, $writer->events[0]['extra']['file']);
    }

    public function testExceptionHandler()
    {
        $writer = new MockWriter;
        $this->logger->addWriter($writer);

        $this->assertTrue(Logger::registerExceptionHandler($this->logger));

        // check for single error handler instance
        $this->assertFalse(Logger::registerExceptionHandler($this->logger));

        // get the internal exception handler
        $exceptionHandler = set_exception_handler(function ($e) {});
        set_exception_handler($exceptionHandler);

        // reset the exception handler
        Logger::unregisterExceptionHandler();

        // call the exception handler
        $exceptionHandler(new Exception('error', 200, new Exception('previos', 100)));
        $exceptionHandler(new ErrorException('user notice', 1000, E_USER_NOTICE, __FILE__, __LINE__));

        // check logged messages
        $expectedEvents = array(
            array('priority' => Logger::ERR,    'message' => 'previos',     'file' => __FILE__),
            array('priority' => Logger::ERR,    'message' => 'error',       'file' => __FILE__),
            array('priority' => Logger::NOTICE, 'message' => 'user notice', 'file' => __FILE__),
        );
        for ($i = 0; $i < count($expectedEvents); $i++) {
            $expectedEvent = $expectedEvents[$i];
            $event         = $writer->events[$i];

            $this->assertEquals($expectedEvent['priority'], $event['priority'], 'Unexpected priority');
            $this->assertEquals($expectedEvent['message'], $event['message'], 'Unexpected message');
            $this->assertEquals($expectedEvent['file'], $event['extra']['file'], 'Unexpected file');
        }
    }

    public function testLogExtraArrayKeyWithNonArrayValue()
    {
        $stream = fopen("php://memory", "r+");
        $options = array(
            'writers' => array(
                array(
                    'name'     => 'stream',
                    'options'  => array(
                        'stream' => $stream
                    ),
                ),
            ),
        );
        $logger = new Logger($options);

        $this->assertInstanceOf('Zend\Log\Logger', $logger->info('Hi', array('extra' => '')));
        fclose($stream);
    }

    /**
     * @group 5383
     */
    public function testErrorHandlerWithStreamWriter()
    {
        $options      = array('errorhandler' => true);
        $logger       = new Logger($options);
        $stream       = fopen('php://memory', 'w+');
        $streamWriter = new StreamWriter($stream);

        // error handler does not like this feature so turn it off
        $streamWriter->setConvertWriteErrorsToExceptions(false);
        $logger->addWriter($streamWriter);

        // we raise two notices - both should be logged
        echo $test;
        echo $second;

        rewind($stream);
        $contents = stream_get_contents($stream);
        $this->assertContains('test', $contents);
        $this->assertContains('second', $contents);
    }

    /**
     * @runInSeparateProcess
     */
    public function testRegisterFatalShutdownFunction()
    {
        $writer = new MockWriter;
        $this->logger->addWriter($writer);

        $result = Logger::registerFatalErrorShutdownFunction($this->logger);
        $this->assertTrue($result);

        // check for single error handler instance
        $this->assertFalse(Logger::registerFatalErrorShutdownFunction($this->logger));

        $self = $this;
        register_shutdown_function(function () use ($writer, $self) {
            $self->assertEquals(
                'Call to undefined method ZendTest\Log\LoggerTest::callToNonExistingMethod()',
                $writer->events[0]['message']
            );
        });

        // Temporary hide errors, because we don't want the fatal error to fail the test
        @$this->callToNonExistingMethod();
    }

<<<<<<< HEAD

    /**
     * @runInSeparateProcess
     *
     * @group 6424
     */
    public function testRegisterFatalErrorShutdownFunctionHandlesCompileTimeErrors()
    {
        $writer = new MockWriter;
        $this->logger->addWriter($writer);

        $result = Logger::registerFatalErrorShutdownFunction($this->logger);
        $this->assertTrue($result);

        // check for single error handler instance
        $this->assertFalse(Logger::registerFatalErrorShutdownFunction($this->logger));

        $self = $this;
        register_shutdown_function(function () use ($writer, $self) {
            $self->assertStringMatchesFormat(
                'syntax error%A',
                $writer->events[0]['message']
            );
        });

        // Temporary hide errors, because we don't want the fatal error to fail the test
        @eval('this::code::is::invalid {}');
=======
    /**
     * @group ZF2-7238
     */
    public function testCatchExceptionNotValidPriority()
    {
        $this->setExpectedException('Zend\Log\Exception\InvalidArgumentException',
                                    '$priority must be an integer >= 0 and < 8; received -1');
        $writer = new MockWriter();
        $this->logger->addWriter($writer);
        $this->logger->log(-1, 'Foo');
>>>>>>> 7e301bf4
    }
}<|MERGE_RESOLUTION|>--- conflicted
+++ resolved
@@ -464,8 +464,6 @@
         @$this->callToNonExistingMethod();
     }
 
-<<<<<<< HEAD
-
     /**
      * @runInSeparateProcess
      *
@@ -492,7 +490,8 @@
 
         // Temporary hide errors, because we don't want the fatal error to fail the test
         @eval('this::code::is::invalid {}');
-=======
+    }
+
     /**
      * @group ZF2-7238
      */
@@ -503,6 +502,5 @@
         $writer = new MockWriter();
         $this->logger->addWriter($writer);
         $this->logger->log(-1, 'Foo');
->>>>>>> 7e301bf4
     }
 }