<?php
/**
 * Zend Framework (http://framework.zend.com/)
 *
 * @link      http://github.com/zendframework/zf2 for the canonical source repository
 * @copyright Copyright (c) 2005-2013 Zend Technologies USA Inc. (http://www.zend.com)
 * @license   http://framework.zend.com/license/new-bsd New BSD License
 * @package   Zend_Form
 */

namespace ZendTest\Form\View\Helper;

use Zend\Form\Element;
use Zend\Form\View\Helper\FormInput as FormInputHelper;

/**
 * @category   Zend
 * @package    Zend_Form
 * @subpackage UnitTest
 */
class FormInputTest extends CommonTestCase
{
    public function setUp()
    {
        $this->helper = new FormInputHelper();
        parent::setUp();
    }

    public function testRaisesExceptionWhenNameIsNotPresentInElement()
    {
        $element = new Element();
        $this->setExpectedException('Zend\Form\Exception\DomainException', 'name');
        $this->helper->render($element);
    }

    public function testGeneratesTextInputTagWhenProvidedAnElementWithNoTypeAttribute()
    {
        $element = new Element('foo');
        $markup  = $this->helper->render($element);
        $this->assertContains('<input ', $markup);
        $this->assertContains('type="text"', $markup);
    }

    public function testGeneratesInputTagWithElementsTypeAttribute()
    {
        $element = new Element('foo');
        $element->setAttribute('type', 'email');
        $markup  = $this->helper->render($element);
        $this->assertContains('<input ', $markup);
        $this->assertContains('type="email"', $markup);
    }

    public function inputTypes()
    {
        return array(
            array('text', 'assertContains'),
            array('button', 'assertContains'),
            array('checkbox', 'assertContains'),
            array('file', 'assertContains'),
            array('hidden', 'assertContains'),
            array('image', 'assertContains'),
            array('password', 'assertContains'),
            array('radio', 'assertContains'),
            array('reset', 'assertContains'),
            array('select', 'assertContains'),
            array('submit', 'assertContains'),
            array('color', 'assertContains'),
            array('date', 'assertContains'),
            array('datetime', 'assertContains'),
            array('datetime-local', 'assertContains'),
            array('email', 'assertContains'),
            array('month', 'assertContains'),
            array('number', 'assertContains'),
            array('range', 'assertContains'),
            array('search', 'assertContains'),
            array('tel', 'assertContains'),
            array('time', 'assertContains'),
            array('url', 'assertContains'),
            array('week', 'assertContains'),
            array('lunar', 'assertNotContains'),
            array('name', 'assertNotContains'),
            array('username', 'assertNotContains'),
            array('address', 'assertNotContains'),
            array('homepage', 'assertNotContains'),
        );
    }

    /**
     * @dataProvider inputTypes
     */
    public function testOnlyAllowsValidInputTypes($type, $assertion)
    {
        $element = new Element('foo');
        $element->setAttribute('type', $type);
        $markup   = $this->helper->render($element);
        $expected = sprintf('type="%s"', $type);
        $this->$assertion($expected, $markup);
    }

    /**
     * @return array
     */
    public function validAttributes()
    {
        return array(
            array('accept', 'assertContains'),
            array('accesskey', 'assertContains'),
            array('alt', 'assertContains'),
            array('autocomplete', 'assertContains'),
            array('autofocus', 'assertContains'),
            array('checked', 'assertContains'),
            array('class', 'assertContains'),
            array('contenteditable', 'assertContains'),
            array('contextmenu', 'assertContains'),
            array('dir', 'assertContains'),
            array('dirname', 'assertContains'),
            array('disabled', 'assertContains'),
            array('draggable', 'assertContains'),
            array('dropzone', 'assertContains'),
            array('form', 'assertContains'),
            array('formaction', 'assertContains'),
            array('formenctype', 'assertContains'),
            array('formmethod', 'assertContains'),
            array('formnovalidate', 'assertContains'),
            array('formtarget', 'assertContains'),
            array('height', 'assertContains'),
            array('hidden', 'assertContains'),
            array('id', 'assertContains'),
            array('lang', 'assertContains'),
            array('list', 'assertContains'),
            array('max', 'assertContains'),
            array('maxlength', 'assertContains'),
            array('min', 'assertContains'),
            array('multiple', 'assertContains'),
            array('name', 'assertContains'),
            array('onabort', 'assertContains'),
            array('onblur', 'assertContains'),
            array('oncanplay', 'assertContains'),
            array('oncanplaythrough', 'assertContains'),
            array('onchange', 'assertContains'),
            array('onclick', 'assertContains'),
            array('oncontextmenu', 'assertContains'),
            array('ondblclick', 'assertContains'),
            array('ondrag', 'assertContains'),
            array('ondragend', 'assertContains'),
            array('ondragenter', 'assertContains'),
            array('ondragleave', 'assertContains'),
            array('ondragover', 'assertContains'),
            array('ondragstart', 'assertContains'),
            array('ondrop', 'assertContains'),
            array('ondurationchange', 'assertContains'),
            array('onemptied', 'assertContains'),
            array('onended', 'assertContains'),
            array('onerror', 'assertContains'),
            array('onfocus', 'assertContains'),
            array('oninput', 'assertContains'),
            array('oninvalid', 'assertContains'),
            array('onkeydown', 'assertContains'),
            array('onkeypress', 'assertContains'),
            array('onkeyup', 'assertContains'),
            array('onload', 'assertContains'),
            array('onloadeddata', 'assertContains'),
            array('onloadedmetadata', 'assertContains'),
            array('onloadstart', 'assertContains'),
            array('onmousedown', 'assertContains'),
            array('onmousemove', 'assertContains'),
            array('onmouseout', 'assertContains'),
            array('onmouseover', 'assertContains'),
            array('onmouseup', 'assertContains'),
            array('onmousewheel', 'assertContains'),
            array('onpause', 'assertContains'),
            array('onplay', 'assertContains'),
            array('onplaying', 'assertContains'),
            array('onprogress', 'assertContains'),
            array('onratechange', 'assertContains'),
            array('onreadystatechange', 'assertContains'),
            array('onreset', 'assertContains'),
            array('onscroll', 'assertContains'),
            array('onseeked', 'assertContains'),
            array('onseeking', 'assertContains'),
            array('onselect', 'assertContains'),
            array('onshow', 'assertContains'),
            array('onstalled', 'assertContains'),
            array('onsubmit', 'assertContains'),
            array('onsuspend', 'assertContains'),
            array('ontimeupdate', 'assertContains'),
            array('onvolumechange', 'assertContains'),
            array('onwaiting', 'assertContains'),
<<<<<<< HEAD
=======
            array('role', 'assertContains'),
        );
    }

    public function validAttributes2()
    {
        return array(
>>>>>>> edc9a328
            array('pattern', 'assertContains'),
            array('placeholder', 'assertContains'),
            array('readonly', 'assertContains'),
            array('required', 'assertContains'),
            array('size', 'assertContains'),
            array('spellcheck', 'assertContains'),
            array('src', 'assertContains'),
            array('step', 'assertContains'),
            array('style', 'assertContains'),
            array('tabindex', 'assertContains'),
            array('title', 'assertContains'),
            array('value', 'assertContains'),
            array('width', 'assertContains'),
            array('xml:base', 'assertContains'),
            array('xml:lang', 'assertContains'),
            array('xml:space', 'assertContains'),
            array('data-some-key', 'assertContains'),
            array('option', 'assertNotContains'),
            array('optgroup', 'assertNotContains'),
            array('arbitrary', 'assertNotContains'),
            array('meta', 'assertNotContains'),
            array('role', 'assertContains'),
        );
    }

    public function getCompleteElement()
    {
        $element = new Element('foo');
        $element->setAttributes(array(
            'accept'             => 'value',
            'accesskey'          => 'value',
            'alt'                => 'value',
            'autocomplete'       => 'on',
            'autofocus'          => 'autofocus',
            'checked'            => 'checked',
            'class'              => 'value',
            'contenteditable'    => 'value',
            'contextmenu'        => 'value',
            'dir'                => 'value',
            'dirname'            => 'value',
            'disabled'           => 'disabled',
            'draggable'          => 'value',
            'dropzone'           => 'value',
            'form'               => 'value',
            'formaction'         => 'value',
            'formenctype'        => 'value',
            'formmethod'         => 'value',
            'formnovalidate'     => 'value',
            'formtarget'         => 'value',
            'height'             => 'value',
            'hidden'             => 'value',
            'id'                 => 'value',
            'lang'               => 'value',
            'list'               => 'value',
            'max'                => 'value',
            'maxlength'          => 'value',
            'min'                => 'value',
            'multiple'           => 'multiple',
            'name'               => 'value',
            'onabort'            => 'value',
            'onblur'             => 'value',
            'oncanplay'          => 'value',
            'oncanplaythrough'   => 'value',
            'onchange'           => 'value',
            'onclick'            => 'value',
            'oncontextmenu'      => 'value',
            'ondblclick'         => 'value',
            'ondrag'             => 'value',
            'ondragend'          => 'value',
            'ondragenter'        => 'value',
            'ondragleave'        => 'value',
            'ondragover'         => 'value',
            'ondragstart'        => 'value',
            'ondrop'             => 'value',
            'ondurationchange'   => 'value',
            'onemptied'          => 'value',
            'onended'            => 'value',
            'onerror'            => 'value',
            'onfocus'            => 'value',
            'oninput'            => 'value',
            'oninvalid'          => 'value',
            'onkeydown'          => 'value',
            'onkeypress'         => 'value',
            'onkeyup'            => 'value',
            'onload'             => 'value',
            'onloadeddata'       => 'value',
            'onloadedmetadata'   => 'value',
            'onloadstart'        => 'value',
            'onmousedown'        => 'value',
            'onmousemove'        => 'value',
            'onmouseout'         => 'value',
            'onmouseover'        => 'value',
            'onmouseup'          => 'value',
            'onmousewheel'       => 'value',
            'onpause'            => 'value',
            'onplay'             => 'value',
            'onplaying'          => 'value',
            'onprogress'         => 'value',
            'onratechange'       => 'value',
            'onreadystatechange' => 'value',
            'onreset'            => 'value',
            'onscroll'           => 'value',
            'onseeked'           => 'value',
            'onseeking'          => 'value',
            'onselect'           => 'value',
            'onshow'             => 'value',
            'onstalled'          => 'value',
            'onsubmit'           => 'value',
            'onsuspend'          => 'value',
            'ontimeupdate'       => 'value',
            'onvolumechange'     => 'value',
            'onwaiting'          => 'value',
            'pattern'            => 'value',
            'placeholder'        => 'value',
            'readonly'           => 'readonly',
            'required'           => 'required',
            'size'               => 'value',
            'spellcheck'         => 'value',
            'src'                => 'value',
            'step'               => 'value',
            'style'              => 'value',
            'tabindex'           => 'value',
            'title'              => 'value',
            'width'              => 'value',
            'wrap'               => 'value',
            'xml:base'           => 'value',
            'xml:lang'           => 'value',
            'xml:space'          => 'value',
            'data-some-key'      => 'value',
            'option'             => 'value',
            'optgroup'           => 'value',
            'arbitrary'          => 'value',
            'meta'               => 'value',
            'role'               => 'value',
        ));
        $element->setValue('value');
        return $element;
    }

    /**
     * @dataProvider validAttributes
     * @return       void
     */
    public function testAllValidFormMarkupAttributesPresentInElementAreRendered($attribute, $assertion)
    {
        $element = $this->getCompleteElement();
        $markup  = $this->helper->render($element);
        switch ($attribute) {
            case 'value':
                $expect  = sprintf('%s="%s"', $attribute, $element->getValue());
                break;
            default:
                $expect  = sprintf('%s="%s"', $attribute, $element->getAttribute($attribute));
                break;
        }
        $this->$assertion($expect, $markup);
    }

    public function nonXhtmlDoctypes()
    {
        return array(
            array('HTML4_STRICT'),
            array('HTML4_LOOSE'),
            array('HTML4_FRAMESET'),
            array('HTML5'),
        );
    }

    /**
     * @dataProvider nonXhtmlDoctypes
     */
    public function testRenderingOmitsClosingSlashWhenDoctypeIsNotXhtml($doctype)
    {
        $element = new Element('foo');
        $this->renderer->doctype($doctype);
        $markup = $this->helper->render($element);
        $this->assertNotContains('/>', $markup);
    }

    public function xhtmlDoctypes()
    {
        return array(
            array('XHTML11'),
            array('XHTML1_STRICT'),
            array('XHTML1_TRANSITIONAL'),
            array('XHTML1_FRAMESET'),
            array('XHTML1_RDFA'),
            array('XHTML_BASIC1'),
            array('XHTML5'),
        );
    }

    /**
     * @dataProvider xhtmlDoctypes
     */
    public function testRenderingIncludesClosingSlashWhenDoctypeIsXhtml($doctype)
    {
        $element = new Element('foo');
        $this->renderer->doctype($doctype);
        $markup = $this->helper->render($element);
        $this->assertContains('/>', $markup);
    }

    public function booleanAttributeTypes()
    {
        return array(
            array('autocomplete', 'on', 'off'),
            array('autofocus', 'autofocus', ''),
            array('disabled', 'disabled', ''),
            array('multiple', 'multiple', ''),
            array('readonly', 'readonly', ''),
            array('required', 'required', ''),
            array('checked', 'checked', ''),
        );
    }

    /**
     * @group ZF2-391
     * @dataProvider booleanAttributeTypes
     */
    public function testBooleanAttributeTypesAreRenderedCorrectly($attribute, $on, $off)
    {
        $element = new Element('foo');
        $element->setAttribute($attribute, true);
        $markup = $this->helper->render($element);
        $expect = sprintf('%s="%s"', $attribute, $on);
        $this->assertContains($expect, $markup, sprintf("Enabled value for %s should be '%s'; received %s", $attribute, $on, $markup));

        $element->setAttribute($attribute, false);
        $markup = $this->helper->render($element);
        $expect = sprintf('%s="%s"', $attribute, $off);

        if ($off !== '') {
            $this->assertContains($expect, $markup, sprintf("Disabled value for %s should be '%s'; received %s", $attribute, $off, $markup));
        } else {
            $this->assertNotContains($expect, $markup, sprintf("Disabled value for %s should not be rendered; received %s", $attribute, $markup));
        }

        // ZF2-391 : Ability to use non-boolean values that match expected end-value
        $element->setAttribute($attribute, $on);
        $markup = $this->helper->render($element);
        $expect = sprintf('%s="%s"', $attribute, $on);
        $this->assertContains($expect, $markup, sprintf("Enabled value for %s should be '%s'; received %s", $attribute, $on, $markup));

        $element->setAttribute($attribute, $off);
        $markup = $this->helper->render($element);
        $expect = sprintf('%s="%s"', $attribute, $off);

        if ($off !== '') {
            $this->assertContains($expect, $markup, sprintf("Disabled value for %s should be '%s'; received %s", $attribute, $off, $markup));
        } else {
            $this->assertNotContains($expect, $markup, sprintf("Disabled value for %s should not be rendered; received %s", $attribute, $markup));
        }
    }

    public function testInvokeProxiesToRender()
    {
        $element = new Element('foo');
        $markup  = $this->helper->__invoke($element);
        $this->assertContains('<input', $markup);
        $this->assertContains('name="foo"', $markup);
    }

    public function testInvokeWithNoElementChainsHelper()
    {
        $element = new Element('foo');
        $this->assertSame($this->helper, $this->helper->__invoke());
    }

    /**
     * @group ZF2-489
     */
    public function testCanTranslatePlaceholder()
    {
        $element = new Element('test');
        $element->setAttribute('placeholder', 'test');

        $mockTranslator = $this->getMock('Zend\I18n\Translator\Translator');

        $mockTranslator->expects($this->exactly(1))
                ->method('translate')
                ->will($this->returnValue('translated string'));

        $this->helper->setTranslator($mockTranslator);

        $this->assertTrue($this->helper->hasTranslator());

        $markup = $this->helper->__invoke($element);

        $this->assertContains('placeholder="translated string"', $markup);
    }

    public function testCanTranslateTitle()
    {
        $element = new Element('test');
        $element->setAttribute('title', 'test');

        $mockTranslator = $this->getMock('Zend\I18n\Translator\Translator');

        $mockTranslator->expects($this->exactly(1))
                ->method('translate')
                ->with($this->equalTo('test'))
                ->will($this->returnValue('translated string'));

        $this->helper->setTranslator($mockTranslator);

        $this->assertTrue($this->helper->hasTranslator());

        $markup = $this->helper->__invoke($element);

        $this->assertContains('title="translated string"', $markup);
    }
}<|MERGE_RESOLUTION|>--- conflicted
+++ resolved
@@ -186,8 +186,6 @@
             array('ontimeupdate', 'assertContains'),
             array('onvolumechange', 'assertContains'),
             array('onwaiting', 'assertContains'),
-<<<<<<< HEAD
-=======
             array('role', 'assertContains'),
         );
     }
@@ -195,7 +193,6 @@
     public function validAttributes2()
     {
         return array(
->>>>>>> edc9a328
             array('pattern', 'assertContains'),
             array('placeholder', 'assertContains'),
             array('readonly', 'assertContains'),
