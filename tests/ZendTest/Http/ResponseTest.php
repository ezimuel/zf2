--- conflicted
+++ resolved
@@ -329,7 +329,6 @@
         $response_str = $this->readResponse('response_unknown');
         $this->setExpectedException('InvalidArgumentException', 'Invalid status code provided: "550"');
         $response = Response::fromString($response_str);
-<<<<<<< HEAD
         $this->assertEquals(550, $response->getStatusCode());
     }
 
@@ -346,8 +345,6 @@
         // Check header integrity
         $this->assertEquals('timeout=15,max=100', $response->getHeaders()->get('keep-alive')->getFieldValue());
         $this->assertEquals('text/html; charset=iso-8859-1', $response->getHeaders()->get('content-type')->getFieldValue());
-=======
->>>>>>> a327220e
     }
 
     public function testMultilineHeader()
