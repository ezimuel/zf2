--- conflicted
+++ resolved
@@ -937,7 +937,6 @@
         $this->assertContains('Invalid XML', $response->getMessage());
     }
 
-<<<<<<< HEAD
     public function testDebugMode()
     {
         $server = new Server();
@@ -960,7 +959,7 @@
         $this->assertInstanceOf('\SoapFault', $fault);
         $this->assertEquals('Unknown error', $fault->getMessage());
     }
-=======
+
     public function testGetSoapInternalInstance()
     {
         $server = new Server();
@@ -969,6 +968,4 @@
         $this->assertInstanceOf('\SoapServer', $internalServer);
         $this->assertSame($internalServer, $server->getSoap());
     }
-
->>>>>>> 91a72a13
 }