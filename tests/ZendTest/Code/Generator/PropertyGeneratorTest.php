<?php
/**
 * Zend Framework (http://framework.zend.com/)
 *
 * @link      http://github.com/zendframework/zf2 for the canonical source repository
 * @copyright Copyright (c) 2005-2013 Zend Technologies USA Inc. (http://www.zend.com)
 * @license   http://framework.zend.com/license/new-bsd New BSD License
 * @package   Zend_Code
 */

namespace ZendTest\Code\Generator;

use Zend\Code\Generator\PropertyGenerator;
use Zend\Code\Generator\PropertyValueGenerator;

/**
 * @category   Zend
 * @package    Zend_Code_Generator
 * @subpackage UnitTests
 *
 * @group Zend_Code_Generator
 * @group Zend_Code_Generator_Php
 */
class PropertyGeneratorTest extends \PHPUnit_Framework_TestCase
{

    public function testPropertyConstructor()
    {
        $codeGenProperty = new PropertyGenerator();
        $this->isInstanceOf($codeGenProperty, 'Zend\Code\Generator\PropertyGenerator');
    }

    /**
     * @return array
     */
    public function dataSetTypeSetValueGenerate()
    {
        return array(
            array('string', 'foo', "'foo';"),
            array('int', 1, "1;"),
            array('integer', 1, "1;"),
            array('bool', true, "true;"),
            array('bool', false, "false;"),
            array('boolean', true, "true;"),
            array('number', 1, '1;'),
            array('float', 1.23, '1.23;'),
            array('double', 1.23, '1.23;'),
            array('constant', 'FOO', 'FOO;'),
            array('null', null, 'null;'),
        );
    }

    /**
     * @dataProvider dataSetTypeSetValueGenerate
     * @param string $type
     * @param mixed $value
     * @param string $code
     */
    public function testSetTypeSetValueGenerate($type, $value, $code)
    {
        $defaultValue = new PropertyValueGenerator();
        $defaultValue->setType($type);
        $defaultValue->setValue($value);

        $this->assertEquals($type, $defaultValue->getType());
        $this->assertEquals($code, $defaultValue->generate());
    }

    /**
     * @dataProvider dataSetTypeSetValueGenerate
     * @param string $type
     * @param mixed $value
     * @param string $code
     */
    public function testSetBogusTypeSetValueGenerateUseAutoDetection($type, $value, $code)
    {
        if ($type == 'constant') {
            return; // constant can only be detected explicitly
        }

        $defaultValue = new PropertyValueGenerator();
        $defaultValue->setType("bogus");
        $defaultValue->setValue($value);

        $this->assertEquals($code, $defaultValue->generate());
    }

    public function testPropertyReturnsSimpleValue()
    {
        $codeGenProperty = new PropertyGenerator('someVal', 'some string value');
        $this->assertEquals('    public $someVal = \'some string value\';', $codeGenProperty->generate());
    }

    public function testPropertyMultilineValue()
    {
        $targetValue = array(
            5,
            'one' => 1,
            'two' => '2',
            'null' => null,
            'true' => true,
            "bar's" => "bar's",
        );

        $expectedSource = <<<EOS
    public \$myFoo = array(
        5,
        'one' => 1,
        'two' => '2',
        'null' => null,
        'true' => true,
        'bar\'s' => 'bar\'s'
        );
EOS;

        $property = new PropertyGenerator('myFoo', $targetValue);

        $targetSource = $property->generate();
        $targetSource = str_replace("\r", '', $targetSource);

        $this->assertEquals($expectedSource, $targetSource);
    }

    public function testPropertyCanProduceContstantModifier()
    {
        $codeGenProperty = new PropertyGenerator('someVal', 'some string value', PropertyGenerator::FLAG_CONSTANT);
        $this->assertEquals('    const someVal = \'some string value\';', $codeGenProperty->generate());
    }

    /**
     * @group PR-704
     */
    public function testPropertyCanProduceContstantModifierWithSetter()
    {
        $codeGenProperty = new PropertyGenerator('someVal', 'some string value');
        $codeGenProperty->setConst(true);
        $this->assertEquals('    const someVal = \'some string value\';', $codeGenProperty->generate());
    }

    public function testPropertyCanProduceStaticModifier()
    {
        $codeGenProperty = new PropertyGenerator('someVal', 'some string value', PropertyGenerator::FLAG_STATIC);
        $this->assertEquals('    public static $someVal = \'some string value\';', $codeGenProperty->generate());
    }

    /**
     * @group ZF-6444
     */
    public function testPropertyWillLoadFromReflection()
    {
        $reflectionClass = new \Zend\Code\Reflection\ClassReflection(
            '\ZendTest\Code\Generator\TestAsset\TestClassWithManyProperties'
        );

        // test property 1
        $reflProp = $reflectionClass->getProperty('_bazProperty');

        $cgProp = PropertyGenerator::fromReflection($reflProp);

        $this->assertEquals('_bazProperty', $cgProp->getName());
        $this->assertEquals(array(true, false, true), $cgProp->getDefaultValue()->getValue());
        $this->assertEquals('private', $cgProp->getVisibility());

        $reflProp = $reflectionClass->getProperty('_bazStaticProperty');

        // test property 2
        $cgProp = PropertyGenerator::fromReflection($reflProp);

        $this->assertEquals('_bazStaticProperty', $cgProp->getName());
        $this->assertEquals(\ZendTest\Code\Generator\TestAsset\TestClassWithManyProperties::FOO, $cgProp->getDefaultValue()->getValue());
        $this->assertTrue($cgProp->isStatic());
        $this->assertEquals('private', $cgProp->getVisibility());
    }

    /**
     * @group ZF-6444
     */
    public function testPropertyWillEmitStaticModifier()
    {
        $codeGenProperty = new PropertyGenerator(
            'someVal',
            'some string value',
            PropertyGenerator::FLAG_STATIC | PropertyGenerator::FLAG_PROTECTED
        );
        $this->assertEquals('    protected static $someVal = \'some string value\';', $codeGenProperty->generate());
    }

    /**
     * @group ZF-7205
     */
    public function testPropertyCanHaveDocBlock()
    {
        $codeGenProperty = new PropertyGenerator(
            'someVal',
            'some string value',
            PropertyGenerator::FLAG_STATIC | PropertyGenerator::FLAG_PROTECTED
        );

        $codeGenProperty->setDocBlock('@var string $someVal This is some val');

        $expected = <<<EOS
    /**
     * @var string \$someVal This is some val
     */
    protected static \$someVal = 'some string value';
EOS;
        $this->assertEquals($expected, $codeGenProperty->generate());
    }

    public function testOtherTypesThrowExceptionOnGenerate()
    {
        $codeGenProperty = new PropertyGenerator('someVal', new \stdClass());

        $this->setExpectedException(
            'Zend\Code\Generator\Exception\RuntimeException',
            'Type "stdClass" is unknown or cannot be used as property default value'
        );

        $codeGenProperty->generate();
    }

<<<<<<< HEAD
    public function testCreateFromArray()
    {
        $propertyGenerator = PropertyGenerator::fromArray(array(
            'name'         => 'SampleProperty',
            'const'        => true,
            'defaultvalue' => 'foo',
            'docblock'     => array(
                'shortdescription' => 'foo',
            ),
            'abstract'     => true,
            'final'        => true,
            'static'       => true,
            'visibility'   => PropertyGenerator::VISIBILITY_PROTECTED,
        ));

        $this->assertEquals('SampleProperty', $propertyGenerator->getName());
        $this->assertTrue($propertyGenerator->isConst());
        $this->assertInstanceOf('Zend\Code\Generator\ValueGenerator', $propertyGenerator->getDefaultValue());
        $this->assertInstanceOf('Zend\Code\Generator\DocBlockGenerator', $propertyGenerator->getDocBlock());
        $this->assertTrue($propertyGenerator->isAbstract());
        $this->assertTrue($propertyGenerator->isFinal());
        $this->assertTrue($propertyGenerator->isStatic());
        $this->assertEquals(PropertyGenerator::VISIBILITY_PROTECTED, $propertyGenerator->getVisibility());
=======
    /**
     * @3491
     */
    public function testPropertyDocBlockWillLoadFromReflection()
    {
        $reflectionClass = new \Zend\Code\Reflection\ClassReflection('\ZendTest\Code\Generator\TestAsset\TestClassWithManyProperties');

        $reflProp = $reflectionClass->getProperty('fooProperty');
        $cgProp   = PropertyGenerator::fromReflection($reflProp);

        $this->assertEquals('fooProperty', $cgProp->getName());

        $docBlock = $cgProp->getDocBlock();
        $this->assertInstanceOf('Zend\Code\Generator\DocBlockGenerator', $docBlock);
        $tags     = $docBlock->getTags();
        $this->assertInternalType('array', $tags);
        $this->assertEquals(1, count($tags));
        $tag = array_shift($tags);
        $this->assertInstanceOf('Zend\Code\Generator\DocBlock\Tag', $tag);
        $this->assertEquals('var', $tag->getName());
>>>>>>> de46b92b
    }

}<|MERGE_RESOLUTION|>--- conflicted
+++ resolved
@@ -219,7 +219,6 @@
         $codeGenProperty->generate();
     }
 
-<<<<<<< HEAD
     public function testCreateFromArray()
     {
         $propertyGenerator = PropertyGenerator::fromArray(array(
@@ -243,7 +242,8 @@
         $this->assertTrue($propertyGenerator->isFinal());
         $this->assertTrue($propertyGenerator->isStatic());
         $this->assertEquals(PropertyGenerator::VISIBILITY_PROTECTED, $propertyGenerator->getVisibility());
-=======
+    }
+
     /**
      * @3491
      */
@@ -264,7 +264,6 @@
         $tag = array_shift($tags);
         $this->assertInstanceOf('Zend\Code\Generator\DocBlock\Tag', $tag);
         $this->assertEquals('var', $tag->getName());
->>>>>>> de46b92b
     }
 
 }