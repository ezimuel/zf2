--- conflicted
+++ resolved
@@ -32,7 +32,6 @@
         $this->assertInstanceOf('Zend\Code\Reflection\DocBlockReflection', $function->getDocBlock());
     }
 
-<<<<<<< HEAD
     public function testGetPrototypeMethod()
     {
         require_once __DIR__ . '/TestAsset/functions.php';
@@ -213,6 +212,9 @@
         $this->assertEquals("function function12() {}", trim($content));
     }
 
+    /**
+     * @group fail
+     */
     public function testFunctionClosureContentsReturnWithoutDocBlock()
     {
         require __DIR__ . '/TestAsset/closures.php';
@@ -249,8 +251,6 @@
         $this->assertEquals("/**\n * closure doc block\n */\nfunction() {}", trim($content));
     }
 
-=======
->>>>>>> ffcb3eab
     public function testGetContentsReturnsEmptyContentsOnEvaldCode()
     {
         $functionName = uniqid('generatedFunction');
@@ -268,8 +268,4 @@
 
         $this->assertSame('', $reflectionFunction->getContents());
     }
-<<<<<<< HEAD
-
-=======
->>>>>>> ffcb3eab
 }