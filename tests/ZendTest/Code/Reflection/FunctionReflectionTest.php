--- conflicted
+++ resolved
@@ -32,7 +32,6 @@
         $this->assertInstanceOf('Zend\Code\Reflection\DocBlockReflection', $function->getDocBlock());
     }
 
-<<<<<<< HEAD
     public function testGetPrototypeMethod()
     {
         require_once __DIR__ . '/TestAsset/functions.php';
@@ -59,7 +58,8 @@
         );
         $this->assertEquals($prototype, $function->getPrototype());
         $this->assertEquals('string function2(string $one, string $two = \'two\')', $function->getPrototype(FunctionReflection::PROTOTYPE_AS_STRING));
-=======
+    }
+
     public function testInternalFunctionBodyReturn()
     {
         $function = new FunctionReflection('array_splice');
@@ -246,6 +246,5 @@
         $function = new FunctionReflection($function9);
         $content = $function->getContents();
         $this->assertEquals("/**\n * closure doc block\n */\nfunction() {}", trim($content));
->>>>>>> 8c351a7a
     }
 }