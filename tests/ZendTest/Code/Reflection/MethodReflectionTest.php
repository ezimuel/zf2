<?php
/**
 * Zend Framework (http://framework.zend.com/)
 *
 * @link      http://github.com/zendframework/zf2 for the canonical source repository
 * @copyright Copyright (c) 2005-2013 Zend Technologies USA Inc. (http://www.zend.com)
 * @license   http://framework.zend.com/license/new-bsd New BSD License
 */

namespace ZendTest\Code\Reflection;

use Zend\Code\Reflection\MethodReflection;
use ZendTest\Code\Reflection\TestAsset\InjectableMethodReflection;

/**
 * @group      Zend_Reflection
 * @group      Zend_Reflection_Method
 */
class MethodReflectionTest extends \PHPUnit_Framework_TestCase
{
   public function testDeclaringClassReturn()
    {
        $method = new MethodReflection('ZendTest\Code\Reflection\TestAsset\TestSampleClass2', 'getProp1');
        $this->assertInstanceOf('Zend\Code\Reflection\ClassReflection', $method->getDeclaringClass());
    }

    public function testParemeterReturn()
    {
        $method = new MethodReflection('ZendTest\Code\Reflection\TestAsset\TestSampleClass2', 'getProp2');
        $parameters = $method->getParameters();
        $this->assertEquals(2, count($parameters));
        $this->assertInstanceOf('Zend\Code\Reflection\ParameterReflection', array_shift($parameters));
    }

    public function testStartLine()
    {
        $reflectionMethod = new MethodReflection('ZendTest\Code\Reflection\TestAsset\TestSampleClass5', 'doSomething');

        $this->assertEquals(37, $reflectionMethod->getStartLine());
        $this->assertEquals(21, $reflectionMethod->getStartLine(true));
    }

    public function testInternalFunctionBodyReturn()
    {
        $reflectionMethod = new MethodReflection('DOMDocument', 'validate');

        $this->setExpectedException('Zend\Code\Reflection\Exception\InvalidArgumentException');
        $body = $reflectionMethod->getBody();
    }

    public function testGetBodyReturnsCorrectBody()
    {
        $body = '
        //we need a multi-line method body.
        $assigned = 1;
        $alsoAssigined = 2;
        return \'mixedValue\';
    ';
        $reflectionMethod = new MethodReflection('ZendTest\Code\Reflection\TestAsset\TestSampleClass6', 'doSomething');
        $this->assertEquals($body, $reflectionMethod->getBody());

        $reflectionMethod = new MethodReflection('ZendTest\Code\Reflection\TestAsset\TestSampleClass11', 'doSomething');
        $body = $reflectionMethod->getBody();
        $this->assertEquals(trim($body), "return 'doSomething';");

        $reflectionMethod = new MethodReflection('ZendTest\Code\Reflection\TestAsset\TestSampleClass11', 'doSomethingElse');
        $body = $reflectionMethod->getBody();
        $this->assertEquals(trim($body), "return 'doSomethingElse';");

        $reflectionMethod = new MethodReflection('ZendTest\Code\Reflection\TestAsset\TestSampleClass11', 'doSomethingAgain');
        $body = $reflectionMethod->getBody();
        $this->assertEquals(trim($body), "\$closure = function(\$foo) { return \$foo; };\n\n        return 'doSomethingAgain';");

        $reflectionMethod = new MethodReflection('ZendTest\Code\Reflection\TestAsset\TestSampleClass11', 'doStaticSomething');
        $body = $reflectionMethod->getBody();
        $this->assertEquals(trim($body), "return 'doStaticSomething';");

        $reflectionMethod = new MethodReflection('ZendTest\Code\Reflection\TestAsset\TestSampleClass11', 'inline1');
        $body = $reflectionMethod->getBody();
        $this->assertEquals(trim($body), "return 'inline1';");

        $reflectionMethod = new MethodReflection('ZendTest\Code\Reflection\TestAsset\TestSampleClass11', 'inline2');
        $body = $reflectionMethod->getBody();
        $this->assertEquals(trim($body), "return 'inline2';");

        $reflectionMethod = new MethodReflection('ZendTest\Code\Reflection\TestAsset\TestSampleClass11', 'inline3');
        $body = $reflectionMethod->getBody();
        $this->assertEquals(trim($body), "return 'inline3';");

        $reflectionMethod = new MethodReflection('ZendTest\Code\Reflection\TestAsset\TestSampleClass11', 'emptyFunction');
        $body = $reflectionMethod->getBody();
        $this->assertEquals(trim($body), "");
        
        $reflectionMethod = new MethodReflection('ZendTest\Code\Reflection\TestAsset\TestSampleClass11', 'visibility');
        $body = $reflectionMethod->getBody();
        $this->assertEquals(trim($body), "return 'visibility';");
    }

    public function testInternalMethodContentsReturn()
    {
        $reflectionMethod = new MethodReflection('DOMDocument', 'validate');

        $this->setExpectedException('Zend\Code\Reflection\Exception\InvalidArgumentException');
        $contents = $reflectionMethod->getContents();
    }

    public function testMethodContentsReturnWithoutDocBlock()
    {
        $contents = <<<CONTENTS
    public function doSomething()
    {
        return 'doSomething';
    }
CONTENTS;
        $reflectionMethod = new MethodReflection('ZendTest\Code\Reflection\TestAsset\TestSampleClass11', 'doSomething');
        $this->assertEquals($contents, $reflectionMethod->getContents(false));

<<<<<<< HEAD
    public function testGetPrototypeMethod()
    {
        $reflectionMethod = new MethodReflection('ZendTest\Code\Reflection\TestAsset\TestSampleClass10', 'doSomethingElse');
        $prototype = array(
            'namespace' => 'ZendTest\Code\Reflection\TestAsset',
            'class' => 'TestSampleClass10',
            'name' => 'doSomethingElse',
            'visibility' => 'public',
            'return' => 'int',
            'arguments' => array(
                'one' => array(
                    'type'     => 'int',
                    'required' => true,
                    'by_ref'   => false,
                    'default'  => null,
                ),
                'two' => array(
                    'type'     => 'int',
                    'required' => false,
                    'by_ref'   => false,
                    'default'  => 2,
                ),
                'three' => array(
                    'type'     => 'string',
                    'required' => false,
                    'by_ref'   => false,
                    'default'  => 'three',
                ),
            ),
        );
        $this->assertEquals($prototype, $reflectionMethod->getPrototype());
        $this->assertEquals('public int doSomethingElse(int $one, int $two = 2, string $three = \'three\')', $reflectionMethod->getPrototype(MethodReflection::PROTOTYPE_AS_STRING));

        $reflectionMethod = new MethodReflection('ZendTest\Code\Reflection\TestAsset\TestSampleClass2', 'getProp2');
        $prototype = array(
            'namespace' => 'ZendTest\Code\Reflection\TestAsset',
            'class' => 'TestSampleClass2',
            'name' => 'getProp2',
            'visibility' => 'public',
            'return' => 'mixed',
            'arguments' => array(
                'param1' => array(
                    'type'     => '',
                    'required' => true,
                    'by_ref'   => false,
                    'default'  => null,
                ),
                'param2' => array(
                    'type'     => 'ZendTest\Code\Reflection\TestAsset\TestSampleClass',
                    'required' => true,
                    'by_ref'   => false,
                    'default'  => null,
                ),
            ),
        );
        $this->assertEquals($prototype, $reflectionMethod->getPrototype());
        $this->assertEquals('public mixed getProp2($param1, ZendTest\Code\Reflection\TestAsset\TestSampleClass $param2)', $reflectionMethod->getPrototype(MethodReflection::PROTOTYPE_AS_STRING));

        $reflectionMethod = new MethodReflection('ZendTest\Code\Reflection\TestAsset\TestSampleClass12', 'doSomething');
        $prototype = array(
            'namespace' => 'ZendTest\Code\Reflection\TestAsset',
            'class' => 'TestSampleClass12',
            'name' => 'doSomething',
            'visibility' => 'protected',
            'return' => 'string',
            'arguments' => array(
                'one' => array(
                    'type'     => 'int',
                    'required' => true,
                    'by_ref'   => true,
                    'default'  => null,
                ),
                'two' => array(
                    'type'     => 'int',
                    'required' => true,
                    'by_ref'   => false,
                    'default'  => null,
                ),
            ),
        );
        $this->assertEquals($prototype, $reflectionMethod->getPrototype());
        $this->assertEquals('protected string doSomething(int &$one, int $two)', $reflectionMethod->getPrototype(MethodReflection::PROTOTYPE_AS_STRING));
    }

    public function testGetAnnotationsWithNoNameInformations()
    {
        $reflectionMethod = new InjectableMethodReflection(
            // TestSampleClass5 has the annotations required to get to the
            // right point in the getAnnotations method.
            'ZendTest\Code\Reflection\TestAsset\TestSampleClass5',
            'doSomething'
        );

        $annotationManager = new \Zend\Code\Annotation\AnnotationManager();

        $fileScanner = $this->getMockBuilder('Zend\Code\Scanner\CachingFileScanner')
                            ->disableOriginalConstructor()
                            ->getMock();

        $reflectionMethod->setFileScanner($fileScanner);

        $fileScanner->expects($this->any())
                    ->method('getClassNameInformation')
                    ->will($this->returnValue(false));

        $this->assertFalse($reflectionMethod->getAnnotations($annotationManager));
=======
        $contents = '    public function doSomethingElse($one, $two = 2, $three = \'three\') { return \'doSomethingElse\'; }';
        $reflectionMethod = new MethodReflection('ZendTest\Code\Reflection\TestAsset\TestSampleClass11', 'doSomethingElse');
        $this->assertEquals($contents, $reflectionMethod->getContents(false));

        $contents = <<<'CONTENTS'
    public function doSomethingAgain()
    {
        $closure = function($foo) { return $foo; };

        return 'doSomethingAgain';
    }
CONTENTS;
        $reflectionMethod = new MethodReflection('ZendTest\Code\Reflection\TestAsset\TestSampleClass11', 'doSomethingAgain');
        $this->assertEquals($contents, $reflectionMethod->getContents(false));

        $contents = '    public function inline1() { return \'inline1\'; }';
        $reflectionMethod = new MethodReflection('ZendTest\Code\Reflection\TestAsset\TestSampleClass11', 'inline1');
        $this->assertEquals($contents, $reflectionMethod->getContents(false));

        $contents = ' public function inline2() { return \'inline2\'; }';
        $reflectionMethod = new MethodReflection('ZendTest\Code\Reflection\TestAsset\TestSampleClass11', 'inline2');
        $this->assertEquals($contents, $reflectionMethod->getContents(false));

        $contents = ' public function inline3() { return \'inline3\'; }';
        $reflectionMethod = new MethodReflection('ZendTest\Code\Reflection\TestAsset\TestSampleClass11', 'inline3');
        $this->assertEquals($contents, $reflectionMethod->getContents(false));
        
        $contents = <<<'CONTENTS'
    public function visibility()
    {
        return 'visibility';
    }
CONTENTS;
        $reflectionMethod = new MethodReflection('ZendTest\Code\Reflection\TestAsset\TestSampleClass11', 'visibility');
        $this->assertEquals($contents, $reflectionMethod->getContents(false));
    }

    public function testFunctionContentsReturnWithDocBlock()
    {
        $contents = <<<'CONTENTS'
/**
     * Doc block doSomething
     * @return string
     */
    public function doSomething()
    {
        return 'doSomething';
    }
CONTENTS;
        $reflectionMethod = new MethodReflection('ZendTest\Code\Reflection\TestAsset\TestSampleClass11', 'doSomething');
        $this->assertEquals($contents, $reflectionMethod->getContents(true));
        $this->assertEquals($contents, $reflectionMethod->getContents());

                $contents = <<<'CONTENTS'
/**
     * Awesome doc block
     */
    public function emptyFunction() {}
CONTENTS;
        $reflectionMethod = new MethodReflection('ZendTest\Code\Reflection\TestAsset\TestSampleClass11', 'emptyFunction');
        $this->assertEquals($contents, $reflectionMethod->getContents(true));
>>>>>>> 8c351a7a
    }
}<|MERGE_RESOLUTION|>--- conflicted
+++ resolved
@@ -115,7 +115,69 @@
         $reflectionMethod = new MethodReflection('ZendTest\Code\Reflection\TestAsset\TestSampleClass11', 'doSomething');
         $this->assertEquals($contents, $reflectionMethod->getContents(false));
 
-<<<<<<< HEAD
+        $contents = '    public function doSomethingElse($one, $two = 2, $three = \'three\') { return \'doSomethingElse\'; }';
+        $reflectionMethod = new MethodReflection('ZendTest\Code\Reflection\TestAsset\TestSampleClass11', 'doSomethingElse');
+        $this->assertEquals($contents, $reflectionMethod->getContents(false));
+
+        $contents = <<<'CONTENTS'
+    public function doSomethingAgain()
+    {
+        $closure = function($foo) { return $foo; };
+
+        return 'doSomethingAgain';
+    }
+CONTENTS;
+        $reflectionMethod = new MethodReflection('ZendTest\Code\Reflection\TestAsset\TestSampleClass11', 'doSomethingAgain');
+        $this->assertEquals($contents, $reflectionMethod->getContents(false));
+
+        $contents = '    public function inline1() { return \'inline1\'; }';
+        $reflectionMethod = new MethodReflection('ZendTest\Code\Reflection\TestAsset\TestSampleClass11', 'inline1');
+        $this->assertEquals($contents, $reflectionMethod->getContents(false));
+
+        $contents = ' public function inline2() { return \'inline2\'; }';
+        $reflectionMethod = new MethodReflection('ZendTest\Code\Reflection\TestAsset\TestSampleClass11', 'inline2');
+        $this->assertEquals($contents, $reflectionMethod->getContents(false));
+
+        $contents = ' public function inline3() { return \'inline3\'; }';
+        $reflectionMethod = new MethodReflection('ZendTest\Code\Reflection\TestAsset\TestSampleClass11', 'inline3');
+        $this->assertEquals($contents, $reflectionMethod->getContents(false));
+        
+        $contents = <<<'CONTENTS'
+    public function visibility()
+    {
+        return 'visibility';
+    }
+CONTENTS;
+        $reflectionMethod = new MethodReflection('ZendTest\Code\Reflection\TestAsset\TestSampleClass11', 'visibility');
+        $this->assertEquals($contents, $reflectionMethod->getContents(false));
+    }
+
+    public function testFunctionContentsReturnWithDocBlock()
+    {
+        $contents = <<<'CONTENTS'
+/**
+     * Doc block doSomething
+     * @return string
+     */
+    public function doSomething()
+    {
+        return 'doSomething';
+    }
+CONTENTS;
+        $reflectionMethod = new MethodReflection('ZendTest\Code\Reflection\TestAsset\TestSampleClass11', 'doSomething');
+        $this->assertEquals($contents, $reflectionMethod->getContents(true));
+        $this->assertEquals($contents, $reflectionMethod->getContents());
+
+                $contents = <<<'CONTENTS'
+/**
+     * Awesome doc block
+     */
+    public function emptyFunction() {}
+CONTENTS;
+        $reflectionMethod = new MethodReflection('ZendTest\Code\Reflection\TestAsset\TestSampleClass11', 'emptyFunction');
+        $this->assertEquals($contents, $reflectionMethod->getContents(true));
+    }
+
     public function testGetPrototypeMethod()
     {
         $reflectionMethod = new MethodReflection('ZendTest\Code\Reflection\TestAsset\TestSampleClass10', 'doSomethingElse');
@@ -222,68 +284,5 @@
                     ->will($this->returnValue(false));
 
         $this->assertFalse($reflectionMethod->getAnnotations($annotationManager));
-=======
-        $contents = '    public function doSomethingElse($one, $two = 2, $three = \'three\') { return \'doSomethingElse\'; }';
-        $reflectionMethod = new MethodReflection('ZendTest\Code\Reflection\TestAsset\TestSampleClass11', 'doSomethingElse');
-        $this->assertEquals($contents, $reflectionMethod->getContents(false));
-
-        $contents = <<<'CONTENTS'
-    public function doSomethingAgain()
-    {
-        $closure = function($foo) { return $foo; };
-
-        return 'doSomethingAgain';
-    }
-CONTENTS;
-        $reflectionMethod = new MethodReflection('ZendTest\Code\Reflection\TestAsset\TestSampleClass11', 'doSomethingAgain');
-        $this->assertEquals($contents, $reflectionMethod->getContents(false));
-
-        $contents = '    public function inline1() { return \'inline1\'; }';
-        $reflectionMethod = new MethodReflection('ZendTest\Code\Reflection\TestAsset\TestSampleClass11', 'inline1');
-        $this->assertEquals($contents, $reflectionMethod->getContents(false));
-
-        $contents = ' public function inline2() { return \'inline2\'; }';
-        $reflectionMethod = new MethodReflection('ZendTest\Code\Reflection\TestAsset\TestSampleClass11', 'inline2');
-        $this->assertEquals($contents, $reflectionMethod->getContents(false));
-
-        $contents = ' public function inline3() { return \'inline3\'; }';
-        $reflectionMethod = new MethodReflection('ZendTest\Code\Reflection\TestAsset\TestSampleClass11', 'inline3');
-        $this->assertEquals($contents, $reflectionMethod->getContents(false));
-        
-        $contents = <<<'CONTENTS'
-    public function visibility()
-    {
-        return 'visibility';
-    }
-CONTENTS;
-        $reflectionMethod = new MethodReflection('ZendTest\Code\Reflection\TestAsset\TestSampleClass11', 'visibility');
-        $this->assertEquals($contents, $reflectionMethod->getContents(false));
-    }
-
-    public function testFunctionContentsReturnWithDocBlock()
-    {
-        $contents = <<<'CONTENTS'
-/**
-     * Doc block doSomething
-     * @return string
-     */
-    public function doSomething()
-    {
-        return 'doSomething';
-    }
-CONTENTS;
-        $reflectionMethod = new MethodReflection('ZendTest\Code\Reflection\TestAsset\TestSampleClass11', 'doSomething');
-        $this->assertEquals($contents, $reflectionMethod->getContents(true));
-        $this->assertEquals($contents, $reflectionMethod->getContents());
-
-                $contents = <<<'CONTENTS'
-/**
-     * Awesome doc block
-     */
-    public function emptyFunction() {}
-CONTENTS;
-        $reflectionMethod = new MethodReflection('ZendTest\Code\Reflection\TestAsset\TestSampleClass11', 'emptyFunction');
-        $this->assertEquals($contents, $reflectionMethod->getContents(true));
->>>>>>> 8c351a7a
     }
 }