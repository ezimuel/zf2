--- conflicted
+++ resolved
@@ -59,12 +59,8 @@
     {
         $this->assertEquals('"identifier"', $this->platform->quoteIdentifierChain('identifier'));
         $this->assertEquals('"identifier"', $this->platform->quoteIdentifierChain(array('identifier')));
-<<<<<<< HEAD
         $this->assertEquals('"schema"."identifier"', $this->platform->quoteIdentifierChain(array('schema', 'identifier')));
-=======
-        $this->assertEquals('"schema"."identifier"', $this->platform->quoteIdentifierChain(array('schema','identifier')));
         $this->assertEquals('"schema"."identifier ""with"" double-quotes"', $this->platform->quoteIdentifierChain(array('schema','identifier "with" double-quotes')));
->>>>>>> 6cedf4a2
     }
 
     /**
