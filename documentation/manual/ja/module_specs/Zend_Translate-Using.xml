<?xml version="1.0" encoding="UTF-8"?>
<!-- Reviewed: no -->
<<<<<<< HEAD
<!-- EN-Revision: 21194 -->
=======
<!-- EN-Revision: 21815 -->
>>>>>>> 85a932b0
<sect1 id="zend.translate.using">

    <title>翻訳アダプタの使用法</title>

    <para>
        次は、アダプタをコード内で使用する方法です。
    </para>

    <example id="zend.translate.using.example1">
        <title>単一言語の PHP コードの例</title>

        <programlisting language="php"><![CDATA[
print "Example\n";
print "=======\n";
print "Here is line one\n";
print "Today is the " . date("d.m.Y") . "\n";
print "\n";
print "Here is line two\n";
]]></programlisting>
    </example>

    <para>
        上の例の出力は、翻訳に対応していません。
        おそらく実際はあなたの母国語でコードを書くでしょう。
        翻訳しなければならないのは、普通は出力内容だけではありません。
        たとえばエラーメッセージやログメッセージなども対象となります。
    </para>

    <para>
        次のステップは、既存のコードに <classname>Zend Translate</classname> を組み込むことです。
        もちろん、あとからコードを変更するよりも
        最初から翻訳を意識したコードを書くほうがずっと簡単です。
    </para>

    <example id="zend.translate.using.example2">
        <title>多言語対応の PHP コードの例</title>
        <programlisting language="php"><![CDATA[
$translate = new Zend_Translate(
    array(
        'adapter' => 'gettext',
        'content' => '/my/path/source-de.mo',
        'locale'  => 'de'
    )
);
$translate->addTranslation(
    array(
        'content' => '/path/to/translation/fr-source.mo',
        'locale'  => 'fr'
    )
);

print $translate->_("Example") . "\n";
print "=======\n";
print $translate->_("Here is line one") . "\n";
printf($translate->_("Today is the %1\$s") . "\n", date('d.m.Y'));
print "\n";

$translate->setLocale('fr');
print $translate->_("Here is line two") . "\n";
]]></programlisting>
    </example>

    <para>
        では、何が起こっているのか、そしてどうやって
        <classname>Zend_Translate</classname> をコードに組み込むのかについて
        もうすこし詳しく見ていきましょう。
    </para>

    <para>
        新しい <classname>Zend_Translate</classname> オブジェクトを作成し、もととなるアダプタを定義します。

        <programlisting language="php"><![CDATA[
$translate = new Zend_Translate(
    array(
        'adapter' => 'gettext',
        'content' => '/path/to/translation/source-de.mo',
        'locale'  => 'de'
    )
);
]]></programlisting>

        この例では、
        <emphasis>Gettext アダプタ</emphasis>
        を使うことにしました。
        <emphasis>source-de.mo</emphasis> というファイルを
        <emphasis>/path/to/translation</emphasis> に置いています。
        この gettext ファイルにはドイツ語の翻訳が含まれています。
        また、その後で別途フランス語のファイルも追加しています。
    </para>

    <para>
        次に行うのは、翻訳対象の文字列をすべてラップすることです。
        一番シンプルな手法は、このように文字列や文章を囲むことです。

        <programlisting language="php"><![CDATA[
print $translate->_("Example") . "\n";
print "=======\n";
print $translate->_("Here is line one") . "\n";
]]></programlisting>

        中には翻訳する必要のない文字列もあるでしょう。
        区切り線などは、たとえ言語が何であっても同じです。
    </para>

    <para>
        データの値を翻訳文字列に組み込むこともできます。
        この場合は埋め込みパラメータを使用します。

        <programlisting language="php"><![CDATA[
printf($translate->_("Today is the %1\$s") . "\n", date("d.m.Y"));
]]></programlisting>

        <methodname>print()</methodname> の代わりに <methodname>printf()</methodname> 関数を使用し、
        すべてのパラメータを <code>%1\$s</code> のように置き換えます。
        最初のパラメータが <code>%1\$s</code>、その次が <code>%2\$s</code>、
        といったようになります。
        これにより、実際の値を知らなくても翻訳を進めることができます。
        今回の例では、日付は常に今日の日付になります。
        しかし、文字列を翻訳する際には、実際の日付が何であるかを知る必要はありません。
    </para>

    <para>
        各文字列は、メッセージ ID によって識別します。
        文字列の代わりに、コード内でメッセージ ID を指定することもできます。
        その場合は、このようになります。

        <programlisting language="php"><![CDATA[
print $translate->_(1) . "\n";
print "=======\n";
print $translate->_(2) . "\n";
]]></programlisting>

        しかし、この方法にはいくつか欠点があります。
    </para>

    <para>
        コードを見ただけでは、そこでどんな内容が出力されるのかがわかりません。
    </para>

    <para>
        また、文字列の一部が翻訳されていない場合にも問題が起こるでしょう。
        翻訳の動作原理について考えてみましょう。
        まず <classname>Zend_Translate</classname> は、指定した ID あるいは文字列に対応する翻訳が
        その言語に存在するかどうかを探します。
        翻訳文字列が見つからない場合は、<classname>Zend_Locale</classname>
        で定義されているその次の言語の翻訳を探します。
        つまり "<emphasis>de_AT</emphasis>" の場合は
        "<emphasis>de</emphasis>" のみで探します。
        "<emphasis>de</emphasis>" の翻訳も見つからない場合は、
        もとのメッセージをそのまま返します。
        このようにして、たとえ翻訳文字列がなくても何らかの出力を得ることになっています。
        <classname>Zend_Translate</classname> は、文字列の翻訳の際に
        エラーや例外を発生させることはありません。
    </para>

    <sect2 id="zend.translate.using.structure">

        <title>翻訳ソースの構造</title>

        <para>
            次に行うのは、翻訳したい言語用の翻訳ソースを作成することです。
            それぞれのアダプタには個別の方法があるので、それをここで説明します。
            その前に、すべてのアダプタに共通する一般的な事項について説明しておきます。
        </para>

        <para>
            どこに翻訳ソースファイルを保存すべきなのかを知っておきましょう。
            <classname>Zend_Translate</classname> では特に制限はありませんが、
            以下のような構造を推奨します。
        </para>

        <itemizedlist>
            <listitem>
                <para>
                    単一構造のソース
                </para>

                <programlisting language="txt"><![CDATA[
/application/
/languages/
/languages/lang.en
/languages/lang.de
/library/
]]></programlisting>

                <para>
                    利点: すべての言語のソースファイルを同じディレクトリに配置できます。
                    関連するファイルを分割する必要がありません。
                </para>
            </listitem>

            <listitem>
                <para>
                    言語ごとに分けた構造
                </para>

                <programlisting language="txt"><![CDATA[
/application/
/languages/
/languages/en/
/languages/en/first.en
/languages/en/second.en
/languages/de/
/languages/de/first.de
/languages/de/second.de
/library
]]></programlisting>

                <para>
                    利点: すべての言語がひとつのディレクトリにまとめられます。
                    各言語のチームは、ひとつのディレクトリを翻訳するだけですみます。
                    また、複数のファイルを透過的に使用できます。
                </para>
            </listitem>

            <listitem>
                <para>
                    アプリケーションごとに分けた構造
                </para>

                <programlisting language="txt"><![CDATA[
/application/
/application/languages/
/application/languages/first.en
/application/languages/first.de
/application/languages/second.en
/application/languages/second.de
/library/
]]></programlisting>

                <para>
                    利点: すべての言語のソースファイルを同じディレクトリに配置できます。
                    関連するファイルを分割する必要がありません。
                </para>

                <para>
                    欠点: 同じ言語で複数のファイルを使用する場合に問題が発生します。
                </para>
            </listitem>

            <listitem>
                <para>
                    Gettext 形式の構造
                </para>

                <programlisting language="txt"><![CDATA[
/application/
/languages/
/languages/de/
/languages/de/LC_MESSAGES/
/languages/de/LC_MESSAGES/first.mo
/languages/de/LC_MESSAGES/second.mo
/languages/en/
/languages/en/LC_MESSAGES/
/languages/en/LC_MESSAGES/first.mo
/languages/en/LC_MESSAGES/second.mo
/library/
]]></programlisting>

                <para>
                    利点: 以前から使っている gettext 形式のソースを、
                    そのままの形式で使用できます。
                </para>

                <para>
                    欠点: これまでに gettext を使ったことがない人たちにとって、
                    サブディレクトリの中にまたサブディレクトリという構造は不可解でしょう。
                </para>
            </listitem>

            <listitem>
                <para>
                   ファイル構造のソース
                </para>

                <programlisting language="txt"><![CDATA[
/application/
/application/models/
/application/models/MyModel.php
/application/models/MyModel.de
/application/models/MyModel.en
/application/controllers/
/application/controllers/MyController.php
/application/controllers/MyController.de
/application/controllers/MyController.en
/library/
]]></programlisting>
                <para>
                    利点: すべてのファイルについて、翻訳ソースを関連付けられます。
                </para>

                <para>
                    欠点: 小さな翻訳ファイルがあちこちに散らばってしまうので、翻訳が面倒です。
                    また、すべてのファイルに対して翻訳ソースを追加する必要があります。
                </para>
            </listitem>
        </itemizedlist>

        <para>
            <classname>Zend_Translate</classname> で最も便利なのは、単一構造か
            言語ごとに分けた構造でしょう。
        </para>

        <para>
            さあ、これでどんな構造でいくかが決まりました。
            次に翻訳ソースファイルを作っていきましょう。
        </para>

    </sect2>

</sect1>
<!--
vim:se ts=4 sw=4 et:
--><|MERGE_RESOLUTION|>--- conflicted
+++ resolved
@@ -1,10 +1,6 @@
 <?xml version="1.0" encoding="UTF-8"?>
 <!-- Reviewed: no -->
-<<<<<<< HEAD
-<!-- EN-Revision: 21194 -->
-=======
 <!-- EN-Revision: 21815 -->
->>>>>>> 85a932b0
 <sect1 id="zend.translate.using">
 
     <title>翻訳アダプタの使用法</title>
