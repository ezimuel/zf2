<?xml version="1.0" encoding="UTF-8"?>
<!-- Reviewed: no -->
<<<<<<< HEAD
<!-- EN-Revision: 21129 -->
=======
<!-- EN-Revision: 22254 -->
>>>>>>> 85a932b0
<sect1 id="zend.filter.set" xmlns:xi="http://www.w3.org/2001/XInclude">

    <title>標準のフィルタクラス群</title>

    <para>
        Zend Framework には、すぐに使える標準のフィルタ群が同梱されています。
    </para>

<<<<<<< HEAD
    <sect2 id="zend.filter.set.alnum">
        <title>Alnum</title>

        <para>
            文字列 <varname>$value</varname>
            から、アルファベットおよび数字以外を取り除いたものを返します。
            このフィルタでは、オプションとして空白文字を認めることもできます。
        </para>

        <note>
            <para>
             アルファベットとは各言語で単語を構成する文字を意味します。
             ただし、以下の言語では英語のアルファベットをアルファベットとして扱います：中国語、日本語、韓国語。
             言語は<classname>Zend_Locale</classname>で指定されます。
            </para>
        </note>

    </sect2>

    <sect2 id="zend.filter.set.alpha">
        <title>Alpha</title>

        <para>
            文字列 <varname>$value</varname>
            から、アルファベット以外を取り除いたものを返します。
            このフィルタでは、オプションとして空白文字を認めることもできます。
        </para>
    </sect2>

    <sect2 id="zend.filter.set.basename">
        <title>BaseName</title>

        <para>
            ファイルへのパスを含む文字列を受け取り、
            ファイルのベース名の部分のみを返します。
        </para>
    </sect2>

=======
    <xi:include href="Zend_Filter-Alnum.xml">
        <xi:fallback ><xi:include href="../../en/module_specs/Zend_Filter-Alnum.xml" /></xi:fallback>
    </xi:include>
    <xi:include href="Zend_Filter-Alpha.xml">
        <xi:fallback ><xi:include href="../../en/module_specs/Zend_Filter-Alpha.xml" /></xi:fallback>
    </xi:include>
    <xi:include href="Zend_Filter-BaseName.xml">
        <xi:fallback ><xi:include href="../../en/module_specs/Zend_Filter-BaseName.xml" /></xi:fallback>
    </xi:include>
>>>>>>> 85a932b0
    <xi:include href="Zend_Filter-Boolean.xml">
        <xi:fallback ><xi:include href="../../en/module_specs/Zend_Filter-Boolean.xml" /></xi:fallback>
    </xi:include>
    <xi:include href="Zend_Filter-Callback.xml" />
    <xi:include href="Zend_Filter-Compress.xml">
        <xi:fallback ><xi:include href="../../en/module_specs/Zend_Filter-Compress.xml" /></xi:fallback>
    </xi:include>
    <xi:include href="Zend_Filter-Decryption.xml" />
<<<<<<< HEAD

    <sect2 id="zend.filter.set.digits">
        <title>Digits</title>

        <para>
            文字列 <varname>$value</varname>
            から、数字以外を取り除いたものを返します。
        </para>
    </sect2>

    <sect2 id="zend.filter.set.dir">
        <title>Dir</title>

        <para>
            パス文字列からディレクトリ名を返します。
        </para>
    </sect2>

    <xi:include href="Zend_Filter-Encryption.xml" />

    <sect2 id="zend.filter.set.htmlentities">
        <title>HtmlEntities</title>

        <para>
            文字列 <varname>$value</varname> について、
            <acronym>HTML</acronym> エンティティが存在するものについてはそのエンティティに変換したものを返します。
        </para>
    </sect2>

    <sect2 id="zend.filter.set.int">
        <title>Int</title>

        <para>
            (int) <varname>$value</varname> を返します。
        </para>
    </sect2>

=======
    <xi:include href="Zend_Filter-Digits.xml">
        <xi:fallback ><xi:include href="../../en/module_specs/Zend_Filter-Digits.xml" /></xi:fallback>
    </xi:include>
    <xi:include href="Zend_Filter-Dir.xml">
        <xi:fallback ><xi:include href="../../en/module_specs/Zend_Filter-Dir.xml" /></xi:fallback>
    </xi:include>
    <xi:include href="Zend_Filter-Encryption.xml" />
    <xi:include href="Zend_Filter-HtmlEntities.xml">
        <xi:fallback ><xi:include href="../../en/module_specs/Zend_Filter-HtmlEntities.xml" /></xi:fallback>
    </xi:include>
    <xi:include href="Zend_Filter-Int.xml">
        <xi:fallback ><xi:include href="../../en/module_specs/Zend_Filter-Int.xml" /></xi:fallback>
    </xi:include>
>>>>>>> 85a932b0
    <xi:include href="Zend_Filter-LocalizedToNormalized.xml" />
    <xi:include href="Zend_Filter-NormalizedToLocalized.xml" />
    <xi:include href="Zend_Filter-Null.xml" />

    <xi:include href="Zend_Filter-PregReplace.xml">
        <xi:fallback><xi:include href="../../en/module_specs/Zend_Filter-PregReplace.xml" /></xi:fallback>
    </xi:include>
    <xi:include href="Zend_Filter-RealPath.xml" />
    <xi:include href="Zend_Filter-StringToLower.xml" />
    <xi:include href="Zend_Filter-StringToUpper.xml" />
    <xi:include href="Zend_Filter-StringTrim.xml">
        <xi:fallback><xi:include href="../../en/module_specs/Zend_Filter-StringTrim.xml" /></xi:fallback>
    </xi:include>

<<<<<<< HEAD
    <sect2 id="zend.filter.set.stringtrim">
        <title>StringTrim</title>

        <para>
            文字列 <varname>$value</varname>
            の先頭と末尾から文字を取り除いたものを返します。
        </para>
    </sect2>
=======
>>>>>>> 85a932b0

    <sect2 id="zend.filter.set.stripnewlines">
        <title>StripNewlines</title>

        <para>
            文字列 <varname>$value</varname> から一切の改行制御文字を取り除いたものを返します。
        </para>
    </sect2>

    <sect2 id="zend.filter.set.striptags">
        <title>StripTags</title>

        <para>
            入力文字列からすべての <acronym>HTML</acronym> タグおよび <acronym>PHP</acronym> タグを取り除いた結果を返します。
            ただし明示的に許可したタグは取り除きません。
            どのタグを許可するかだけではなく、すべてのタグにおいてどの属性を許可するか、
            特定のタグだけで許可する属性は何かなども指定できます。
        </para>
    </sect2>

</sect1>
<!--
vim:se ts=4 sw=4 et:
--><|MERGE_RESOLUTION|>--- conflicted
+++ resolved
@@ -1,10 +1,6 @@
 <?xml version="1.0" encoding="UTF-8"?>
 <!-- Reviewed: no -->
-<<<<<<< HEAD
-<!-- EN-Revision: 21129 -->
-=======
 <!-- EN-Revision: 22254 -->
->>>>>>> 85a932b0
 <sect1 id="zend.filter.set" xmlns:xi="http://www.w3.org/2001/XInclude">
 
     <title>標準のフィルタクラス群</title>
@@ -13,46 +9,6 @@
         Zend Framework には、すぐに使える標準のフィルタ群が同梱されています。
     </para>
 
-<<<<<<< HEAD
-    <sect2 id="zend.filter.set.alnum">
-        <title>Alnum</title>
-
-        <para>
-            文字列 <varname>$value</varname>
-            から、アルファベットおよび数字以外を取り除いたものを返します。
-            このフィルタでは、オプションとして空白文字を認めることもできます。
-        </para>
-
-        <note>
-            <para>
-             アルファベットとは各言語で単語を構成する文字を意味します。
-             ただし、以下の言語では英語のアルファベットをアルファベットとして扱います：中国語、日本語、韓国語。
-             言語は<classname>Zend_Locale</classname>で指定されます。
-            </para>
-        </note>
-
-    </sect2>
-
-    <sect2 id="zend.filter.set.alpha">
-        <title>Alpha</title>
-
-        <para>
-            文字列 <varname>$value</varname>
-            から、アルファベット以外を取り除いたものを返します。
-            このフィルタでは、オプションとして空白文字を認めることもできます。
-        </para>
-    </sect2>
-
-    <sect2 id="zend.filter.set.basename">
-        <title>BaseName</title>
-
-        <para>
-            ファイルへのパスを含む文字列を受け取り、
-            ファイルのベース名の部分のみを返します。
-        </para>
-    </sect2>
-
-=======
     <xi:include href="Zend_Filter-Alnum.xml">
         <xi:fallback ><xi:include href="../../en/module_specs/Zend_Filter-Alnum.xml" /></xi:fallback>
     </xi:include>
@@ -62,7 +18,6 @@
     <xi:include href="Zend_Filter-BaseName.xml">
         <xi:fallback ><xi:include href="../../en/module_specs/Zend_Filter-BaseName.xml" /></xi:fallback>
     </xi:include>
->>>>>>> 85a932b0
     <xi:include href="Zend_Filter-Boolean.xml">
         <xi:fallback ><xi:include href="../../en/module_specs/Zend_Filter-Boolean.xml" /></xi:fallback>
     </xi:include>
@@ -71,45 +26,6 @@
         <xi:fallback ><xi:include href="../../en/module_specs/Zend_Filter-Compress.xml" /></xi:fallback>
     </xi:include>
     <xi:include href="Zend_Filter-Decryption.xml" />
-<<<<<<< HEAD
-
-    <sect2 id="zend.filter.set.digits">
-        <title>Digits</title>
-
-        <para>
-            文字列 <varname>$value</varname>
-            から、数字以外を取り除いたものを返します。
-        </para>
-    </sect2>
-
-    <sect2 id="zend.filter.set.dir">
-        <title>Dir</title>
-
-        <para>
-            パス文字列からディレクトリ名を返します。
-        </para>
-    </sect2>
-
-    <xi:include href="Zend_Filter-Encryption.xml" />
-
-    <sect2 id="zend.filter.set.htmlentities">
-        <title>HtmlEntities</title>
-
-        <para>
-            文字列 <varname>$value</varname> について、
-            <acronym>HTML</acronym> エンティティが存在するものについてはそのエンティティに変換したものを返します。
-        </para>
-    </sect2>
-
-    <sect2 id="zend.filter.set.int">
-        <title>Int</title>
-
-        <para>
-            (int) <varname>$value</varname> を返します。
-        </para>
-    </sect2>
-
-=======
     <xi:include href="Zend_Filter-Digits.xml">
         <xi:fallback ><xi:include href="../../en/module_specs/Zend_Filter-Digits.xml" /></xi:fallback>
     </xi:include>
@@ -123,7 +39,6 @@
     <xi:include href="Zend_Filter-Int.xml">
         <xi:fallback ><xi:include href="../../en/module_specs/Zend_Filter-Int.xml" /></xi:fallback>
     </xi:include>
->>>>>>> 85a932b0
     <xi:include href="Zend_Filter-LocalizedToNormalized.xml" />
     <xi:include href="Zend_Filter-NormalizedToLocalized.xml" />
     <xi:include href="Zend_Filter-Null.xml" />
@@ -137,18 +52,6 @@
     <xi:include href="Zend_Filter-StringTrim.xml">
         <xi:fallback><xi:include href="../../en/module_specs/Zend_Filter-StringTrim.xml" /></xi:fallback>
     </xi:include>
-
-<<<<<<< HEAD
-    <sect2 id="zend.filter.set.stringtrim">
-        <title>StringTrim</title>
-
-        <para>
-            文字列 <varname>$value</varname>
-            の先頭と末尾から文字を取り除いたものを返します。
-        </para>
-    </sect2>
-=======
->>>>>>> 85a932b0
 
     <sect2 id="zend.filter.set.stripnewlines">
         <title>StripNewlines</title>
