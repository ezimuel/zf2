<?xml version="1.0" encoding="UTF-8"?>
<<<<<<< HEAD
<!-- EN-Revision: 21161 -->
=======
<!-- EN-Revision: 21740 -->
>>>>>>> 85a932b0
<!-- Reviewed: no -->
<appendix id="coding-standard">
    <title>Zend Framework Coding Standard für PHP</title>

    <sect1 id="coding-standard.overview">
        <title>Übersicht</title>

        <sect2 id="coding-standard.overview.scope">
            <title>Geltungsbereich</title>

            <para>
                Dieses Dokument bietet Richtlinien für die Formatierung von Code und Dokumentation
                für Individuen und Teams die im Zend Framework mitarbeiten. Viele Entwickler die
                den Zend Framework verwenden haben diese Code Standards als nützlich empfunden weil
                Ihr Code Stil mit jedem Zend Framework Code konsistent bleibt. Es ist auch
                anzumerken das es signifikant viel Arbeit erfordert einen kompletten Coding
                Standard zu definieren.
            </para>

            <note>
                <para>
                    Manchmal entscheiden Entwickler das die Verfügbarkeit eines Standards wichtiger
                    ist als was der Standard aktuell im höchsten Level des Designs empfiehlt. Diese
                    Richtlinien im Zend Framework Coding Standard beschreiben die Praxis die im
                    Zend Framework Projekt sehr gut funktionieren. Diese Standard können geändert
                    oder so wie sie sind verwendet werden solange Sie sich an unsere
                    <ulink url="http://framework.zend.com/license">Lizenz</ulink> halten.
                </para>
            </note>

            <para>
                Die Bereiche die im Zend Framework Coding Standard abgedeckt werden enthalten:
            </para>

            <itemizedlist>
                <listitem><para><acronym>PHP</acronym> Dateiformatierung</para></listitem>
                <listitem><para>Namens Konventionen</para></listitem>
                <listitem><para>Code Stil</para></listitem>
                <listitem><para>Inline Dokumentation</para></listitem>
            </itemizedlist>
        </sect2>

        <sect2 id="coding-standard.overview.goals">
            <title>Ziele</title>

            <para>
                Coding Standards sind in jedem Entwicklungs Projekt wichtig, aber sie sind speziell
                dann wichtig wenn viele Entwickler an dem gleichen Projekt arbeiten. Coding
                Standards helfen sicherzustellen das der Code von hoher Qualität ist, weniger
                Fehler hat, und einfach zu warten ist.
            </para>
        </sect2>
    </sect1>

    <sect1 id="coding-standard.php-file-formatting">
        <title>PHP Dateiformatierung</title>

        <sect2 id="coding-standard.php-file-formatting.general">
            <title>Allgemein</title>

            <para>
                Für Dateien, welche nur <acronym>PHP</acronym> Code beinhalten ist der schliessende
                Tag ("?>") nicht zugelassen. Er wird von <acronym>PHP</acronym> nicht benötigt, und
                das Weglassen verhindert das versehentlich Leerzeilen in die Antwort eingefügt
                werden.
            </para>

            <note>
                <para>
                    <emphasis>Wichtig</emphasis>: Einbeziehen von beliebigen binärischen Daten
                    durch <methodname>__HALT_COMPILER()</methodname> ist in den
                    <acronym>PHP</acronym> Dateien im Zend Framework oder abgeleiteten Datei
                    verboten. Das Benutzen ist nur für einige Installationsskirpte erlaubt.
                </para>
            </note>
        </sect2>

        <sect2 id="coding-standard.php-file-formatting.indentation">
            <title>Einrücken</title>

            <para>
                Ein Einzug sollte aus 4 Leerzeichen bestehen. Tabulatoren sind nicht erlaubt.
            </para>
        </sect2>

        <sect2 id="coding-standard.php-file-formatting.max-line-length">
            <title>Maximale Zeilenlänge</title>

            <para>
                Die Zielzeilenlänge ist 80 Zeichen. Entwickler sollten jede Zeile Ihres Codes unter
                80 Zeichen halten, soweit dies möglich und praktikabel ist. Trotzdem sind längere
                Zeilen in einigen Fällen erlaubt. Die maximale Länge einer <acronym>PHP</acronym>
                Codezeile beträgt 120 Zeichen.
            </para>
        </sect2>

        <sect2 id="coding-standard.php-file-formatting.line-termination">
            <title>Zeilenbegrenzung</title>

            <para>
                Die Zeilenbegrenzung folgt der Unix Textdatei Konvention. Zeilen müssen mit
                einem einzelnen Zeilenvorschubzeichen (LF) enden. Zeilenvorschub Zeicen werden duch
                eine ordinale 10, oder durch 0x0A (hexadecimal) dargestellt.
            </para>

            <para>
                Beachte: Benutze nicht den Wagenrücklauf (CR) wie in den Konventionen von Apple's
                OS (0x0D) oder die Kombination aus Wagenrücklauf und Zeilenvorschub
                (<acronym>CRLF</acronym>) wie im Standard für das Windows OS (0x0D, 0x0A).
            </para>
        </sect2>
    </sect1>

    <sect1 id="coding-standard.naming-conventions">
        <title>Namens Konventionen</title>

        <sect2 id="coding-standard.naming-conventions.classes">
            <title>Klassen</title>

            <para>
                Zend Framework standartisiert eine Klassennamen Konvention wobei die Namen der
                Klassen direkt mit den Verzeichnissen übereinstimmen muß in welchen Sie gespeichert
                sind. Das Basisverzeichnis der Zend Framework Standard Bibliothek ist das "Zend/"
                Verzeichnis, wobei das Basisverzeichnis der Zend Framework Extras Bibliothek im
                "ZendX/" Verzeichnis ist. Alle Zend Framework Klassen werden hierarchisch unter dem
                gleichen Basisverzeichnis gespeichert.
            </para>

            <para>
                Klassennamen dürfen nur alphanumerische Zeichen enthalten. Nummern sind in
                Klassennamen gestattet es wird aber von Ihnen in den meisten Fällen abgeraten.
                Unterstriche sind nur gestattet im Platz des Pfadseparators -- der Dateiname
                "<filename>Zend/Db/Table.php</filename>" muß übereinstimmen mit dem Klassennamen
                "<classname>Zend_Db_Table</classname>".
            </para>

            <para>
                Wenn ein Klassenname aus mehr als einem Wort besteht, muß der erste Buchstabe von
                jedem neuen Wort großgeschrieben werden. Durchgehende Großbuchstaben sind nicht
                erlaubt, z.B. eine Klasse "Zend_PDF" ist nicht erlaubt, aber
                "<classname>Zend_Pdf</classname>" ist akzeptierbar.
            </para>

            <para>
                Diese Konventionen definieren einen Pseudo-Namespace Mechanismus für Zend
                Framework. Zend Framework wird das <acronym>PHP</acronym> Namespace Feature
                einbauen sobald es verfügbar ist und es für unsere Entwickler in deren Anwendungen
                ohne Bedenken verwendbar ist.
            </para>

            <para>
                Siehe die Klassennamen in der Standard und Extra Bibliothek für Beispiel dieser
                Klassennamen Konvention.
            </para>

            <note>
                <para>
                    <emphasis>Wichtig</emphasis>: Code welcher mit dem Framework ausgeliefert
                    werden muß, aber nicht Teil der Standard oder Extras Bibliothek ist (z.B.
                    Anwendungscode oder Bibliotheken die nicht von Zend ausgeliefert werden),
                    dürfen nie mit "Zend_" oder "ZendX_" beginnen.
                </para>
            </note>
        </sect2>

        <sect2 id="coding-standard.naming-conventions.abstracts">
            <title>Abstrakte Klassen</title>

            <para>
                Generell folgen abstrakte Klassen der gleichen Konvention wie <link
                    linkend="coding-standard.naming-conventions.classes">Klassen</link>, mit einer
                zusätzlichen Regel: Die Namen von abstrakten Klassen müssen mit derm Term
                "Abstract" enden, und dem Term darf kein Unterstrich vorangestellt sein. Als
                Beispiel wird <classname>Zend_Controller_Plugin_Abstract</classname> als ungültig
                angenommen, aber <classname>Zend_Controller_PluginAbstract</classname> oder
                <classname>Zend_Controller_Plugin_PluginAbstract</classname> wären gültige Namen.
            </para>

            <note>
                <para>
                    Diese Namens Konvention ist neu mit Version 1.9.0 des Zend Frameworks. Bei
                    Klassen vor dieser Version kann es sein das sie dieser Regel nicht folgen, aber
                    Sie werden in Zukunft umbenannt um zu entsprechen.
                </para>

                <para>
                    Der Hintergrund dieser Änderung ist die Verwendung von Namespaces. Da wir auf
<<<<<<< HEAD
                    Zend Framework 2.0 und die Verwendung von PHP 5.3 zugehen, werden wir Namespaces
                    verwenden. Der einfachste Weg die Konvertierung zu Namespaces zu automatisieren
                    besteht darin die Unterstriche in Namespace Separatoren zu konvertieren -- aber
                    in der alten Namenskonvention, lässt dies den Klassennamen einfach als
                    "Abstract" oder "Interface" zurück" -- beide sind reservierte Schlüsselwörter
                    in PHP. Wenn wir den Namen der (Unter)Komponente dem Klassennamen voranstellen
                    können wir diese Probleme vermeiden.
=======
                    Zend Framework 2.0 und die Verwendung von <acronym>PHP</acronym> 5.3 zugehen,
                    werden wir Namespaces verwenden. Der einfachste Weg die Konvertierung zu
                    Namespaces zu automatisieren besteht darin die Unterstriche in Namespace
                    Separatoren zu konvertieren -- aber in der alten Namenskonvention, lässt dies
                    den Klassennamen einfach als "Abstract" oder "Interface" zurück" -- beide sind
                    reservierte Schlüsselwörter in <acronym>PHP</acronym>. Wenn wir den Namen der
                    (Unter)Komponente dem Klassennamen voranstellen können wir diese Probleme
                    vermeiden.
>>>>>>> 85a932b0
                </para>

                <para>
                    Um die Situation zu illustrieren, nehmen wir an dass die Klasse
                    <classname>Zend_Controller_Request_Abstract</classname> konvertiert wird um
                    Namespaces zu verwenden:
                </para>

                <programlisting language="php"><![CDATA[
namespace Zend\Controller\Request;

abstract class Abstract
{
    // ...
}
]]></programlisting>

                <para>
                    Natürlich wird das nicht funktionieren. In der neuen Namenskonvention würde
                    dies aber trotzdem zu folgendem werden:
                </para>
                <programlisting language="php"><![CDATA[
namespace Zend\Controller\Request;

abstract class RequestAbstract
{
    // ...
}
]]></programlisting>

                <para>
                    Wir bleiben trotzdem bei der Semantik und der Trennung auf Namespaces, wärend
                    wir die Probleme mit den Schlüsselworten vermeiden; simultan beschreibt dies
                    abstrakte Klassen besser.
                </para>
            </note>
        </sect2>

        <sect2 id="coding-standard.naming-conventions.interfaces">
            <title>Interfaces</title>

            <para>
                Generell folgen Interfaces der gleichen Konvention wie <link
                    linkend="coding-standard.naming-conventions.classes">Klassen</link>, mit einer
                zusätzlichen Regel: Die Namen von Interfaces können optional mit dem Term
                "Interface" enden, aber dem Term darf kein Unterstrich vorangestellt sein. Als
                Beispiel wird <classname>Zend_Controller_Plugin_Interface</classname> als ungültig
                angenommen, aber <classname>Zend_Controller_PluginInterface</classname> oder
                <classname>Zend_Controller_Plugin_PluginInterface</classname> wären gültige Namen.
            </para>

            <para>
                Wärend diese Regel nicht benötigt wird, wird Sie stark empfohlen, da Sie
                Entwicklern einen guten visuellen Hinweis gibt welche Dateien ein Interface
                enthalten und welche Klassen.
            </para>

            <note>
                <para>
                    Diese Namens Konvention ist neu mit Version 1.9.0 des Zend Frameworks. Bei
                    Klassen vor dieser Version kann es sein das sie dieser Regel nicht folgen, aber
                    Sie werden in Zukunft umbenannt um zu entsprechen. Siehe <link
                        linkend="coding-standard.naming-conventions.abstracts">den vorhergehenden
                        Abschnitt</link> für weitere Informationen über die Hintergründe für diese
                    Änderung.
                </para>
            </note>
        </sect2>

        <sect2 id="coding-standard.naming-conventions.filenames">
            <title>Dateinamen</title>

            <para>
                Für alle anderen Dateien sind nur alphanummerische Zeichen, Unterstriche, und der
                Bindestrich ("-") gestattet. Leerzeichen sind völlig verboten.
            </para>

            <para>
                Jede Datei die irgendeinen <acronym>PHP</acronym> Code enthält sollte mit der
                Endung "<filename>.php</filename>" enden, mit Ausnahme der View Skripte. Die
                folgenden Beispiele zeigen akzeptierbare Dateinamen für Zend Framework Klassen:
            </para>

            <programlisting language="php"><![CDATA[
Zend/Db.php

Zend/Controller/Front.php

Zend/View/Helper/FormRadio.php
]]></programlisting>

            <para>
                Dateinamen müssen den Klassennamen wie oben beschrieben entsprechen.
            </para>
        </sect2>

        <sect2 id="coding-standard.naming-conventions.functions-and-methods">
            <title>Funktionen und Methoden</title>

            <para>
                Funktionsnamen dürfen nur Alphanummerische Zeichen enthalten. Unterstriche sind
                nicht gestattet. Nummern sind in Funktionsnamen gestattet aber in den meisten
                Fällen nicht empfohlen.
            </para>

            <para>
                Funktionsnamen müssen immer mit einem Kleinbuchstaben anfangen. Wenn Funktionsnamen
                aus mehr als einem Wort bestehen, muß der erste Buchstabe jeden Wortes
                großgeschrieben werden. Das wird normalerweise "camelCase" Formatierung genannt.
            </para>

            <para>
                Wortreichtum wird generell befürwortet. Funktionsnamen sollten so wortreich wie
                möglich sein um deren Zweck und Verhalten zu erklären.
            </para>

            <para>
                Das sind Beispiele akzeptierbarer Namen für Funktionen:
            </para>

            <programlisting language="php"><![CDATA[
filterInput()

getElementById()

widgetFactory()
]]></programlisting>

            <para>
                Für objekt-orientiertes Programmieren, sollten Zugriffspunkte für Instanzen oder
                statische Variablen immer mit "get" oder "set" beginnen. Wenn Design-Pattern
                implementiert werden, wie Singleton oder das Factory Pattern, sollte der Name der
                Methode den Namen des Pattern enthalten wo es praktikabel ist, um das Verhalten
                besser zu beschreiben.
            </para>

            <para>
                 Für Methoden in Objekten die mit dem "private" oder "protected" Modifikator
                 deklariert sind, muß das erste Zeichen des Namens der Methode ein einzelner
                 Unterstrich sein. Das ist die einzige akzeptable Anwendung von einem Unterstrich
                 im Namen einer Methode. Methoden die als "public" deklariert sind sollten nie
                 einem Unterstrich enthalten.
            </para>

            <para>
                Funktionen im globalen Bereich (auch "floating functions" genannt) sind gestattet
                aber es wird von Ihnen in den meisten Fällen abgeraten. Diese Funktionen sollten
                in einer statischen Klasse gewrappt werden.
            </para>
        </sect2>

        <sect2 id="coding-standard.naming-conventions.variables">
            <title>Variablen</title>

            <para>
                Variablennamen dürfen nur Alphanummerische Zeichen enthalten. Unterstriche sind
                nicht gestattet. Nummern sind in Variablen gestattet in den meisten Fällen aber
                nicht empfohlen.
            </para>

            <para>
                Für Instanzvariablen die mit dem "private" oder "protected" Modifikator deklariert
                werden, muß das erste Zeichen des Funktionsnamens ein einzelner Unterstrich sein.
                Das ist die einzige akzeptierte Anwendung eines Unterstriches in einem variablen
                Namen. Klassenvariablen welche als "public" deklariert werden sollten nie mit einem
                Unterstrich beginnen.
            </para>

            <para>
                Wie bei Funktionsnamen (siehe Abschnitt 3.3) müssen Variablennamen immer mit einem
                Kleinbuchstaben starten und der "camelCaps" Schreibweise folgen.
            </para>

            <para>
                Wortreichtum wird generell befürwortet. Variablen sollen immer so wortreich wie
                möglich sein um die Daten zu beschreiben die der Entwickler in Ihnen zu speichern
                gedenkt. Von gedrängte Variablennamen wie "<varname>$i</varname>" und
                "<varname>$n</varname>" wird abgeraten für alles außer die kleinsten Schleifen.
                Wenn eine Schleife mehr als 20 Codezeilen enthält sollten die Index-Variablen einen
                ausführlicheren Namen haben.
            </para>
        </sect2>

        <sect2 id="coding-standard.naming-conventions.constants">
            <title>Konstanten</title>

            <para>
                Konstanten können beides enthalten, sowohl Alphanummerische Zeichen als auch
                Unterstriche. Nummern sind in Konstantennamen gestattet.
            </para>

            <para>
                Alle Buchstaben die in Konstantenname verwendet werden müssen großgeschrieben haben,
                wärend Wörter in einem Konstantennamen durch Unterstriche getrennt werden müssen.
            </para>

            <para>
                Zum Beispiel ist <constant>EMBED_SUPPRESS_EMBED_EXCEPTION</constant> gestattet aber
                <constant>EMBED_SUPPRESSEMBEDEXCEPTION</constant> nicht.
            </para>

            <para>
                Konstanten müssen als Klassenkonstanten definiert werden mit dem "const"
                Modifikator. Die Definition von Konstanten im globalen Bereich mit der "define"
                Funktion ist gestattet aber es wird es wird stärkstens davon abgeraten.
            </para>
        </sect2>
    </sect1>

    <sect1 id="coding-standard.coding-style">
        <title>Code Stil</title>

        <sect2 id="coding-standard.coding-style.php-code-demarcation">
            <title>PHP Code Abgrenzung</title>

            <para>
                <acronym>PHP</acronym> Code muß immer mit der kompletten Form des
                Standard-<acronym>PHP</acronym> Tags abgegrenzt sein:
            </para>

            <programlisting language="php"><![CDATA[
<?php

?>
]]></programlisting>

            <para>
                Kurze Tags sind nie erlaubt. Für Dateien die nur <acronym>PHP</acronym> Code
                enthalten, darf das schließende Tag nie angegeben werden (Siehe <link
                    linkend="coding-standard.php-file-formatting.general">generelle
                    Standards</link>).
            </para>
        </sect2>

        <sect2 id="coding-standard.coding-style.strings">
            <title>Strings</title>

            <sect3 id="coding-standard.coding-style.strings.literals">
                <title>String Literale</title>

                <para>
                    Wenn ein String ein Literal ist (er also keine Variablenvertreter enthält),
                    sollte immer das Apostroph oder "einzelne Anführungszeichen" verwendet werden um
                    den String abzugrenzen:
                </para>

                <programlisting language="php"><![CDATA[
$a = 'Beispiel String';
]]></programlisting>
            </sect3>

            <sect3 id="coding-standard.coding-style.strings.literals-containing-apostrophes">
                <title>String Literale die Apostrophe enthalten</title>

                <para>
                    Wenn ein literaler String selbst Apostrophe enthält, ist es gestattet den String
                    mit Anführungszeichen oder "doppeltes Anführungszeichen" abzugrenzen. Das ist
                    speziell für <constant>SQL</constant> Anweisungen nützlich:
                </para>

                <programlisting language="php"><![CDATA[
$sql = "SELECT `id`, `name` from `people` "
     . "WHERE `name`='Fred' OR `name`='Susan'";
]]></programlisting>

                <para>
                    Diese Syntax ist zu bevorzugen, im Gegensatz zum Ausbruch von Apostrophs, da Sie
                    viel einfacher lesbar ist.
                </para>
            </sect3>

            <sect3 id="coding-standard.coding-style.strings.variable-substitution">
                <title>Variabler Austausch</title>

                <para>
                    Variabler Austausch ist gestatten bei Verwendung einer der Formen:
                </para>

                <programlisting language="php"><![CDATA[
$greeting = "Halle $name, willkommen zurück!";

$greeting = "Hallo {$name}, willkommen zurück!";
]]></programlisting>

                <para>
                    Aus Gründen der Konstistenz ist folgende Form nicht gestattet:
                </para>

                <programlisting language="php"><![CDATA[
$greeting = "Hallo ${name}, willkommen zurück!";
]]></programlisting>
            </sect3>

            <sect3 id="coding-standard.coding-style.strings.string-concatenation">
                <title>Verbinden von Strings</title>

                <para>
                    Strings müssen verbunden werden indem man den "." Operator verwendet. Ein
                    Leerzeichen muß immer vor und nach dem "." Operator hinzugefügt werden um die
                    Lesbarkeit zu erhöhen:
                </para>

                <programlisting language="php"><![CDATA[
$company = 'Zend' . ' ' . 'Technologies';
]]></programlisting>

                <para>
                    Wenn Strings mit dem "." Operator verbunden werden, ist es empfohlen die
                    Anweisung in mehrere Zeilen umzubrechen um die Lesbarkeit zu erhöhen. In diesen
                    Fällen sollte jede folgende Zeile mit Leerraum aufgefüllt werden so das der "."
                    Operator genau unterhalb des "=" Operators ist:
                </para>

                <programlisting language="php"><![CDATA[
$sql = "SELECT `id`, `name` FROM `people` "
     . "WHERE `name` = 'Susan' "
     . "ORDER BY `name` ASC ";
]]></programlisting>
            </sect3>
        </sect2>

        <sect2 id="coding-standard.coding-style.arrays">
            <title>Arrays</title>

            <sect3 id="coding-standard.coding-style.arrays.numerically-indexed">
                <title>Nummerisch indizierte Arrays</title>

                <para>Negative Nummern sind in Indezes nicht gestattet.</para>

                <para>
                    Ein indiziertes Array kann mit mit irgendeiner nicht-negativen Nummer beginnen,
                    trotzdem sind alle BasisIndex neben 0 nicht erlaubt.
                </para>

                <para>
                    Wenn indizierte Arrays mit dem <type>Array</type> Funktion deklariert werden,
                    muß ein folgendes Leerzeichen nach jeder Kommabegrenzung hinzugefügt werden um
                    die Lesbarkeit zu erhöhen:
                </para>

                <programlisting language="php"><![CDATA[
$sampleArray = array(1, 2, 3, 'Zend', 'Studio');
]]></programlisting>

                <para>
                    Es ist gestattet mehrzeilige indizierte Arrays zu definieren bei Verwendung des
                    "array" Konstrukts. In diesem Fall, muß jede folgende Zeile mit Leerzeichen
                    aufgefüllt werden so das der Beginn jeder Zeile ausgerichtet ist:
                </para>

                <programlisting language="php"><![CDATA[
$sampleArray = array(1, 2, 3, 'Zend', 'Studio',
                     $a, $b, $c,
                     56.44, $d, 500);
]]></programlisting>

                <para>
                    Alternativ kann das beginnende Array Element in der folgenden Zeile beginnen.
                    Wenn das so ist, sollte es um ein Einrückungslevel tiefer stehen als die
                    Zeile welche die Array Deklaration enthält und alle folgenden Zeilen sollten
                    die gleiche Einrückung haben; der schließende Teil sollte in einer eigenen
                    Zeile stehen und das gleiche Einrückungslevel haben wie die Zeile welche die
                    Array Deklaration enthält:
                </para>

                <programlisting language="php"><![CDATA[
$sampleArray = array(
    1, 2, 3, 'Zend', 'Studio',
    $a, $b, $c,
    56.44, $d, 500,
);
]]></programlisting>

                <para>
                    Wenn die letztere Deklaration verwendet wird, empfehlen wir ein endendes Komma
                    für das letzte Element im Array zu verwenden; das minimiert das Problem beim
                    Hinzufügen von neuen Elements bei zusätzlichen Zeilen, und hilft
                    sicherzustellen das durch ein fehlendes Komma keine Parsing Fehler auftreten.
                </para>
            </sect3>

            <sect3 id="coding-standard.coding-style.arrays.associative">
                <title>Assoziative Arrays</title>

                <para>
                    Wenn assoziative Arrays mit dem <type>Array</type> Konstrukt deklariert werden,
                    ist das Umbrechen der Anweisung in mehrere Zeilen gestattet. In diesem Fall muß
                    jede folgende Linie mit Leerraum aufgefüllt werden so das beide, der Schlüssel
                    und der Wert untereinander stehen:
                </para>

                <programlisting language="php"><![CDATA[
$sampleArray = array('firstKey'  => 'firstValue',
                     'secondKey' => 'secondValue');
]]></programlisting>

                <para>
                    Alternativ kann das beginnende Array Element in der folgenden Zeile beginnen.
                    Wenn das so ist, sollte es um ein Einrückungslevel tiefer stehen als die
                    Zeile welche die Array Deklaration enthält und alle folgenden Zeilen sollten
                    die gleiche Einrückung haben; der schließende Teil sollte in einer eigenen
                    Zeile stehen und das gleiche Einrückungslevel haben wie die Zeile welche die
                    Array Deklaration enthält. Wegen der Lesbarkeit sollten die verschiedenen
                    "=>" Operatoren so eingerückt werden das Sie untereinander stehen.
                </para>

                <programlisting language="php"><![CDATA[
$sampleArray = array(
    'firstKey'  => 'firstValue',
    'secondKey' => 'secondValue',
);
]]></programlisting>

                <para>
                    Wenn die letztere Deklaration verwendet wird, empfehlen wir ein endendes Komma
                    für das letzte Element im Array zu verwenden; das minimiert das Problem beim
                    Hinzufügen von neuen Elements bei zusätzlichen Zeilen, und hilft
                    sicherzustellen das durch ein fehlendes Komma keine Parsing Fehler auftreten.
                </para>
            </sect3>
        </sect2>

        <sect2 id="coding-standard.coding-style.classes">
            <title>Klassen</title>

            <sect3 id="coding-standard.coding-style.classes.declaration">
                <title>Klassen Deklarationen</title>

                <para>
                    Klassen müssen entsprechend der Zend Framework Namenskonvention benannt werden.
                </para>

                <para>
                    Die Klammer sollte immer in der Zeile unter dem Klassennamen geschrieben werden.
                </para>

                <para>
                    Jede Klasse muß einen Dokumentationsblock haben der dem PHPDocumentor Standard
                    entspricht.
                </para>

                <para>
                    Jeder Code in der Klasse muß mit vier Leerzeichen eingerückt sein.
                </para>

                <para>
                    Nur eine Klasse ist in jeder <acronym>PHP</acronym> Datei gestattet.
                </para>

                <para>
                    Das Platzieren von zusätzlichem Code in Klassendateien ist gestattet aber es
                    wird davon abgeraten. In solchen Dateien müssen zwei leere Zeilen die Klasse von
                    jedem zusätzlichen <acronym>PHP</acronym> Code in der Datei seperieren.
                </para>

                <para>
                    Das folgende ist ein Beispiel einer akzeptierbaren Klassendeklaration:
                </para>

                <programlisting language="php"><![CDATA[
/**
 * Dokumentations Block hier
 */
class SampleClass
{
    // gesamter Inhalt der Klasse
    // muss mit vier Leerzeichen eingerückt sein
}
]]></programlisting>

                <para>
                    Klassen die andere Klassen erweitern oder welche Interfaces implementieren
                    sollen Ihre Abhängigkeit auf der gleichen Zeile deklarieren wenn das möglich
                    ist.
                </para>

                <programlisting language="php"><![CDATA[
class SampleClass extends FooAbstract implements BarInterface
{
}
]]></programlisting>

                <para>
                    Wenn als Ergebnis so einer Deklaration, die Länge der Zeile die <link
                        linkend="coding-standard.php-file-formatting.max-line-length">Maximale
                        Zeilenlänge</link> überschreitet, ist die Zeile vor dem "extends" und
                    oder "implements" Schlüsselwort umzubrechen und diese Zeilen um ein
                    Einrückungslevel einzurücken.
                </para>

                <programlisting language="php"><![CDATA[
class SampleClass
    extends FooAbstract
    implements BarInterface
{
}
]]></programlisting>

                <para>
                    Wenn die Klasse mehrere Interfaces implementiert und die Deklaration die
                    maximale Zeilenlänge übersteigt, ist nach jedem Komma umzubrechen und die
                    Interfaces zu separieren, und die Namen des Interfaces so einzurücken das Sie
                    untereinander stehen.
                </para>

                <programlisting language="php"><![CDATA[
class SampleClass
    implements BarInterface,
               BazInterface
{
}
]]></programlisting>
            </sect3>

            <sect3 id="coding-standard.coding-style.classes.member-variables">
                <title>Klassenvariablen</title>

                <para>
                    Klassenvariablen müssen entsprechend den Variablen-Benennungs-Konventionen des
                    Zend Frameworks benannt werden.
                </para>

                <para>
                    Jede Variable die in der Klasse deklariert wird muß am Beginn der Klasse
                    ausgelistet werden, vor der Deklaration von allen Methoden.
                </para>

                <para>
                    Das <emphasis>var</emphasis> Konstrukt ist nicht gestattet. Klassenvariablen
                    definieren Ihre Sichtbarkeit durch die Verwendung des
                    <property>private</property>, <property>protected</property>, oder
                    <property>public</property> Modifikatoren. Das gestatten von direktem Zugriff
                    auf Klassenvariablen durch deren Deklaration als public ist gestattet aber es
                    wird davon abgeraten da hierfür Zugriffsmethoden verwendet werden sollten (set
                    &amp; get).
                </para>
            </sect3>
        </sect2>

        <sect2 id="coding-standard.coding-style.functions-and-methods">
            <title>Funktionen und Methoden</title>

            <sect3 id="coding-standard.coding-style.functions-and-methods.declaration">
                <title>Deklaration von Funktionen und Methoden</title>

                <para>
                    Funktionen müssen nach der Funktions-Namenskonvention des Zend Frameworks
                    benannt werden.
                </para>

                <para>
                    Methoden innerhalb von Klassen müssen immer Ihre Sichtbarkeit durch Verwendung
                    einer der <property>private</property>, <property>protected</property>, oder
                    <property>public</property> Modifikatoren definieren.
                </para>

                <para>
                    Wie bei Klassen, sollte die Klammer immer in der Zeile unterhalb des
                    Funktionsnamens geschrieben werden. Leerzeichen zwischen dem Funktionsnamen und
                    der öffnenden Klammer für die Argumente sind nicht erlaubt.
                </para>

                <para>
                    Von Funktionen im globalen Raum wird komplett abgeraten.
                </para>

                <para>
                    Das folgende ist ein Beispiel einer akzeptierbaren Funktionsdeklaration in einer
                    Klasse:
                </para>

                <programlisting language="php"><![CDATA[
/**
 * Dokumentations Block hier
 */
class Foo
{
    /**
     * Dokumentations Block hier
     */
    public function bar()
    {
        // gesamter Inhalt der Funktion
        // muss durch view Leerzeichen eingerückt sein
    }
}
]]></programlisting>

                <para>
                    In den Fällen wo die Liste der Argumente die <link
                        linkend="coding-standard.php-file-formatting.max-line-length">maximale
                        Zeilenlänge</link> überschreitet, sollten Zeilenumbrüche eingeführt werden.
                    Zusätzliche Argumente der Funktion oder Methode müssen durch einen zusätzlichen
                    Einrückungslevel nach der Funktion oder Methodendeklaration eingerückt werden.
                    Ein Zeilenumbruch sollte dann vor dem schließenden Argument stattfinden,
                    welcher in der gleichen Zeile platziert werden sollte wie die öffnende Klammer
                    der Funktion oder Methode mit einem einzelnen Leerzeichen das die zwei trennt,
                    und mit dem gleichen Einrückungslevel wie die Deklaration der Funktion oder
                    Methode. Das folgende ist ein Beispiel so einer Situation:
                </para>

                <programlisting language="php"><![CDATA[
/**
 * Dokumentations Block Hier
 */
class Foo
{
    /**
     * Dokumentations Block Hier
     */
    public function bar($arg1, $arg2, $arg3,
        $arg4, $arg5, $arg6
    ) {
        // gesamter Inhalt der Funktion
        // muss durch view Leerzeichen eingerückt sein
    }
}
]]></programlisting>

                <note>
                    <para>
                        <emphasis>Notiz</emphasis>: Die Übergabe per Referenz ist die einzige
                        erlaubt Mechanismus für die Übergabe von Parametern in der Deklaration
                        einer Funktion:
                    </para>
                </note>

                <programlisting language="php"><![CDATA[
/**
 * Dokumentations Block hier
 */
class Foo
{
    /**
     * Dokumentations Block hier
     */
    public function bar(&$baz)
    {}
}
]]></programlisting>

                <para>
                    Der Aufruf durch Referenz ist nicht gestattet.
                </para>

                <para>
                    Der Rückgabewert darf nicht in Klammern stehen. Das kann die Lesbarkeit
                    behindern und zusätzlich den Code unterbrechen wenn eine Methode später auf
                    Rückgabe durch Referenz geändert wird.
                </para>

                <programlisting language="php"><![CDATA[
/**
 * Dokumentations Block hier
 */
class Foo
{
    /**
     * FALSCH
     */
    public function bar()
    {
        return($this->bar);
    }

    /**
     * RICHTIG
     */
    public function bar()
    {
        return $this->bar;
    }
}
]]></programlisting>
            </sect3>

            <sect3 id="coding-standard.coding-style.functions-and-methods.usage">
                <title>Verwendung von Funktionen und Methoden</title>

                <para>
                    Funktionsargumente sollten durch ein einzelnes trennendes Leerzeichen nach dem
                    Komma Trennzeichen getrennt werden. Das folgende ist ein Beispiel für einen
                    akzeptierbaren Aufruf einer Funktion die drei Argumente benötigt:
                </para>

                <programlisting language="php"><![CDATA[
threeArguments(1, 2, 3);
]]></programlisting>

                <para>
                    Übergabe von Referenzen zur Laufzeit ist strengstens verboten. Siehe die Sektion
                    für Funktions Deklarationen für den richtigen Weg um Funktionsargumente per
                    Referenz zu übergeben.
                </para>

                <para>
                    Durch die Übergabe von Arrays als Argument für eine Funktion, kann der
                    Funktionsaufruf den "array" Hinweis enthalten und kann in mehrere Zeilen geteilt
                    werden um die Lesbarkeit zu erhöhen. In solchen Fällen sind die normalen
                    Richtlinien für das Schreiben von Arrays trotzdem noch anzuwenden:
                </para>

                <programlisting language="php"><![CDATA[
threeArguments(array(1, 2, 3), 2, 3);

threeArguments(array(1, 2, 3, 'Zend', 'Studio',
                     $a, $b, $c,
                     56.44, $d, 500), 2, 3);

threeArguments(array(
    1, 2, 3, 'Zend', 'Studio',
    $a, $b, $c,
    56.44, $d, 500
), 2, 3);
]]></programlisting>
            </sect3>
        </sect2>

        <sect2 id="coding-standard.coding-style.control-statements">
            <title>Kontrollanweisungen</title>

            <sect3 id="coding-standard.coding-style.control-statements.if-else-elseif">
                <title>If/Else/Elseif</title>

                <para>
                    Kontrollanweisungen die auf den <emphasis>if</emphasis> und
                    <emphasis>elseif</emphasis> Konstrukten beruhen müssen ein einzelnes
                    Leerzeichen vor der öffnenden Klammer der bedingten Anweisung und ein
                    einzelnes Leerzeichen nach der schließenden Klammer.
                </para>

                <para>
                    Innerhalb der bedingten Anweisungen zwischen den Klammern, müssen die
                    Operationen, für die Lesbarkeit, durch Leerzeichen getrennt werden. Innere
                    Klammern sind zu befürworten um die logische Gruppierung für größeren bedingte
                    Anweisungen zu erhöhen.
                </para>

                <para>
                    Die öffnende Klammer wird in der selben Zeile geschrieben wie die
                    Bedingungsanweisung. Die schließende Klammer wird immer in einer eigenen Zeile
                    geschrieben. Jeder Inhalt innerhalb der Klammer muß durch Verwendung von vier
                    Leerzeichen eingerückt werden.
                </para>

                <programlisting language="php"><![CDATA[
if ($a != 2) {
    $a = 2;
}
]]></programlisting>

                <para>
                    Wenn die Kontrollanweisung die Ursache für eine Überschreitung der <link
                        linkend="coding-standard.php-file-formatting.max-line-length">maximalen
                        Zeilenlänge</link> ist, und sie mehrere Anweisungen hat, kann die
                    Kontrollanweisung in mehrere Zeilen gebrochen werden. In solchen Fällen, ist
                    die Zeile vor dem logischen Operator zu brechen und die Zeile so einzurücken
                    das Sie unter dem ersten Zeichen der Kontrollanweisung steht. Der schließende
                    Teil der Kontrollanweisung ist mit der öffnenden Klammer in einer eigenen Zeile
                    zu platzieren, wobei ein einzelnes Leerzeichen die zwei trennen muß, und der
                    Einrückungslevel identisch mit der öffenden Kontrollanweisung sein ist.
                </para>

                <programlisting language="php"><![CDATA[
if (($a == $b)
    && ($b == $c)
    || (Foo::CONST == $d)
) {
    $a = $d;
}
]]></programlisting>

                <para>
                    Die Einrückung des späteren Deklarationsformats dient der Vorbeugung von
                    Problemen beim Hinzufügen oder entfernen von Klauseln von der Kontrollanweisung
                    bei späteren Revisionen.
                </para>

                <para>
                    Für "if" Anweisungen die "elseif" oder "else" beinhalten, sind die Konventionen
                    der Formatierung ähnlich dem "if" Konstrukt. Das folgende Beispiel zeigt gültige
                    Formatierungen für "if" Anweisungen mit "else" und/oder "elseif" Konstrukten:
                </para>

                <programlisting language="php"><![CDATA[
if ($a != 2) {
    $a = 2;
} else {
    $a = 7;
}

if ($a != 2) {
    $a = 2;
} elseif ($a == 3) {
    $a = 4;
} else {
    $a = 7;
}

if (($a == $b)
    && ($b == $c)
    || (Foo::CONST == $d)
) {
    $a = $d;
} elseif (($a != $b)
          || ($b != $c)
) {
    $a = $c;
} else {
    $a = $b;
}
]]></programlisting>

                <para>
                    <acronym>PHP</acronym> erlaubt das Anweisungen in einigen Fällen auch ohne
                    Klammern zu schreiben. Dieser Coding Standard macht keine Unterscheidungen und
                    es müssen alle "if", "elseif" oder "else" Anweisungen in Klammern geschrieben
                    werden.
                </para>
            </sect3>

            <sect3 id="coding-standards.coding-style.control-statements.switch">
                <title>Switch</title>

                <para>
                    Kontrollanweisungen die mit der "switch" Anweisung geschrieben werden müssen ein
                    einzelnes Leerzeichen vor der öffnenden Klammer der Bedingten Anweisung
                    besitzen, und auch nach der schließenden Klammer.
                </para>

                <para>
                    Jeglicher Inhalt innerhalb der "switch" Anweisung muß durch Verwendung von vier
                    Leerzeichen eingerückt sein. Der Inhalt unter jeder "case" Anweisung muß durch
                    Verwendung von vier zusätzlichen Leerzeichen eingerückt werden.
                </para>

                <programlisting language="php"><![CDATA[
switch ($numPeople) {
    case 1:
        break;

    case 2:
        break;

    default:
        break;
}
]]></programlisting>

                <para>
                    Das <property>default</property> Konstrukt darf nie bei der
                    <property>switch</property> Anweisung vergessen werden.
                </para>

                <note>
                    <para>
                        <emphasis>Notiz</emphasis>: Es ist machmal nützlich eine
                        <property>case</property> Anweisung zu schreiben, die durch das nächste case
                        fällt indem innerhalb solcher Fälle kein <property>break</property> oder
                        <property>return</property> angegeben wird. Um diese Fälle von Fehlern zu
                        unterscheiden, sollte jede <property>case</property> Anweisung in der
                        <property>break</property> oder <property>return</property> unterlassen
                        werden einen Kommentar enthalten der anzeigt dass das break gewünschtermaßen
                        unterdrückt wurde.
                    </para>
                </note>
            </sect3>
        </sect2>

        <sect2 id="coding-standards.inline-documentation">
            <title>Inline Dokumentation</title>

            <sect3 id="coding-standards.inline-documentation.documentation-format">
                <title>Dokumentations Format</title>

                <para>
                    Alle Dokumentations Blöcke ("DocBlock") müssel mit dem phpDocumentor Format
                    kompatibel sein. Die Beschreibung des phpDocumentor Formats is jenseits der
                    Reichweite dieses Dokuments. Für weiterführende Informationen siehe:
                    <ulink url="http://phpdoc.org/">http://phpdoc.org"></ulink>
                </para>

                <para>
                    Alle Klassen Dateien müssen einen "file-level" Docblock am Beginn jeder Datei
                    und einen "class-level" Docblock direkt überhalb jeder Klasse enthalten.
                    Beispiele solcher Docblocks können anbei gefunden werden.
                </para>
            </sect3>

            <sect3 id="coding-standards.inline-documentation.files">
                <title>Dateien</title>

                <para>
                    Jede Datei die <acronym>PHP</acronym> Code enthält muß einen Docblock am Beginn
                    der Datei besitzen welcher mindestens diese phpDocumentor Tags enthält:
                </para>

                <programlisting language="php"><![CDATA[
/**
 * Kurze Beschreibung der Datei
 *
 * Lange Beschreibung der Datei (wenn vorhanden)...
 *
 * LICENSE: Einige Lizenz Informationen
 *
 * @category   Zend
 * @package    Zend_Magic
 * @subpackage Wand
 * @copyright  Copyright (c) 2005-2010 Zend Technologies USA Inc. (http://www.zend.com)
 * @license    http://framework.zend.com/license   BSD License
 * @version    $Id:$
 * @link       http://framework.zend.com/package/PackageName
 * @since      Datei vorhanden seit Release 1.2.0
*/
]]></programlisting>

                <para>
                    Das <property>@category</property> Tag muß den Wert "Zend" haben.
                </para>

                <para>
                    Das <property>@package</property> Tag muß hinzugefügt sein, und sollte mit
                    dem Namen der Komponente identisch sein dessen Klasse in der Datei enthalten
                    ist; typischerweise wird dieser zwei Segmente haben, den Präfix "Zend", und
                    den Namen der Komponente.
                </para>

                <para>
                    Das <property>@subpackage</property> Tag ist optional. Wenn es angegeben wird,
                    sollte es der Name der Subkomponente sein, ohne den Präfix der Klasse. Im
                    obigen Beispiel ist die Annahme das die Klasse in der Datei entweder
                    "<classname>Zend_Magic_Wand</classname>" ist oder den Klassennamen als Teil
                    seines Präfixes verwendet.
                </para>
            </sect3>

            <sect3 id="coding-standards.inline-documentation.classes">
                <title>Klassen</title>

                <para>
                    Jede Klasse muß einen Docblock haben welche mindestens diese phpDocumentor Tags
                    enthält:
                </para>

                <programlisting language="php"><![CDATA[
/**
 * Kurze Beschreibung für die Klasse
 *
 * Lange Beschreibung für die Klasse (wenn vorhanden)...
 *
 * @category   Zend
 * @package    Zend_Magic
 * @subpackage Wand
 * @copyright  Copyright (c) 2005-2010 Zend Technologies USA Inc. (http://www.zend.com)
 * @license    http://framework.zend.com/license   BSD License
 * @version    Release: @package_version@
 * @link       http://framework.zend.com/package/PackageName
 * @since      Klasse vorhanden seit Release 1.5.0
 * @deprecated Klasse abgeraten ab Release 2.0.0
 */
]]></programlisting>

                <para>
                    Das <property>@category</property> Tag muß den Wert "Zend" haben.
                </para>

                <para>
                    Das <property>@package</property> Tag muß hinzugefügt sein, und sollte mit
                    der Komponente identisch sein der die Klasse gehört; typischerweise wird
                    dieser zwei Segmente haben, den Präfix "Zend", und den Namen der Komponente.
                </para>

                <para>
                    Das <property>@subpackage</property> Tag ist optional. Wenn es angegeben wird,
                    sollte es der Name der Subkomponente sein, ohne den Präfix der Klasse. Im
                    obigen Beispiel ist die Annahme das die Klasse in der Datei entweder
                    "<classname>Zend_Magic_Wand</classname>" ist oder den Klassennamen als Teil
                    seines Präfixes verwendet.
                </para>
            </sect3>

            <sect3 id="coding-standards.inline-documentation.functions">
                <title>Funktionen</title>

                <para>
                    Jede Funktion, auch Objekt Methoden, müssen einen Docblock haben welcher
                    mindestens folgendes enthält:
                </para>

                <itemizedlist>
                    <listitem><para>Eine Beschreibung der Funktion</para></listitem>
                    <listitem><para>Alle Argumente</para></listitem>
                    <listitem><para>Alle möglichen Rückgabewerte</para></listitem>
                </itemizedlist>

                <para>
                    Es ist nicht notwendig das "@access" Tag zu verwenden, weil das Accesslevel
                    bereits vom "public", "private" oder "protected" Modifikator bekannt ist wenn
                    die Funktion deklariert wird.
                </para>

                <para>
                    Wenn eine Funktion oder Methode eine Ausnahme werfen könnte, muß @throws für
                    alle bekannten Exception Klassen verwendet werden:
                </para>

                <programlisting language="php"><![CDATA[
@throws exceptionclass [Beschreibung]
]]></programlisting>
            </sect3>
        </sect2>
    </sect1>
</appendix><|MERGE_RESOLUTION|>--- conflicted
+++ resolved
@@ -1,9 +1,5 @@
 <?xml version="1.0" encoding="UTF-8"?>
-<<<<<<< HEAD
-<!-- EN-Revision: 21161 -->
-=======
 <!-- EN-Revision: 21740 -->
->>>>>>> 85a932b0
 <!-- Reviewed: no -->
 <appendix id="coding-standard">
     <title>Zend Framework Coding Standard für PHP</title>
@@ -191,15 +187,6 @@
 
                 <para>
                     Der Hintergrund dieser Änderung ist die Verwendung von Namespaces. Da wir auf
-<<<<<<< HEAD
-                    Zend Framework 2.0 und die Verwendung von PHP 5.3 zugehen, werden wir Namespaces
-                    verwenden. Der einfachste Weg die Konvertierung zu Namespaces zu automatisieren
-                    besteht darin die Unterstriche in Namespace Separatoren zu konvertieren -- aber
-                    in der alten Namenskonvention, lässt dies den Klassennamen einfach als
-                    "Abstract" oder "Interface" zurück" -- beide sind reservierte Schlüsselwörter
-                    in PHP. Wenn wir den Namen der (Unter)Komponente dem Klassennamen voranstellen
-                    können wir diese Probleme vermeiden.
-=======
                     Zend Framework 2.0 und die Verwendung von <acronym>PHP</acronym> 5.3 zugehen,
                     werden wir Namespaces verwenden. Der einfachste Weg die Konvertierung zu
                     Namespaces zu automatisieren besteht darin die Unterstriche in Namespace
@@ -208,7 +195,6 @@
                     reservierte Schlüsselwörter in <acronym>PHP</acronym>. Wenn wir den Namen der
                     (Unter)Komponente dem Klassennamen voranstellen können wir diese Probleme
                     vermeiden.
->>>>>>> 85a932b0
                 </para>
 
                 <para>
