<?xml version="1.0" encoding="UTF-8"?>
<<<<<<< HEAD
<!-- EN-Revision: 21358 -->
=======
<!-- EN-Revision: 22210 -->
>>>>>>> 85a932b0
<!-- Reviewed: no -->
<sect2 id="zend.dojo.form.elements">
    <title>Dijit-Specifische Fomularelemente</title>

    <para>
        Jedes Formular-Dijit für welches ein Viewhelfer vorhanden ist hat ein korrespondierendes
        <classname>Zend_Form</classname> Element. Alle von Ihnen bieten die folgenden Methoden für
        die Manipulation von Dijit Parametern an:
    </para>

    <itemizedlist>
        <listitem>
            <para>
                <methodname>setDijitParam($key, $value)</methodname>: Setzt einen einzelnen Dijit
                Parameter. Wenn der Dijit Parmeter bereits existiert wird er überschrieben.
            </para>
        </listitem>

        <listitem>
            <para>
                <methodname>setDijitParams(array $params)</methodname>: Setzt mehrere Dijit
                Parameter auf einmal. Jeder übergebene Parameter der bereits existierenden
                entspricht wird überschrieben.
            </para>
        </listitem>

        <listitem>
            <para>
                <methodname>hasDijitParam($key)</methodname>: Wenn ein angegebener Dijit Parameter
                definiert und vorhanden ist, wird <constant>TRUE</constant> zurückgegeben,
                andernfalls <constant>FALSE</constant>.
            </para>
        </listitem>

        <listitem>
            <para>
                <methodname>getDijitParam($key)</methodname>: Gibt den angegebenen Dijit Parameter.
                Wenn er nicht vorhanden ist, wird ein <constant>NULL</constant> Wert zurückgegeben.
            </para>
        </listitem>

        <listitem>
            <para>
                <methodname>getDijitParams()</methodname>: Gibt alle Dijit Parameter zurück.
            </para>
        </listitem>

        <listitem>
            <para>
                <methodname>removeDijitParam($key)</methodname>: Entfernt den angegebenen Dijit
                Parameter.
            </para>
        </listitem>

        <listitem>
            <para>
                <methodname>clearDijitParams()</methodname>: Löscht alle aktuell definierten Dijit
                Parameter.
            </para>
        </listitem>
    </itemizedlist>

    <para>
        Dijit Parameter werden in der öffentlichen <property>dijitParams</property> Eigenschaft
        gespeichert. Deshalb kann ein existierendes Formularelement einfach dijit-aktiviert werden
        indem diese Eigenschaft auf dem Element gesetzt wird; man hat in diesem Fall nur nicht die
        Zugriffsmethoden um die Parameter zu manipulieren.
    </para>

    <para>
        Zusätzlich implementieren Dijit-spezifische Element eine andere Liste von Dekoratoren, die
        dem folgenden entsprechen:
    </para>

    <programlisting language="php"><![CDATA[
$element->addDecorator('DijitElement')
        ->addDecorator('Errors')
        ->addDecorator('HtmlTag', array('tag' => 'dd'))
        ->addDecorator('Label', array('tag' => 'dt'));
]]></programlisting>

    <para>
        Effektiv wird der DijitElement Dekorator statt dem standardmäßigen ViewHelper Dekorator
        verwendet.
    </para>

    <para>
        Letztendlich stellt das Basis-Dijitelement sicher das der Dojo Viewhelfer Pfad in der View
        gesetzt ist.
    </para>

    <para>
        Eine Variante von DijitElement, DijitMulti, bietet die Funktionalität des abstrakten
        <classname>Multi</classname> Formularelements, das es Entwicklern erlaubt 'multiOptions' zu
        spezifizieren -- typischerweise Select-Optionen oder Radio-Optionen.
    </para>

    <para>
        Die folgenden Dijitelemente werden in der standardmäßigen Zend Framework Distribution
        ausgeliefert.
    </para>

    <sect3 id="zend.dojo.form.elements.button">
        <title>Button</title>

        <para>
            Wärend es nicht vom <link linkend="zend.form.standardElements.button">standardmäßigen
            Button Element</link> abgeleitet ist, implementiert es die gleiche Funktionalität, und
            kann als Drop-In Ersatz hierfür verwendet werden. Die folgende Funktionalität wird zur
            Verfügung gestellt:
        </para>

        <itemizedlist>
            <listitem>
                <para>
                    <methodname>getLabel()</methodname> verwendet den Elementnamen als Label für
                    den Button wenn kein Name angegeben wurde. Zusätzlich übersetzt es den Namen
                    wenn ein Übersetzungsadapter mit einer passenden übersetzten Meldung vorhanden
                    ist.
                </para>
            </listitem>

            <listitem>
                <para>
                    <methodname>isChecked()</methodname> ermittelt ob der übermittelte Wert zum
                    Label passt; wenn das der Fall ist wird <constant>TRUE</constant>
                    zurückgegeben. Das ist für die Erkennung, welcher Button verwendet wurde als
                    das Formular übermittelt wurde, nützlich.
                </para>
            </listitem>
        </itemizedlist>

        <para>
            Zusätzlich werden nur die Dekoratore <classname>DijitElement</classname> und
            <classname>DtDdWrapper</classname> für Buttonelemente benutzt.
        </para>

        <example id="zend.dojo.form.elements.button.example">
            <title>Beispiel für die Verwendung des Button Dijit Elements</title>

            <programlisting language="php"><![CDATA[
$form->addElement(
    'Button',
    'foo',
    array(
        'label' => 'Button Label',
    )
);
]]></programlisting>
        </example>
    </sect3>

    <sect3 id="zend.dojo.form.elements.checkBox">
        <title>CheckBox</title>

        <para>
            Wärend es nicht vom <link linkend="zend.form.standardElements.checkbox">standardmäßigen
            Checkbox Element</link> abgeleitet ist, implementiert es die gleiche Funktionalität. Das
            bedeutet das die folgenden Methoden zur Verfügung gestellt werden:
        </para>

        <itemizedlist>
            <listitem>
                <para>
                    <methodname>setCheckedValue($value)</methodname>: Setzt den Wert der verwendet
                    werden soll wenn das Element angehakt ist.
                </para>
            </listitem>

            <listitem>
                <para>
                    <methodname>getCheckedValue()</methodname>: Gibt den Wert des Elements zurück
                    der verwendet wird wenn das Element angehakt ist.
                </para>
            </listitem>

            <listitem>
                <para>
                    <methodname>setUncheckedValue($value)</methodname>: Setzt den Wert des Elements
                    der verwendet wird wenn das Element nicht angehakt ist.
                </para>
            </listitem>

            <listitem>
                <para>
                    <methodname>getUncheckedValue()</methodname>: Gibt den Wert des Elements zurück
                    der verwendet wird wenn das Element nicht angehakt ist.
                </para>
            </listitem>

            <listitem>
                <para>
                    <methodname>setChecked($flag)</methodname>: Markiert das Element als angehakt
                    oder nicht angehakt.
                </para>
            </listitem>

            <listitem>
                <para>
                    <methodname>isChecked()</methodname>: Ermittelt ob das Element aktuell angehakt
                    ist.
                </para>
            </listitem>
        </itemizedlist>

        <example id="zend.dojo.form.elements.checkBox.example">
            <title>Beispiel für die Verwendung des CheckBox Dijit Elements</title>

            <programlisting language="php"><![CDATA[
$form->addElement(
    'CheckBox',
    'foo',
    array(
        'label'          => 'Eine Checkbox',
        'checkedValue'   => 'foo',
        'uncheckedValue' => 'bar',
        'checked'        => true,
    )
);
]]></programlisting>
        </example>
    </sect3>

    <sect3 id="zend.dojo.form.elements.comboBox">
        <title>ComboBox und FilteringSelect</title>

        <para>
            Wie in der ComboBox
            <link linkend="zend.dojo.view.dijit.form">Dijit Viewhelfer Dokumentation</link>
            beschrieben, sind Comboboxen ein Hybrid zwischen Select und Texteingaben, erlauben
            automatische Vervollständigung und die Fähigkeit eine Alternative zu den angebotenen
            Optionen zu spezifizieren. FilteringSelects sind genauso, nur erlauben Sie keine eigenen
            Eingaben.
        </para>

        <note>
            <title>ComboBoxen geben die Labelwerte zurück</title>

            <para>
                ComboBoxen geben die Labelwerte, und nicht die Werte der Option zurück, was zu einem
                Problem bei den Annahmen führen kann. Aus diesem Grund registieren Sie die
                <classname>InArray</classname> Prüfung nicht automatisch (obwohl FilteringSelects
                das macht).
            </para>
        </note>

        <para>
            Das ComboBox und FilteringSelect Formularelemente bietet Zugriffsmethoden und Mutatoren
            für das Ermitteln und Setzen von Selectoptionen sowie das Spezifizieren des
            <command>dojo.data</command> Datenspeichers (wenn er verwendet wird). Sie erweitern
            DijitMulti, welches es erlaubt Selectoptionen über die Methoden
            <methodname>setMultiOptions()</methodname> und <methodname>setMultiOption()</methodname>
            zu spezifizieren. Zusätzlich stehen die folgenden Methoden zur Verfügung:
        </para>

        <itemizedlist>
            <listitem>
                <para>
                    <methodname>getStoreInfo()</methodname>: Gibt alle aktuell gesetzten
                    Informationen des Datenspeichers zurück. Gibt ein leeres Array zurück wenn
                    aktuell keine Daten gesetzt sind.
                </para>
            </listitem>

            <listitem>
                <para>
                    <methodname>setStoreId($identifier)</methodname>: Setzt die
                    Identifikatorvariable des Speichers (normalerweise wird darauf durch das
                    Attribut 'jsId' in Dojo referiert). Das sollte ein gültiger Name für eine
                    Javascriptvariable sein.
                </para>
            </listitem>

            <listitem>
                <para>
                    <methodname>getStoreId()</methodname>: Gibt den Namen der Identifikatorvariable
                    des Speichers zurück.
                </para>
            </listitem>

            <listitem>
                <para>
                    <methodname>setStoreType($dojoType)</methodname>: Setzt die Datenspeicherklasse
                    die verwendet werden soll; z.B.,
                    "<command>dojo.data.ItemFileReadStore</command>".
                </para>
            </listitem>

            <listitem>
                <para>
                    <methodname>getStoreType()</methodname>: Gibt die Dojo Datenspeicherklasse
                    zurück die verwendet werden soll.
                </para>
            </listitem>

            <listitem>
                <para>
                    <methodname>setStoreParams(array $params)</methodname>: Setzt jeden verwendeten
                    Parameter um das Datenspeicherobjekt zu konfigurieren. Als Beispiel würde der
                    <command>dojo.data.ItemFileReadStore</command> Datenspeicher einen 'url'
                    Parameter erwarten der auf einen Ort zeigt der das <command>dojo.data</command>
                    Objekt zurückgibt.
                </para>
            </listitem>

            <listitem>
                <para>
                    <methodname>getStoreParams()</methodname>: Gibt alle aktuell gesetzten
                    Datenspeicher Parameter zurück; wenn keiner gesetzt ist, wird ein leeres Array
                    zurückgegeben.
                </para>
            </listitem>

            <listitem>
                <para>
                    <methodname>setAutocomplete($flag)</methodname>: Zeigt ob das selektierte
                    Element verwendet wird oder nicht wenn der Benutzer das Element verlässt.
                </para>
            </listitem>

            <listitem>
                <para>
                    <methodname>getAutocomplete()</methodname>: Gibt den Wert des autocomplete
                    Flags zurück.
                </para>
            </listitem>
        </itemizedlist>

        <para>
            Standardmäßig, wenn kein <command>dojo.data</command> Speicher im Element registriert
            wurde, registriert dieses Element eine <classname>InArray</classname> Prüfung welche die
            Arrayschlüssel gegen registrierte Optionen prüft. Dieses Verhalten kann deaktiviert
            werden indem entweder <methodname>setRegisterInArrayValidator(false)</methodname>
            ausgerufen, oder ein <constant>FALSE</constant> Wert an den Registrierungsschlüssel
            <property>registerInArrayValidator</property> übergeben wird.
        </para>

        <example id="zend.dojo.form.elements.comboBox.selectExample">
            <title>Das ComboBox Dijit Element als Select Eingabe verwenden</title>

            <programlisting language="php"><![CDATA[
$form->addElement(
    'ComboBox',
    'foo',
    array(
        'label'        => 'ComboBox (select)',
        'value'        => 'blue',
        'autocomplete' => false,
        'multiOptions' => array(
            'red'    => 'Rouge',
            'blue'   => 'Bleu',
            'white'  => 'Blanc',
            'orange' => 'Orange',
            'black'  => 'Noir',
            'green'  => 'Vert',
        ),
    )
);
]]></programlisting>
        </example>

        <example id="zend.dojo.form.elements.comboBox.datastoreExample">
            <title>Das ComboBox Dijit Element mit einem Datenspeicher verwenden</title>

            <programlisting language="php"><![CDATA[
$form->addElement(
    'ComboBox',
    'foo',
    array(
        'label'       => 'ComboBox (datastore)',
        'storeId'     => 'stateStore',
        'storeType'   => 'dojo.data.ItemFileReadStore',
        'storeParams' => array(
            'url' => '/js/states.txt',
        ),
        'dijitParams' => array(
            'searchAttr' => 'name',
        ),
    )
);
]]></programlisting>
        </example>

        <para>
            Das obige Beispiel könnte auch <classname>FilteringSelect</classname> statt
            <classname>ComboBox</classname> verwenden.
        </para>
    </sect3>

    <sect3 id="zend.dojo.form.elements.currencyTextBox">
        <title>CurrencyTextBox</title>

        <para>
            Die CurrencyTextBox ist primär für die Unterstützung von Währungseingaben. Die Währung
            kann lokalisiert werden, und unterstützt sowohl Kommazahlen als auch ganze Zahlen.
        </para>

        <para>
            Intern ist die CurrencyTextBox abgeleitet von
            <link linkend="zend.dojo.form.elements.numberTextBox">NumberTextBox</link>,
            <link linkend="zend.dojo.form.elements.validationTextBox">ValidationTextBox</link>,
            und <link linkend="zend.dojo.form.elements.textBox">TextBox</link>; alle vorhandenen
            Methoden dieser Klassen sind vorhanden. Zusätzlich können die folgenden bedingten
            Methoden verwendet werden:
        </para>

        <itemizedlist>
            <listitem>
                <para>
                    <methodname>setCurrency($currency)</methodname>: Setzt den Typ der Währung die
                    verwendet werden soll; sollte der
                    <ulink url="http://en.wikipedia.org/wiki/ISO_4217">ISO-4217</ulink>
                    Spezifikation folgen.
                </para>
            </listitem>

            <listitem>
                <para>
                    <methodname>getCurrency()</methodname>: Gibt den aktuellen Währungstyp zurück.
                </para>
            </listitem>

            <listitem>
                <para>
                    <methodname>setSymbol($symbol)</methodname>: Setzt das 3-buchstabige
                    <ulink url="http://en.wikipedia.org/wiki/ISO_4217">ISO-4217</ulink> Symbol der
                    Währung das verwendet werden soll.
                </para>
            </listitem>

            <listitem>
                <para>
                    <methodname>getSymbol()</methodname>: Gibt das aktuelle Währungssymbol zurück.
                </para>
            </listitem>

            <listitem>
                <para>
                    <methodname>setFractional($flag)</methodname>: Setzt ob für die Währung
                    Kommazahlen oder ganze Zahlen verwendet werden dürfen.
                </para>
            </listitem>

            <listitem>
                <para>
                    <methodname>getFractional()</methodname>: Gibt den Status des Kommazahlen Flags
                    zurück.
                </para>
            </listitem>
        </itemizedlist>

        <example id="zend.dojo.form.elements.currencyTextBox.example">
            <title>Beispiel für die Verwendung des CurrencyTextBox Dijit Elements</title>

            <programlisting language="php"><![CDATA[
$form->addElement(
    'CurrencyTextBox',
    'foo',
    array(
        'label'          => 'Währung:',
        'required'       => true,
        'currency'       => 'USD',
        'invalidMessage' => 'Ungültiger Wert. Es müssen das Dollarzeichen, ' .
                            'ein Komma und Cents enthalten sein.',
        'fractional'     => false,
    )
);
]]></programlisting>
        </example>
    </sect3>

    <sect3 id="zend.dojo.form.elements.dateTextBox">
        <title>DateTextBox</title>

        <para>
            DateTextBox bietet einen Kalender Drop-Down für die Auswahl eines Datums, sowie einer
            Clientseitigen Überprüfung und Formatierung.
        </para>

        <para>
            Intern ist DateTextBox abgeleitet von
            <link linkend="zend.dojo.form.elements.validationTextBox">ValidationTextBox</link> und
            <link linkend="zend.dojo.form.elements.textBox">TextBox</link>; alle vorhandenen
            Methoden dieser Klassen sind vorhanden. Zusätzlich können die folgenden Methoden
            verwendet werden um individuelle Abhängigkeiten zu setzen:
        </para>

        <itemizedlist>
            <listitem>
                <para>
                    <methodname>setAmPm($flag)</methodname> and <methodname>getAmPm()</methodname>:
                    Ob in der Zeit AM oder PM Strings verwendet werden sollen oder nicht.
                </para>
            </listitem>

            <listitem>
                <para>
                    <methodname>setStrict($flag)</methodname> und
                    <methodname>getStrict()</methodname>: Ob Reguläre Ausdrücke strikt passen
                    müssen oder nicht. Wenn es <constant>FALSE</constant> ist, was der Standardwert
                    ist, wird es nicht über Leerzeichen und einige Abkürzungen lamentieren.
                </para>
            </listitem>

            <listitem>
                <para>
                    <methodname>setLocale($locale)</methodname> und
                    <methodname>getLocale()</methodname>: Setzt und gibt die
                    Locale zurück die mit diesem speziellen Element verwendet werden soll.
                </para>
            </listitem>

            <listitem>
                <para>
                    <methodname>setDatePattern($pattern)</methodname> und
                    <methodname>getDatePattern()</methodname>: Bietet und gibt den
                    <ulink url="http://www.unicode.org/reports/tr35/#Date_Format_Patterns">Unicode
                        Pattern des Datumsformats</ulink> für die Formatierung des Datums zurück.
                </para>
            </listitem>

            <listitem>
                <para>
                    <methodname>setFormatLength($formatLength)</methodname> und
                    <methodname>getFormatLength()</methodname>: Bietet und gibt den Formatlänge Typ
                    der verwendet werden soll zurück; sollte "long", "short", "medium" oder "full"
                    sein.
                </para>
            </listitem>

            <listitem>
                <para>
                    <methodname>setSelector($selector)</methodname> und
                    <methodname>getSelector()</methodname>: Bietet und gibt den Stil des Selektors
                    zurück; sollte entweder "date" oder "time" sein.
                </para>
            </listitem>
        </itemizedlist>

        <example id="zend.dojo.form.elements.dateTextBox.example">
            <title>Beispiel der Verwendung des DateTextBox Dijit Elements</title>

            <programlisting language="php"><![CDATA[
$form->addElement(
    'DateTextBox',
    'foo',
    array(
        'label'          => 'Datum:',
        'required'       => true,
        'invalidMessage' => 'Ungültiges Datum spezifiziert.',
        'formatLength'   => 'long',
    )
);
]]></programlisting>
        </example>
    </sect3>

    <sect3 id="zend.dojo.form.elements.editor">
        <title>Editor</title>

        <para>
            Editor bietet einen <acronym>WYSIWYG</acronym> Editor der verwendet werden kann um Rich
            <acronym>HTML</acronym> Inhalte sowohl zu erstellen als auch zu bearbeiten.
            <command>dijit.Editor</command> ist pluggable und kann mit eigenen Plugins erweitert
            werden wenn das gewünscht ist; siehe <ulink
<<<<<<< HEAD
                url="http://dojotoolkit.org/book/dojo-book-0-9/part-2-dijit/advanced-editing-and-display/editor-rich-text">die
=======
                url="http://dojotoolkit.org/reference-guide/dijit/Editor.html">die
>>>>>>> 85a932b0
                dijit.Editor Dokumentation</ulink> für weitere Details.
        </para>

        <para>
            Das Editor Form Element bietet eine Anzahl an Zugriffsmethoden und Mutatoren für die
            Manipulation der verschiedenen dijit Paramter, wie folgt:
        </para>

        <itemizedlist>
            <listitem>
                <para>
                    <emphasis>captureEvents</emphasis> sind Events die auf die Bearbeitungsfläche
                    selbst verbinden. Die folgenden Zugriffsmethoden und Mutatoren sind für die
                    Manipulation von Capture Events vorhanden:
                </para>

                <itemizedlist>
                    <listitem>
                        <para><methodname>addCaptureEvent($event)</methodname></para>
                    </listitem>
                    <listitem>
                        <para><methodname>addCaptureEvents(array $events)</methodname></para>
                    </listitem>
                    <listitem>
                        <para><methodname>setCaptureEvents(array $events)</methodname></para>
                    </listitem>
                    <listitem><para><methodname>getCaptureEvents()</methodname></para></listitem>
                    <listitem>
                        <para><methodname>hasCaptureEvent($event)</methodname></para>
                    </listitem>
                    <listitem>
                        <para><methodname>removeCaptureEvent($event)</methodname></para>
                    </listitem>
                    <listitem>
                        <para><methodname>clearCaptureEvents()</methodname></para>
                    </listitem>
                </itemizedlist>
            </listitem>

            <listitem>
                <para>
                    <emphasis>events</emphasis> sind Standard <acronym>DOM</acronym> Events, wie
                    onClick, onKeyUp, usw. Die folgenden Zugriffsmethoden und Mutatoren sind für die
                    Manipulation von Events vorhanden:
                </para>

                <itemizedlist>
                    <listitem>
                        <para><methodname>addEvent($event)</methodname></para>
                    </listitem>
                    <listitem>
                        <para><methodname>addEvents(array $events)</methodname></para>
                    </listitem>
                    <listitem>
                        <para><methodname>setEvents(array $events)</methodname></para>
                    </listitem>
                    <listitem><para><methodname>getEvents()</methodname></para></listitem>
                    <listitem>
                        <para><methodname>hasEvent($event)</methodname></para>
                    </listitem>
                    <listitem><para><methodname>removeEvent($event)</methodname></para></listitem>
                    <listitem>
                        <para><methodname>clearEvents()</methodname></para>
                    </listitem>
                </itemizedlist>
            </listitem>

            <listitem>
                <para>
                    <emphasis>plugins</emphasis> fügen dem Editor Funktionalitäten hinzu --
                    zusätzliche Tools für die Toolbar, zusätzliche erlaubte Stile, usw. Die
                    folgenden Zugriffsmethoden und Mutatoren sind für die Manipulation von Plugins
                    vorhanden:
                </para>

                <itemizedlist>
                    <listitem>
                        <para><methodname>addPlugin($plugin)</methodname></para>
                    </listitem>
                    <listitem>
                        <para><methodname>addPlugins(array $plugins)</methodname></para>
                    </listitem>
                    <listitem>
                        <para><methodname>setPlugins(array $plugins)</methodname></para>
                    </listitem>
                    <listitem><para><methodname>getPlugins()</methodname></para></listitem>
                    <listitem>
                        <para><methodname>hasPlugin($plugin)</methodname></para>
                    </listitem>
                    <listitem>
                        <para><methodname>removePlugin($plugin)</methodname></para>
                    </listitem>
                    <listitem>
                        <para><methodname>clearPlugins()</methodname></para>
                    </listitem>
                </itemizedlist>
            </listitem>

            <listitem>
                <para>
                    <emphasis>editActionInterval</emphasis> wird verwendet um Events für die Undo
                    Operationen zu gruppieren. Standardmäßig ist dieser Wert 3 Sekunden. Die
                    Methode <methodname>setEditActionInterval($interval)</methodname> kann
                    verwendet werden um den Wert zu setzen, wärend
                    <methodname>getEditActionInterval()</methodname> ihn zurückgibt.
                </para>
            </listitem>

            <listitem>
                <para>
                    <emphasis>focusOnLoad</emphasis> wird verwendet um zu erkennen ob dieser
                    spezielle Editor den Fokus erhält wenn die Seite geladen wurde. Standardmäßig
                    ist er <constant>FALSE</constant>. Die Methode
                    <methodname>setFocusOnLoad($flag)</methodname> kann verwendet werden um den
                    Wert zu setzen, wärend <methodname>getFocusOnLoad()</methodname> ihn empfängt.
                </para>
            </listitem>

            <listitem>
                <para>
                    <emphasis>height</emphasis> spezifiziert die Höhe des Editors; standardmäßig
                    ist sie 300px. Die Methode <methodname>setHeight($height)</methodname> kann
                    verwendet werden um den Wert zu setzen, wärend
                    <methodname>getHeight()</methodname> ihn zurückgibt.
                </para>
            </listitem>

            <listitem>
                <para>
                    <emphasis>inheritWidth</emphasis> wird verwendet um zu erkennen ob der Editor
                    die Breite des Parent Containers verwendet, oder einfach auf 100% Höhe.
                    Standardmäßig ist er <constant>FALSE</constant> (im Normalfall wird der die
                    Breite des Fensters ausfüllen). Die Methode
                    <methodname>setInheritWidth($flag)</methodname> kann verwendet werden um den
                    Wert zu setzen, wärend <methodname>getInheritWidth()</methodname> ihn
                    zurückgibt.
                </para>
            </listitem>

            <listitem>
                <para>
                    <emphasis>minHeight</emphasis> zeigt die Mindesthöhe des Editors an;
                    standardmäßig ist sie 1em. Die Methode
                    <methodname>setMinHeight($height)</methodname> kann verwendet werden um den
                    Wert zu setzen, wärend <methodname>getMinHeight()</methodname> ihn empfängt.
                </para>
            </listitem>

            <listitem>
                <para>
                    <emphasis>styleSheets</emphasis> zeigt an welche zusätzlichen
                    <acronym>CSS</acronym> Stylesheets verwendet werden sollen um die Anzeige des
                    Editors zu beeinflussen. Standardmäßig sind keine registriert, und es verwendet
                    die Seitenstile. Die folgenden Zugriffsmethoden und Mutatoren sind für die
                    Manipulation von Editor Stylesheets vorhanden:
                </para>

                <itemizedlist>
                    <listitem>
                        <para><methodname>addStyleSheet($styleSheet)</methodname></para>
                    </listitem>

                    <listitem>
                        <para><methodname>addStyleSheets(array $styleSheets)</methodname></para>
                    </listitem>

                    <listitem>
                        <para><methodname>setStyleSheets(array $styleSheets)</methodname></para>
                    </listitem>

                    <listitem><para><methodname>getStyleSheets()</methodname></para></listitem>

                    <listitem>
                        <para><methodname>hasStyleSheet($styleSheet)</methodname></para>
                    </listitem>

                    <listitem>
                        <para><methodname>removeStyleSheet($styleSheet)</methodname></para>
                    </listitem>

                    <listitem>
                        <para><methodname>clearStyleSheets()</methodname></para>
                    </listitem>
                </itemizedlist>
            </listitem>
        </itemizedlist>

        <example id="zend.dojo.form.elements.editor.example">
            <title>Beispiel der Verwendung des Editor dijit Elements</title>

            <programlisting language="php"><![CDATA[
$form->addElement('editor', 'content', array(
    'plugins'            => array('undo', '|', 'bold', 'italic'),
    'editActionInterval' => 2,
    'focusOnLoad'        => true,
    'height'             => '250px',
    'inheritWidth'       => true,
    'styleSheets'        => array('/js/custom/editor.css'),
));
]]></programlisting>
        </example>

        <note>
            <title>Das Editor Dijit verwendet standardmäßig div</title>

            <para>
                Das Editor dijit verwendet standardmäßig ein <acronym>HTML</acronym>
                <acronym>DIV</acronym>. Die Dokumentation für
                <command>dijit._editor.RichText</command> zeigt dass es potentielle Sicherheits
                Probleme bereiten kann wenn man es auf ein <acronym>HTML</acronym>
                <acronym>TEXTAREA</acronym> erstellt.
            </para>

            <para>
                Deshalb kann es Zeiten geben in denen man ein Editor Widget benötigt das korrekt zu
                einer <acronym>TEXTAREA</acronym> degradiert. In solchen Situationen kann man dass
                durchführen indem die Eigenschaft <property>degrade</property> auf
                <constant>TRUE</constant> gesetzt wird:
            </para>

            <programlisting language="php"><![CDATA[
// Bei der Instanzierung:
$editor = new Zend_Dojo_Form_Element_Editor('foo', array(
    'degrade' => true,
));

// Erstellung über die Form:
$form->addElement('editor', 'content', array(
    'degrade' => true,
));

// Oder nach der Instanzierung:
$editor->degrade = true;
]]></programlisting>
        </note>
    </sect3>

    <sect3 id="zend.dojo.form.elements.horizontalSlider">
        <title>HorizontalSlider</title>

        <para>
            HorizontalSlider bietet ein Schieber UI Widget für die Auswahl eines numerischen Wertes
            in einem Bereich. Intern, setzt es den Wert eines versteckten Elements welches vom
            Formular übermittelt wird.
        </para>

        <para>
            HorizontalSlider ist vom <link linkend="zend.dojo.form.elements.slider">abstrakten
                Slider Dijit Element</link> abgeleitet. Zusätzlich hat es eine Vielzahl von Methoden
            für das Setzen und Konfigurieren der Schieberregeln und Regel Labels.
        </para>

        <itemizedlist>
            <listitem>
                <para>
                    <methodname>setTopDecorationDijit($dijit)</methodname> und
                    <methodname>setBottomDecorationDijit($dijit)</methodname>: Setzt den Namen des
                    Dijits das entweder oberhalb oder unterhalb des Schiebers verwendet werden
                    soll. Es darf nicht den "dijit.form." Präfix enthalten, sondern nur den
                    endgültigen Namen -- entweder "HorizontalRule" oder "HorizontalRuleLabels".
                </para>
            </listitem>

            <listitem>
                <para>
                    <methodname>setTopDecorationContainer($container)</methodname> und
                    <methodname>setBottomDecorationContainer($container)</methodname>: Spezifiziert
                    den Namen der für das Containerelement der Regeln verwendet werden soll; z.B.
                    'topRule', 'topContainer', usw.
                </para>
            </listitem>

            <listitem>
                <para>
                    <methodname>setTopDecorationLabels(array $labels)</methodname> und
                    <methodname>setBottomDecorationLabels(array $labels)</methodname>: Setzt die
                    Labels die für eine der RuleLabel Dijit Typen verwendet werden sollen. Diese
                    sollten ein indiziertes Array sein; spezifiziere eine einzelnes Leerzeichen um
                    eine gegebene Labelposition zu überspringen (wie beim Beginn oder dem Ende).
                </para>
            </listitem>

            <listitem>
                <para>
                    <methodname>setTopDecorationParams(array $params)</methodname> und
                    <methodname>setBottomDecorationParams(array $params)</methodname>: Dijit
                    Parameter die verwendet werden sollen wenn die gegebene Rule oder RuleLabels
                    Dijits konfiguriert werden
                </para>
            </listitem>

            <listitem>
                <para>
                    <methodname>setTopDecorationAttribs(array $attribs)</methodname> und
                    <methodname>setBottomDecorationAttribs(array $attribs)</methodname>:
                    <acronym>HTML</acronym> Attribute die für die gegebene Rule oder RuleLabels
                    <acronym>HTML</acronym> Elementcontainer spezifiziert werden.
                </para>
            </listitem>

            <listitem>
                <para>
                    <methodname>getTopDecoration()</methodname> und
                    <methodname>getBottomDecoration()</methodname>: Geben alle Metadaten für eine
                    gegebene Rule oder RuleLabels Definition zurück, wie von den obigen Mutatoren
                    geliefert.
                </para>
            </listitem>
        </itemizedlist>

        <example id="zend.dojo.form.elements.horizontalSlider.example">
            <title>Beispiel der Verwendung des HorizontalSlider Dijit Elements</title>

            <para>
                Das folgende erzeugt eine horizontale Schieberauswahl mit Integerwerten die von -10
                bis 10 reichen. Oben sind Labels bei den 20%, 40%, 60% und 80% Marken. Unten sind
                Regeln bei 0, 50% und 100%. Jedesmal wenn der Wert geändert wird, wird das
                versteckte Element das den Wert speichert aktualisiert.
            </para>

            <programlisting language="php"><![CDATA[
$form->addElement(
    'HorizontalSlider',
    'horizontal',
    array(
        'label'                     => 'HorizontalSlider',
        'value'                     => 5,
        'minimum'                   => -10,
        'maximum'                   => 10,
        'discreteValues'            => 11,
        'intermediateChanges'       => true,
        'showButtons'               => true,
        'topDecorationDijit'        => 'HorizontalRuleLabels',
        'topDecorationContainer'    => 'topContainer',
        'topDecorationLabels'       => array(
                ' ',
                '20%',
                '40%',
                '60%',
                '80%',
                ' ',
        ),
        'topDecorationParams'      => array(
            'container' => array(
                'style' => 'height:1.2em; font-size=75%;color:gray;',
            ),
            'list' => array(
                'style' => 'height:1em; font-size=75%;color:gray;',
            ),
        ),
        'bottomDecorationDijit'     => 'HorizontalRule',
        'bottomDecorationContainer' => 'bottomContainer',
        'bottomDecorationLabels'    => array(
                '0%',
                '50%',
                '100%',
        ),
        'bottomDecorationParams'   => array(
            'list' => array(
                'style' => 'height:1em; font-size=75%;color:gray;',
            ),
        ),
    )
);
]]></programlisting>
        </example>
    </sect3>

    <sect3 id="zend.dojo.form.elements.numberSpinner">
        <title>NumberSpinner</title>

        <para>
            Ein Nummernkreisel (Number Spinner) ist ein Textelement für die Eingabe von numerischen
            Werten; es enthält auch Elemente für das inkrementieren und dekrementieren des Wertes
            mit einer gesetzten Anzahl.
        </para>

        <para>
            Die folgenden Methoden sind vorhanden:
        </para>

        <itemizedlist>
            <listitem>
                <para>
                    <methodname>setDefaultTimeout($timeout)</methodname> und
                    <methodname>getDefaultTimeout()</methodname>: Setzt und gibt den
                    Standardtimeout, in Millisekunden, zurück der zwischen dem gedrückt halten des
                    Buttons und der Änderung des Wertes ist.
                </para>
            </listitem>

            <listitem>
                <para>
                    <methodname>setTimeoutChangeRate($rate)</methodname> und
                    <methodname>getTimeoutChangeRate()</methodname>: Setzt und gibe die Rate, in
                    Millisekunden, zurück mit der Änderungen durchgeführt werden wenn ein Button
                    gedrückt gehalten wird.
                </para>
            </listitem>

            <listitem>
                <para>
                    <methodname>setLargeDelta($delta)</methodname> und
                    <methodname>getLargeDelta()</methodname>: Setzt und gibt die Menge zurück mit
                    welcher der numerische Wert geändert werden soll wenn ein Button gedrückt
                    gehalten wird.
                </para>
            </listitem>

            <listitem>
                <para>
                    <methodname>setSmallDelta($delta)</methodname> und
                    <methodname>getSmallDelta()</methodname>: Setzt und gibt das Delta zurück mit
                    dem die Nummer geändert werden soll wenn ein Button einmal gedrückt wird.
                </para>
            </listitem>

            <listitem>
                <para>
                    <methodname>setIntermediateChanges($flag)</methodname> und
                    <methodname>getIntermediateChanges()</methodname>: Setzt un gibt das Flag
                    zurück das anzeigt ob jede Änderung des Werte angezeigt werden soll wenn der
                    Button gedrückt gehalten wird, oder nicht.
                </para>
            </listitem>

            <listitem>
                <para>
                    <methodname>setRangeMessage($message)</methodname> und
                    <methodname>getRangeMessage()</methodname>: Setzt und gibt die Nachricht zurück
                    die den Bereich der möglichen Werte anzeigt.
                </para>
            </listitem>

            <listitem>
                <para>
                    <methodname>setMin($value)</methodname> und <methodname>getMin()</methodname>:
                    Setzt und gibt den mindesten möglichen Wert zurück.
                </para>
            </listitem>

            <listitem>
                <para>
                    <methodname>setMax($value)</methodname> und <methodname>getMax()</methodname>:
                    Setzt und gibt den maximalen möglichen Wert zurück.
                </para>
            </listitem>
        </itemizedlist>

        <example id="zend.dojo.form.elements.numberSpinner.example">
            <title>Beispiel der Verwendung des NumberSpinner Dijit Elements</title>

            <programlisting language="php"><![CDATA[
$form->addElement(
    'NumberSpinner',
    'foo',
    array(
        'value'             => '7',
        'label'             => 'NumberSpinner',
        'smallDelta'        => 5,
        'largeDelta'        => 25,
        'defaultTimeout'    => 500,
        'timeoutChangeRate' => 100,
        'min'               => 9,
        'max'               => 1550,
        'places'            => 0,
        'maxlength'         => 20,
    )
);
]]></programlisting>
        </example>
    </sect3>

    <sect3 id="zend.dojo.form.elements.numberTextBox">
        <title>NumberTextBox</title>

        <para>
            Eine NumberTextBox ist ein Textelement für die Eingabe von numerischen Werten; anders
            als beim NummerSpinner, werden Nummern manuell eingegeben. Prüfungen und Abhängigkeiten
            können angegeben werden um sicherzustellen das die Nummer immer in einem bestimmten
            Bereich oder Format ist.
        </para>

        <para>
            Intern wird NumberTextBox abgeleitet von
            <link linkend="zend.dojo.form.elements.validationTextBox">ValidationTextBox</link> und
            <link linkend="zend.dojo.form.elements.textBox">TextBox</link>; alle in diesen Klassen
            vorhandenen Methoden sind vorhanden. Zusätzlich können die folgenden Methoden verwendet
            werden um individuelle Abhängigkeiten zu setzen:
        </para>

        <itemizedlist>
            <listitem>
                <para>
                    <methodname>setLocale($locale)</methodname> und
                    <methodname>getLocale()</methodname>: Spezifiziert und gibt ein spezifisches
                    oder alternatives Gebietsschema zurück das mit diesem Dijit verwendet werden
                    soll.
                </para>
            </listitem>

            <listitem>
                <para>
                    <methodname>setPattern($pattern)</methodname> und
                    <methodname>getPattern()</methodname>: Setzt und gibt ein <ulink
                        url="http://www.unicode.org/reports/tr35/#Number_Format_Patterns">Nummern
                        Patternformat</ulink> zurück das verwendet wird um eine Nummer zu
                    formatieren.
                </para>
            </listitem>

            <listitem>
                <para>
                    <methodname>setType($type)</methodname> und <methodname>getType()</methodname>:
                    Setzt und gibt eine numerischen Formattyp zurück der verwendet wird (sollte
                    'decimal', 'percent' oder 'currency' sein).
                </para>
            </listitem>

            <listitem>
                <para>
                    <methodname>setPlaces($places)</methodname> und
                    <methodname>getPlaces()</methodname>: Setzt und gibt die Anzahl der
                    Dezimalstellen die unterstützt werden sollen zurück.
                </para>
            </listitem>

            <listitem>
                <para>
                    <methodname>setStrict($flag)</methodname> und
                    <methodname>getStrict()</methodname>: Setzt und gibt den Wert des Strictflags
                    zurück, welches anzeigt wieviel Ungenauigkeit in Bezug auf Leerzeichen und
                    nicht-numerische Zeichen erlaubt ist.
                </para>
            </listitem>
        </itemizedlist>

        <example id="zend.dojo.form.elements.numberTextBox.example">
            <title>Beispiel der Verwendung des NumberTextBox Dijit Elements</title>

            <programlisting language="php"><![CDATA[
$form->addElement(
    'NumberTextBox',
    'elevation',
    array(
        'label'          => 'NumberTextBox',
        'required'       => true,
        'invalidMessage' => 'Ungültige Eingabe.',
        'places'         => 0,
        'constraints'    => array(
            'min'    => -20000,
            'max'    => 20000,
        ),
    )
);
]]></programlisting>
        </example>
    </sect3>

    <sect3 id="zend.dojo.form.elements.passwordTextBox">
        <title>PasswordTextBox</title>

        <para>
            PasswordTextBox ist einfach eine ValidationTextBox die an eine Passworteingabe gebunden
            ist; Ihre primäre Aufgabe ist es eine Dijit-bezogene Texteingabe für Passwörter zu
            erlauben die Client-seitige Prüfungen erlaubt.
        </para>

        <para>
            Intern wird PasswordTextBox abgeleitet von
            <link linkend="zend.dojo.form.elements.validationTextBox">ValidationTextBox</link> und
            <link linkend="zend.dojo.form.elements.textBox">TextBox</link>; alle in diesen Klassen
            vorhandenen Methoden sind vorhanden.
        </para>

        <example id="zend.dojo.form.elements.passwordTextBox.example">
            <title>Beispiel für die Verwendung des PasswordTextBox Dijit Elements</title>

            <programlisting language="php"><![CDATA[
$form->addElement(
    'PasswordTextBox',
    'password',
    array(
        'label'          => 'Passwort',
        'required'       => true,
        'trim'           => true,
        'lowercase'      => true,
        'regExp'         => '^[a-z0-9]{6,}$',
        'invalidMessage' => 'Ungültiges Passwort; muß mindestens 6 '
                          . 'alphanumerische Zeichen lang sein',
    )
);
]]></programlisting>
        </example>
    </sect3>

    <sect3 id="zend.dojo.form.elements.radioButton">
        <title>RadioButton</title>

        <para>
            RadioButton umschließt ein standard Radio-Input Element um ein konsistentes Look and
            Feel mit den anderen Dojo Dijits zu bieten.
        </para>

        <para>
            RadioButton erweitert DijitMulti, welches es erlaubt Selectoptionen über die
            <methodname>setMultiOptions()</methodname> und
            <methodname>setMultiOption()</methodname> Methoden zu spezifizieren.
        </para>

        <para>
            Standardmäßig registriert dieses Element eine <classname>InArray</classname> Prüfung
            welche die Arrayschlüssel gegen registrierte Optionen prüft. Dieses Verhalten kann
            deaktiviert werden indem entweder
            <methodname>setRegisterInArrayValidator(false)</methodname> ausgerufen, oder ein
            <constant>FALSE</constant> Wert an den Registrierungsschlüssel
            <property>registerInArrayValidator</property> übergeben wird.
        </para>

        <example id="zend.dojo.form.elements.radioButton.example">
            <title>Beispiel der Verwendung des RadioButton Dijit Elements</title>

            <programlisting language="php"><![CDATA[
$form->addElement(
    'RadioButton',
    'foo',
    array(
        'label' => 'RadioButton',
        'multiOptions'  => array(
            'foo' => 'Foo',
            'bar' => 'Bar',
            'baz' => 'Baz',
        ),
        'value' => 'bar',
    )
);
]]></programlisting>
        </example>
    </sect3>

    <sect3 id="zend.dojo.form.elements.simpletextarea">
        <title>SimpleTextarea</title>

        <para>
            SimpleTextarea arbeitet primär wie ein Standard <acronym>HTML</acronym> Textarea.
            Trotzdem unterstützt es weder die rows noch die cols Einstellung. Stattdessen, sollte
            die Breite von Textarea durch die Verwendung von standard <acronym>CSS</acronym>
            Maßeinheiten definiert werden. Anders als Textarea wird er nicht automatisch wachsen
        </para>

        <example id="zend.dojo.form.elements.simpletextarea.example">
            <title>Beispiel der Verwendung des SimpleTextarea Dijit Elements</title>

            <programlisting language="php"><![CDATA[
$form->addElement(
    'SimpleTextarea',
    'simpletextarea',
    array(
        'label'    => 'SimpleTextarea',
        'required' => true,
        'style'    => 'width: 80em; height: 25em;',
    )
);
]]></programlisting>
        </example>
    </sect3>

    <sect3 id="zend.dojo.form.elements.slider">
        <title>Abstraktes Slider Element</title>

        <para>
            Slider ist ein abstraktes Element welches abgeleitet ist von
            <link linkend="zend.dojo.form.elements.horizontalSlider">HorizontalSlider</link> und
            <link linkend="zend.dojo.form.elements.verticalSlider">VerticalSlider</link>. Es bietet
            eine Anzahl von üblichen Methoden für die Konfiguration von Slidern an, inklusive:
        </para>

        <itemizedlist>
            <listitem>
                <para>
                    <methodname>setClickSelect($flag)</methodname> und
                    <methodname>getClickSelect()</methodname>: Setzt und gibt das Flag zurück das
                    anzeigt ob das Klicken auf den Slider den Wert ändert oder nicht.
                </para>
            </listitem>

            <listitem>
                <para>
                    <methodname>setIntermediateChanges($flag)</methodname> und
                    <methodname>getIntermediateChanges()</methodname>: Setzt und gibt das Flag
                    zurück das anzeigt ob das Dijit eine Benachrichtigung bei jedem Slider-Event
                    schickt oder nicht.
                </para>
            </listitem>

            <listitem>
                <para>
                    <methodname>setShowButtons($flag)</methodname> und
                    <methodname>getShowButtons()</methodname>: Setzt und gibt das Flag zurück das
                    anzeigt ob Buttons an den Enden angezeigt werden oder nicht; wenn ja, dann kann
                    der Benutzer diese anklicken und damit den Wert des Sliders ändern.
                </para>
            </listitem>

            <listitem>
                <para>
                    <methodname>setDiscreteValues($value)</methodname> und
                    <methodname>getDiscreteValues()</methodname>: Setzt und gibt die Anzahl an
                    diskreten Werte zurück die vom Slider repräsentiert werden.
                </para>
            </listitem>

            <listitem>
                <para>
                    <methodname>setMaximum($value)</methodname> und
                    <methodname>getMaximum()</methodname>: Setzt den maximalen Wert des Sliders.
                </para>
            </listitem>

            <listitem>
                <para>
                    <methodname>setMinimum($value)</methodname> und
                    <methodname>getMinimum()</methodname>: Setzt den minimalen Wert des Sliders.
                </para>
            </listitem>

            <listitem>
                <para>
                    <methodname>setPageIncrement($value)</methodname> und
                    <methodname>getPageIncrement()</methodname>: Setzt den Wert um den sich der
                    Slider auf Tastaturereignisse ändert.
                </para>
            </listitem>
        </itemizedlist>

        <para>
            Ein Beispiel der Verwendung wird mit jeder konkreten Klasse angegeben die diese Klasse
            erweitert.
        </para>
    </sect3>

    <sect3 id="zend.dojo.form.elements.submitButton">
        <title>SubmitButton</title>

        <para>
            Wärend es kein Dijit gibt das SubmitButton heißt, wurde dieses inkludiert um ein Button
            Dijit anzubieten das fähig ist ein Formular zu übertragen ohne das irgendeine
            zusätzliche Javascript Verknüpfung benötigt wird. Es funktioniert exakt wie das
            <link linkend="zend.dojo.form.elements.button">Button Dijit</link>.
        </para>

        <example id="zend.dojo.form.elements.submitButton.example">
            <title>Beispiel der Verwendung des SubmitButton Dijit Elements</title>

            <programlisting language="php"><![CDATA[
$form->addElement(
    'SubmitButton',
    'foo',
    array(
        'required'   => false,
        'ignore'     => true,
        'label'      => 'Submit Button!',
    )
);
]]></programlisting>
        </example>
    </sect3>

    <sect3 id="zend.dojo.form.elements.textBox">
        <title>TextBox</title>

        <para>
            TextBox wurde primär inkludiert um eine Text Eingabe anzubieten die das gleiche
            Look-and-Feel wie die anderen Dijits hat. Trotzdem enthält es einige Filter- und
            Prüfmöglichkeiten, die in den folgenden Methoden repräsentiert sind:
        </para>

        <itemizedlist>
            <listitem>
                <para>
                    <methodname>setLowercase($flag)</methodname> und
                    <methodname>getLowercase()</methodname>: Setzt und gibt das Tag zurück das
                    anzeigt ob die Eingabe auf Kleinschreibung (lowercase) geändert wird oder nicht.
                </para>
            </listitem>

            <listitem>
                <para>
                    <methodname>setPropercase($flag)</methodname> und
                    <methodname>getPropercase()</methodname>: Setzt und gibt das Tag zurück das
                    anzeigt ob die Eingabe auf Proper Case geändert wird oder nicht.
                </para>
            </listitem>

            <listitem>
                <para>
                    <methodname>setUppercase($flag)</methodname> und
                    <methodname>getUppercase()</methodname>: Setzt und retourniert das Flag das
                    anzeigt ob die Eingabe auf Großschreibung (<acronym>UPPERCASE</acronym>)
                    geändert wird oder nicht.
                </para>
            </listitem>

            <listitem>
                <para>
                    <methodname>setTrim($flag)</methodname> und <methodname>getTrim()</methodname>:
                    Setzt und retourniert das Flag das anzeigt ob führende Leerzeichen entfernt
                    werden oder nicht.
                </para>
            </listitem>

            <listitem>
                <para>
                    <methodname>setMaxLength($length)</methodname> und
                    <methodname>getMaxLength()</methodname>: Setzt und retourniert die maximale
                    Länge der Eingabe.
                </para>
            </listitem>
        </itemizedlist>

        <example id="zend.dojo.form.elements.textBox.example">
            <title>Beispiel der Verwendung des TextBox Dijit Elements</title>

            <programlisting language="php"><![CDATA[
$form->addElement(
    'TextBox',
    'foo',
    array(
        'value'      => 'irgendein Text',
        'label'      => 'TextBox',
        'trim'       => true,
        'propercase' => true,
    )
);
]]></programlisting>
        </example>
    </sect3>

    <sect3 id="zend.dojo.form.elements.textarea">
        <title>Textarea</title>

        <para>
            Textarea funktioniert primär wie eine standard <acronym>HTML</acronym> Textarea.
            Trotzdem unterstützt es weder die Zeilen- noch die Spalteneinstellungen. Stattdessen
            sollte die Breite von Textarea durch Verwendung von <acronym>CSS</acronym> Maßeinheiten
            spezifiziert werden; Zeilen sollten komplett vermieden werden. Die Textarea wird dann
            vertikal wachsen wenn Text hinzugefügt wird.
        </para>

        <example id="zend.dojo.form.elements.textarea.example">
            <title>Beispiel der Verwendung des Textarea Dijit Elements</title>

            <programlisting language="php"><![CDATA[
$form->addElement(
    'Textarea',
    'textarea',
    array(
        'label'    => 'Textarea',
        'required' => true,
        'style'    => 'width: 200px;',
    )
);
]]></programlisting>
        </example>
    </sect3>

    <sect3 id="zend.dojo.form.elements.timeTextBox">
        <title>TimeTextBox</title>

        <para>
            TimeTextBox ist eine Texteingabe die einen Drop-Down für die Auswahl einer Zeit bietet.
            Der Drop-Down kann so konfiguriert werden das ein bestimmtes Zeitfenster, mit speziellen
            Inkrementierungen, angezeigt wird.
        </para>

        <para>
            Intern wird die TimeTextBox von
            <link linkend="zend.dojo.form.elements.dateTextBox">DateTextBox</link>,
            <link linkend="zend.dojo.form.elements.validationTextBox">ValidationTextBox</link> und
            <link linkend="zend.dojo.form.elements.textBox">TextBox</link> abgeleitet; alle
            vorhandenen Methoden dieser Klassen sind vorhanden. Zusätzlich können die folgenden
            Methoden verwendet werden um individuelle Abhängigkeiten einzustellen:
        </para>

        <itemizedlist>
            <listitem>
                <para>
                    <methodname>setTimePattern($pattern)</methodname> und
                    <methodname>getTimePattern()</methodname>: Setzt und retourniert den
                    <ulink url="http://www.unicode.org/reports/tr35/#Date_Format_Patterns">Unicode
                        Zeitformat Pattern</ulink> für die Formatierung der Zeit.
                </para>
            </listitem>

            <listitem>
                <para>
                    <methodname>setClickableIncrement($format)</methodname> und
                    <methodname>getClickableIncrement()</methodname>: Setzt den <ulink
                        url="http://en.wikipedia.org/wiki/ISO_8601">ISO_8601</ulink>
                    String der die Anzahl repräsentiert mit dem jedes anklickbare Element der
                    Zeitauswahl inkrementiert wird.
                </para>
            </listitem>

            <listitem>
                <para>
                    <methodname>setVisibleIncrement($format)</methodname> und
                    <methodname>getVisibleIncrement()</methodname>: Definiert das der Inkrement in
<<<<<<< HEAD
                    der Zeitauswahl sichtbar ist; muß dem <acronym>ISO_8601</acronym> Format
=======
                    der Zeitauswahl sichtbar ist; muß dem <constant>ISO_8601</constant> Format
>>>>>>> 85a932b0
                    entsprechen.
                </para>
            </listitem>

            <listitem>
                <para>
                    <methodname>setVisibleRange($format)</methodname> und
                    <methodname>getVisibleRange()</methodname>: Setzt und retorniert den
                    Zeitbereich der in der Zeitauswahl zu jedem Zeitpunkt sichtbar ist; muß dem
<<<<<<< HEAD
                    <acronym>ISO_8601</acronym> Format entsprechen.
=======
                    <constant>ISO_8601</constant> Format entsprechen.
>>>>>>> 85a932b0
                </para>
            </listitem>
        </itemizedlist>

        <example id="zend.dojo.form.elements.timeTextBox.example">
            <title>Beispiel der Verwendung des TimeTextBox Dijit Elements</title>

            <para>
                Das folgende erstellt eine TimeTextBox die 2 Stunden zugleich anzeigt und um 10
                Minuten inkrementiert.
            </para>

            <programlisting language="php"><![CDATA[
$form->addElement(
    'TimeTextBox',
    'foo',
    array(
        'label'              => 'TimeTextBox',
        'required'           => true,
        'visibleRange'       => 'T04:00:00',
        'visibleIncrement'   => 'T00:10:00',
        'clickableIncrement' => 'T00:10:00',
    )
);
]]></programlisting>
        </example>
    </sect3>

    <sect3 id="zend.dojo.form.elements.validationTextBox">
        <title>ValidationTextBox</title>

        <para>
            ValidationTextBox bietet die Möglichkeit Prüfungen und Abhängigkeiten zu einer
            Texteingabe hinzuzufügen. Intern ist Sie von
            <link linkend="zend.dojo.form.elements.textBox">TextBox</link> abgeleitet, und fügt die
            folgenden Zugriffsmethoden und Mutatoren für die Manipulation der Dijit Parameter hinzu:
        </para>

        <itemizedlist>
            <listitem>
                <para>
                    <methodname>setInvalidMessage($message)</methodname> und
                    <methodname>getInvalidMessage()</methodname>: Setzt und retourniert die
                    Tooltipnachricht die angezeigt werden soll wenn der Wert nicht gültig ist.
                </para>
            </listitem>

            <listitem>
                <para>
                    <methodname>setPromptMessage($message)</methodname> und
                    <methodname>getPromptMessage()</methodname>: Setzt und retourniert die
                    Tooltipnachricht die angezeigt werden soll wenn das Element verwendet wird.
                </para>
            </listitem>

            <listitem>
                <para>
                    <methodname>setRegExp($regexp)</methodname> und
                    <methodname>getRegExp()</methodname>: Setzt und retourniert den regulären
                    Ausdruck der für die Prüfung des Elements verwendet wird. Der reguläre Ausdruck
                    benötigt keine Begrenzungen (anders als <acronym>PHP</acronym>'s
                    Funktionsfamilie preg*).
                </para>
            </listitem>

            <listitem>
                <para>
                    <methodname>setConstraint($key, $value)</methodname> und
                    <methodname>getConstraint($key)</methodname>: Setzt und retourniert zusätzliche
                    Abhängigkeiten die für die Prüfung des Elements verwendet werden; wird primär
                    mit Unterklassen verwendet. Abhängigkeiten werden im 'constraints' Schlüssel
                    der Dijit Parameter abgespeichert.
                </para>
            </listitem>

            <listitem>
                <para>
                    <methodname>setConstraints(array $constraints)</methodname> und
                    <methodname>getConstraints()</methodname>: Setzt und retourniert individuelle
                    Abhängigkeiten die bei der Prüfung eines Elements verwendet werden; wird primär
                    mit Unterklassen verwendet.
                </para>
            </listitem>

            <listitem>
                <para>
                    <methodname>hasConstraint($key)</methodname>: Testet ob eine angegebene
                    Abhängigkeit existiert.
                </para>
            </listitem>

            <listitem>
                <para>
                    <methodname>removeConstraint($key)</methodname> und
                    <methodname>clearConstraints()</methodname>: Entfernt eine einzelne oder alle
                    Abhängigkeiten des Elements.
                </para>
            </listitem>
        </itemizedlist>

        <example id="zend.dojo.form.elements.validationTextBox.example">
            <title>Beispiel für die Verwendung des ValidationTextBox Dijit Elements</title>

            <para>
                Das folgende erstellt eine ValidationTextBox die einen einzelnen String benötigt der
                nur aus Buchstaben besteht (z.B, keine Leerzeichen, die meisten Trennungen sind
                ungültig).
            </para>

            <programlisting language="php"><![CDATA[
$form->addElement(
    'ValidationTextBox',
    'foo',
    array(
        'label'          => 'ValidationTextBox',
        'required'       => true,
        'regExp'         => '[\w]+',
        'invalidMessage' => 'Ungültige Buchstaben.',
    )
);
]]></programlisting>
        </example>
    </sect3>

    <sect3 id="zend.dojo.form.elements.verticalSlider">
        <title>VerticalSlider</title>

        <para>
            VerticalSlider ist der Schwager von
            <link linkend="zend.dojo.form.elements.horizontalSlider">HorizontalSlider</link>, und
            funktioniert auf dem gleichen Weg wie dieses Element. Der einzige wirkliche Unterschied
            besteht darin, das die 'top*' und 'bottom*' Methoden mit 'left*' und 'right*' ersetzt
            wurden, und statt HorizontalRule und HorizontalRuleLabels jetzt VerticalRule und
            VerticalRuleLabels verwendet werden sollten.
        </para>

        <example id="zend.dojo.form.elements.verticalSlider.example">
            <title>Beispiel der Verwendung des VerticalSlider Dijit Elements</title>

            <para>
                Das folgende erstellt eine Vertikale Schieberauswahl mit Ganzzahlen die von -10 bis
                10 reichen. Die linke Seite hat Label bei den 20%, 40%, 60% und 80% Marken. Die
                rechte Seite hat Regeln bei 0, 50% und 100%. Jedesmal wenn der Wert verändert wird,
                wird auch das versteckte Element, das den Wert speichert, aktualisiert.
            </para>

            <programlisting language="php"><![CDATA[
$form->addElement(
    'VerticalSlider',
    'foo',
    array(
        'label'                    => 'VerticalSlider',
        'value'                    => 5,
        'style'                    => 'height: 200px; width: 3em;',
        'minimum'                  => -10,
        'maximum'                  => 10,
        'discreteValues'           => 11,
        'intermediateChanges'      => true,
        'showButtons'              => true,
        'leftDecorationDijit'      => 'VerticalRuleLabels',
        'leftDecorationContainer'  => 'leftContainer',
        'leftDecorationLabels'     => array(
                ' ',
                '20%',
                '40%',
                '60%',
                '80%',
                ' ',
        ),
        'rightDecorationDijit' => 'VerticalRule',
        'rightDecorationContainer' => 'rightContainer',
        'rightDecorationLabels' => array(
                '0%',
                '50%',
                '100%',
        ),
    )
);
]]></programlisting>
        </example>
    </sect3>
</sect2><|MERGE_RESOLUTION|>--- conflicted
+++ resolved
@@ -1,9 +1,5 @@
 <?xml version="1.0" encoding="UTF-8"?>
-<<<<<<< HEAD
-<!-- EN-Revision: 21358 -->
-=======
 <!-- EN-Revision: 22210 -->
->>>>>>> 85a932b0
 <!-- Reviewed: no -->
 <sect2 id="zend.dojo.form.elements">
     <title>Dijit-Specifische Fomularelemente</title>
@@ -569,11 +565,7 @@
             <acronym>HTML</acronym> Inhalte sowohl zu erstellen als auch zu bearbeiten.
             <command>dijit.Editor</command> ist pluggable und kann mit eigenen Plugins erweitert
             werden wenn das gewünscht ist; siehe <ulink
-<<<<<<< HEAD
-                url="http://dojotoolkit.org/book/dojo-book-0-9/part-2-dijit/advanced-editing-and-display/editor-rich-text">die
-=======
                 url="http://dojotoolkit.org/reference-guide/dijit/Editor.html">die
->>>>>>> 85a932b0
                 dijit.Editor Dokumentation</ulink> für weitere Details.
         </para>
 
@@ -1482,11 +1474,7 @@
                 <para>
                     <methodname>setVisibleIncrement($format)</methodname> und
                     <methodname>getVisibleIncrement()</methodname>: Definiert das der Inkrement in
-<<<<<<< HEAD
-                    der Zeitauswahl sichtbar ist; muß dem <acronym>ISO_8601</acronym> Format
-=======
                     der Zeitauswahl sichtbar ist; muß dem <constant>ISO_8601</constant> Format
->>>>>>> 85a932b0
                     entsprechen.
                 </para>
             </listitem>
@@ -1496,11 +1484,7 @@
                     <methodname>setVisibleRange($format)</methodname> und
                     <methodname>getVisibleRange()</methodname>: Setzt und retorniert den
                     Zeitbereich der in der Zeitauswahl zu jedem Zeitpunkt sichtbar ist; muß dem
-<<<<<<< HEAD
-                    <acronym>ISO_8601</acronym> Format entsprechen.
-=======
                     <constant>ISO_8601</constant> Format entsprechen.
->>>>>>> 85a932b0
                 </para>
             </listitem>
         </itemizedlist>
