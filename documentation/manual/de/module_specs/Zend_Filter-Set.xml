--- conflicted
+++ resolved
@@ -1,9 +1,5 @@
 <?xml version="1.0" encoding="UTF-8"?>
-<<<<<<< HEAD
-<!-- EN-Revision: 21129 -->
-=======
 <!-- EN-Revision: 22254 -->
->>>>>>> 85a932b0
 <!-- Reviewed: no -->
 <sect1 id="zend.filter.set" xmlns:xi="http://www.w3.org/2001/XInclude">
     <title>Standard Filter Klassen</title>
