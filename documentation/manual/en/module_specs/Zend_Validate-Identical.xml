<?xml version="1.0" encoding="UTF-8"?>
<!-- Reviewed: no -->
<sect2 id="zend.validate.set.identical">
    <title>Identical</title>

    <para>
        <classname>Zend_Validate_Identical</classname> allows you to validate if a given value is
        identical with an set haystack.
    </para>

    <sect3 id="zend.validate.set.identical.options">
        <title>Supported options for Zend_Validate_Identical</title>

        <para>
            The following options are supported for <classname>Zend_Validate_Identical</classname>:
        </para>

        <itemizedlist>
            <listitem>
                <para>
<<<<<<< HEAD
=======
                    <emphasis><property>strict</property></emphasis>: Defines if the validation
                    should be done strict. The default value is <constant>TRUE</constant>.
                </para>
            </listitem>

            <listitem>
                <para>
>>>>>>> 85a932b0
                    <emphasis><property>token</property></emphasis>: Sets the token with which the
                    input will be validated against.
                </para>
            </listitem>
        </itemizedlist>
    </sect3>

    <sect3 id="zend.validate.set.identical.basic">
        <title>Basic usage</title>

        <para>
            To validate if two values are identical you need to set the origin value as haystack.
            See the following example which validates two strings.
        </para>

        <programlisting language="php"><![CDATA[
$valid = new Zend_Validate_Identical('origin');
if ($valid->isValid($value) {
    return true;
}
]]></programlisting>

        <para>
            The validation will only then return <constant>TRUE</constant> when both values are
            100% identical. In our example, when <varname>$value</varname> is 'origin'.
        </para>

        <para>
            You can set the wished token also afterwards by using the method
            <methodname>setToken()</methodname> and <methodname>getToken()</methodname> to get
            the actual set token.
        </para>
    </sect3>

    <sect3 id="zend.validate.set.identical.types">
        <title>Identical objects</title>

        <para>
            Of course <classname>Zend_Validate_Identical</classname> can not only validate strings,
            but also any other variable type like Boolean, Integer, Float, Array or even Objects.
            As already noted Haystack and Value must be identical.
        </para>

        <programlisting language="php"><![CDATA[
$valid = new Zend_Validate_Identical(123);
if ($valid->isValid($input)) {
    // input appears to be valid
} else {
    // input is invalid
}
]]></programlisting>

        <note>
            <title>Type comparison</title>

            <para>
                You should be aware that also the type of a variable is used for validation.
                This means that the string <emphasis>'3'</emphasis> is not identical with the
                integer <emphasis>3</emphasis>. When you want such a non strict validation you
                must set the <property>strict</property> option.
            </para>
        </note>
    </sect3>

    <sect3 id="zend.validate.set.identical.formelements">
        <title>Form elements</title>

        <para>
            <classname>Zend_Validate_Identical</classname> supports also the comparison of form
            elements. This can be done by using the element's name as <property>token</property>.
            See the following example:
        </para>

        <programlisting language="php"><![CDATA[
$form->addElement('password', 'elementOne');
$form->addElement('password', 'elementTwo', array(
    'validators' => array(
        array('identical', false, array('token' => 'elementOne'))
    )
));
]]></programlisting>

        <para>
            By using the elements name from the first element as <property>token</property> for the
            second element, the validator validates if the second element is equal with the first
            element. In the case your user does not enter two identical values, you will get an
            validation error.
        </para>
    </sect3>

    <sect3 id="zend.validate.set.identical.strict">
        <title>Strict validation</title>

        <para>
            As mentioned before <classname>Zend_Validate_Identical</classname> validates tokens
            strict. You can change this behaviour by using the <property>strict</property> option.
            The default value for this property is <constant>TRUE</constant>.
        </para>

        <programlisting language="php"><![CDATA[
$valid = new Zend_Validate_Identical(array('token' => 123, 'strict' => FALSE));
$input = '123';
if ($valid->isValid($input)) {
    // input appears to be valid
} else {
    // input is invalid
}
]]></programlisting>

        <para>
            The difference to the previous example is that the validation returns in this case
            <constant>TRUE</constant>, even if you compare a integer with string value as long
            as the content is identical but not the type.
        </para>

        <para>
            For convinience you can also use <methodname>setStrict()</methodname> and
            <methodname>getStrict()</methodname>.
        </para>
    </sect3>

    <sect3 id="zend.validate.set.identical.configuration">
        <title>Configuration</title>

        <para>
            As all other validators also <classname>Zend_Validate_Identical</classname> supports
            the usage of configuration settings as input parameter. This means that you can
            configure this validator with an <classname>Zend_Config</classname> object.
        </para>

        <para>
            But this adds one case which you have to be aware. When you are using an array as
            haystack then you should wrap it within an '<property>token</property>' key when
            it could contain only one element.
        </para>

        <programlisting language="php"><![CDATA[
$valid = new Zend_Validate_Identical(array('token' => 123));
if ($valid->isValid($input)) {
    // input appears to be valid
} else {
    // input is invalid
}
]]></programlisting>

        <para>
            The above example validates the integer 123. The reason for this special case is, that
            you can configure the token which has to be used by giving the
            '<property>token</property>' key.
        </para>

        <para>
            So, when your haystack contains one element and this element is named
            '<property>token</property>' then you have to wrap it like shown in the example below.
        </para>

        <programlisting language="php"><![CDATA[
$valid = new Zend_Validate_Identical(array('token' => array('token' => 123)));
if ($valid->isValid($input)) {
    // input appears to be valid
} else {
    // input is invalid
}
]]></programlisting>
    </sect3>
</sect2>
<!--
vim:se ts=4 sw=4 et:
--><|MERGE_RESOLUTION|>--- conflicted
+++ resolved
@@ -18,8 +18,6 @@
         <itemizedlist>
             <listitem>
                 <para>
-<<<<<<< HEAD
-=======
                     <emphasis><property>strict</property></emphasis>: Defines if the validation
                     should be done strict. The default value is <constant>TRUE</constant>.
                 </para>
@@ -27,7 +25,6 @@
 
             <listitem>
                 <para>
->>>>>>> 85a932b0
                     <emphasis><property>token</property></emphasis>: Sets the token with which the
                     input will be validated against.
                 </para>
