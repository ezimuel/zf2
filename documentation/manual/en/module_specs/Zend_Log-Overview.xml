--- conflicted
+++ resolved
@@ -251,16 +251,6 @@
         <title>Log PHP Errors</title>
 
         <para>
-<<<<<<< HEAD
-            Zend_Log can also be used to log php errors.  Calling <methodname>registerErrorHandler()</methodname> will
-            add Zend_Log before the current error handler, and will pass the error along as well.
-        </para>
-        
-        <table id="zend.log.overview.as-errorHandler.properties.table-1">
-            <title>Zend_Log events from php errors have the additional fields matching 
-            <methodname>handler  ( int $errno  , string $errstr  [, string $errfile  [, int $errline  [, array $errcontext  ]]] )</methodname>
-            from <ulink url="http://us3.php.net/manual/en/function.set-error-handler.php">set_error_handler</ulink></title>
-=======
             <classname>Zend_Log</classname> can also be used to log <acronym>PHP</acronym> errors.
             Calling <methodname>registerErrorHandler()</methodname> will add
             <classname>Zend_Log</classname> before the current error handler, and will pass the
@@ -274,7 +264,6 @@
                     $errline  [, array $errcontext  ]]] )</methodname> from <ulink
                     url="http://us3.php.net/manual/en/function.set-error-handler.php">set_error_handler</ulink>
             </title>
->>>>>>> 85a932b0
 
             <tgroup cols="3">
                 <thead>
@@ -301,46 +290,29 @@
                     <row>
                         <entry>file</entry>
                         <entry>errfile</entry>
-<<<<<<< HEAD
-                        <entry>Contains the filename that the error was raised in, as a string.</entry>
-=======
-
                         <entry>
                             Contains the filename that the error was raised in, as a string.
                         </entry>
->>>>>>> 85a932b0
                     </row>
 
                     <row>
                         <entry>line</entry>
                         <entry>errline</entry>
-<<<<<<< HEAD
-                        <entry>Contains the line number the error was raised at, as an integer. </entry>
-=======
 
                         <entry>
                             Contains the line number the error was raised at, as an integer.
                         </entry>
->>>>>>> 85a932b0
                     </row>
 
                     <row>
                         <entry>context</entry>
                         <entry>errcontext</entry>
-<<<<<<< HEAD
-                        <entry>(optional) An array that points to the active symbol table at the point the
-                        error occurred. In other words, errcontext  will contain an array of every variable
-                        that existed in the scope the error was triggered in. User error handler must not
-                        modify error context.</entry>
-=======
-
                         <entry>
                             (optional) An array that points to the active symbol table at the point
                             the error occurred. In other words, errcontext  will contain an array of
                             every variable that existed in the scope the error was triggered in.
                             User error handler must not modify error context.
                         </entry>
->>>>>>> 85a932b0
                     </row>
 
                 </tbody>
