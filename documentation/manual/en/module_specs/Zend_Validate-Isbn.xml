--- conflicted
+++ resolved
@@ -18,14 +18,9 @@
         <itemizedlist>
             <listitem>
                 <para>
-<<<<<<< HEAD
-                    <emphasis><property>separator</property></emphasis>: Defines the allowed separator
-                    for the <acronym>ISBN</acronym> number. It defaults to an empty string.
-=======
                     <emphasis><property>separator</property></emphasis>: Defines the allowed
                     separator for the <acronym>ISBN</acronym> number. It defaults to an empty
                     string.
->>>>>>> 85a932b0
                 </para>
             </listitem>
 
