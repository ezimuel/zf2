--- conflicted
+++ resolved
@@ -1,9 +1,5 @@
 <?xml version="1.0" encoding="UTF-8"?>
-<<<<<<< HEAD
-<!-- EN-Revision: 20766 -->
-=======
 <!-- EN-Revision: 21584 -->
->>>>>>> 85a932b0
 <!-- Reviewed: no -->
 <sect1 id="zend.db.select">
     <title>Zend_Db_Select</title>
@@ -58,12 +54,8 @@
 
         <para>
             Używanie <classname>Zend_Db_Select</classname> nie jest obowiązkowe. Dla najprostszych
-<<<<<<< HEAD
-            zapytań SELECT z reguły łatwiej jest zapisać całe polecenie <acronym>SQL</acronym> w 
-=======
             zapytań <acronym>SELECT</acronym> z reguły łatwiej jest zapisać
             całe polecenie <acronym>SQL</acronym> w 
->>>>>>> 85a932b0
             postaci łańcucha znaków i wywołać je za pomocą metod Adaptera takich jak 
             <methodname>query()</methodname> lub <methodname>fetchAll()</methodname>. Użycie
             <classname>Zend_Db_Select</classname> jest przydatne jeśli zajdzie potrzeba połączenia 
@@ -224,12 +216,8 @@
             <para>
                 Niektóre silniki bazy danych (<acronym>RDBMS</acronym>) wspierają podawanie 
                 nazw schematu przed nazwą tabeli. W takim przypadku należy podać nazwę tabeli jako 
-<<<<<<< HEAD
-                "<code>nazwaSchematu.nazwaTabeli</code>" a <classname>Zend_Db_Select</classname>
-=======
                 "<command>nazwaSchematu.nazwaTabeli</command>" a
                 <classname>Zend_Db_Select</classname>
->>>>>>> 85a932b0
                 umieści w cudzysłowach każdą z części takiej nazwy indywidualnie. Można też podać
                 nazwę schematu oddzielnie. Nazwa schematu podana przy nazwie tabeli ma pierwszeństwo
                 wobec nazwy schematu podanej osobno (jeśli obie występują). 
@@ -264,11 +252,7 @@
             <para>
                 Drugi argument metody <methodname>from()</methodname> może zawierać kolumny, które
                 mają zostać pobrane z odpowiedniej tabeli. Jeśli nie poda się tego 
-<<<<<<< HEAD
-                argumentu domyślną wartością jest "<code>*</code>" czyli znak 
-=======
                 argumentu domyślną wartością jest "<emphasis>*</emphasis>" czyli znak 
->>>>>>> 85a932b0
                 specjalny <acronym>SQL</acronym> odpowiadający wszystkim kolumnom.
             </para>
 
@@ -286,11 +270,7 @@
             </para>
 
             <para>
-<<<<<<< HEAD
-                Nazwę kolumny można podać w formie "<code>nazwaAliasu.nazwaKolumny</code>".
-=======
                 Nazwę kolumny można podać w formie "<command>nazwaAliasu.nazwaKolumny</command>".
->>>>>>> 85a932b0
                 <classname>Zend_Db_Select</classname> umieści każdą z części nazwy oddzielnie
                 w cudzysłowach, używając aliasu wcześniej ustalonego w metodzie 
                 <methodname>from()</methodname> (jeśli nie został podany bezpośrednio). 
@@ -452,23 +432,14 @@
 
             <para>
                 Może powstać sytuacja w której niezbędne okazuje się dodanie kolumn do klauzuli
-<<<<<<< HEAD
-                FROM lub JOIN, która została utworzona wcześniej (za pomocą odpowiedniej metody).
-=======
                 <acronym>FROM</acronym> lub <acronym>JOIN</acronym>,
                 która została utworzona wcześniej (za pomocą odpowiedniej metody).
->>>>>>> 85a932b0
                 Metoda <methodname>columns()</methodname> pozwala na dodanie kolumn w dowolnym
                 momencie przed wykonaniem zapytania. Kolumny można podać jako łańcuchy znaków,
                 obiekty <classname>Zend_Db_Expr</classname> lub jako tablice tych elementów. Drugi
                 argument tej metody może zostać pominięty co oznacza, że kolumny powinny zostać 
-<<<<<<< HEAD
-                dodane do tabeli z klauzuli FROM. W przeciwnym razie należy podać alias lub nazwę
-                tabeli.
-=======
                 dodane do tabeli z klauzuli <acronym>FROM</acronym>.
                 W przeciwnym razie należy podać alias lub nazwę tabeli.
->>>>>>> 85a932b0
             </para>
 
             <example id="zend.db.select.building.columns-atomic.example">
@@ -551,11 +522,7 @@
             <para>
                 Trzeci argument metody <methodname>join()</methodname> to tablica nazw kolumn (tak 
                 jak przy metodzie <methodname>from()</methodname>). Domyślną wartością jest 
-<<<<<<< HEAD
-                "<code>*</code>". Można w nim podawać aliasy kolumn, wyrażenia lub obiekty
-=======
                 "<emphasis>*</emphasis>". Można w nim podawać aliasy kolumn, wyrażenia lub obiekty
->>>>>>> 85a932b0
                 <classname>Zend_Db_Expr</classname> w taki sam sposób jak w metodzie
                 <methodname>from()</methodname>.
             </para>
@@ -690,27 +657,17 @@
                         Cross join to iloczyn kartezjański tabel. Każdy wiersz z pierwszej tabeli 
                         zostaje połączony z każdym wierszem z tabeli drugiej. Ilość wierszy
                         w zbiorze wynikowym jest równa iloczynowi ilości wierszy w obu tabelach. 
-<<<<<<< HEAD
-                        Poprzez użycie warunku WHERE można ograniczyć wiersze wynikowe przez 
-                        co cross join może być podobny do składni polecenia join 
-                        ze standardu SQL-89.
-=======
                         Poprzez użycie warunku <acronym>WHERE</acronym> można ograniczyć
                         wiersze wynikowe przez co cross join może być podobny
                         do składni polecenia join 
                         ze standardu <acronym>SQL</acronym>-89.
->>>>>>> 85a932b0
                     </para>
 
                     <para>
                         Metoda <methodname>joinCross()</methodname> nie ma parametru odnoszącego się
                         do warunku połączenia. Niektóre systemy zarządzania bazą danych 
-<<<<<<< HEAD
-                        (<acronym>RDBMS</acronym>) nie wspierają tego typu polecenia JOIN.
-=======
                         (<acronym>RDBMS</acronym>) nie wspierają tego typu
                         polecenia <acronym>JOIN</acronym>.
->>>>>>> 85a932b0
                     </para>
                 </listitem>
 
@@ -842,11 +799,7 @@
                 Drugi argument metody <methodname>where()</methodname> jest opcjonalny. Stanowi on
                 wartość umieszczaną w warunku. <classname>Zend_Db_Select</classname> ogranicza tą 
                 wartość cudzysłowami i za jej pomocą podmienia symbol znaku zapytania 
-<<<<<<< HEAD
-                ("<code>?</code>") w warunku.
-=======
                 ("<emphasis>?</emphasis>") w warunku.
->>>>>>> 85a932b0
             </para>
 
             <example id="zend.db.select.building.where.example-param">
@@ -1064,11 +1017,7 @@
                 drugi argument to wartość używana do zamienienia pozycyjnych parametrów w 
                 wyrażeniu <acronym>SQL</acronym>. Wyrażenia umieszczone w wielu wywołaniach 
                 metody <methodname>having()</methodname> są łączone za pomocą operatora
-<<<<<<< HEAD
-                <constant>AND</constant> lub <code>OR</code> - jeśli zostanie użyta metoda
-=======
                 <acronym>AND</acronym> lub <acronym>OR</acronym> - jeśli zostanie użyta metoda
->>>>>>> 85a932b0
                 <methodname>orHaving()</methodname>.
             </para>
 
@@ -1115,12 +1064,8 @@
             <title>Dodanie klauzuli ORDER BY</title>
 
             <para>
-<<<<<<< HEAD
-                W <acronym>SQL</acronym>, klauzula <code>ORDER BY</code> określa jedną bądź więcej
-=======
                 W <acronym>SQL</acronym>, klauzula <acronym>ORDER BY</acronym>
                 określa jedną bądź więcej
->>>>>>> 85a932b0
                 kolumn lub wyrażeń według których zbiór wynikowy jest posortowany. Jeśli poda się
                 wiele kolumn to sortowanie odbywa się w pierwszej kolejności na podstawie wcześniej
                 podanej kolumny. Jeśli istnieją wiersze o takiej samej wartości w danej kolumnie 
@@ -1293,11 +1238,7 @@
 
             <para>
                 Metoda <methodname>forUpdate()</methodname> pozwala na dodanie słowa 
-<<<<<<< HEAD
-                kluczowego <code>FOR UPDATE</code> do zapytania <acronym>SQL</acronym>.
-=======
                 kluczowego <acronym>FOR UPDATE</acronym> do zapytania <acronym>SQL</acronym>.
->>>>>>> 85a932b0
             </para>
 
             <example id="zend.db.select.building.for-update.example">
@@ -1324,12 +1265,8 @@
             <para>
                 Z <classname>Zend_Db_Select</classname> można łączyć zapytania poprzez
                 przekazanie tablicy obiektów <classname>Zend_Db_Select</classname>
-<<<<<<< HEAD
-                lub łańcuchów zapytań do metody <methodname>union()</methodname>.
-=======
                 lub łańcuchów zapytań <acronym>SQL</acronym>
                 do metody <methodname>union()</methodname>.
->>>>>>> 85a932b0
                 Jako drugi parametr można podać stałe 
                 <constant>Zend_Db_Select::SQL_UNION</constant>
                 lub <constant>Zend_Db_Select::SQL_UNION_ALL</constant>
@@ -1486,12 +1423,8 @@
 
             <para>
                 Jedynym argumentem metody <methodname>getPart()</methodname> jest łańcuch znaków
-<<<<<<< HEAD
-                identyfikujący żądaną część zapytania. String <code>'from'</code> odpowiada części
-=======
                 identyfikujący żądaną część zapytania. String <command>'from'</command>
                 odpowiada części
->>>>>>> 85a932b0
                 obiektu <classname>Zend_Db_Select</classname>, która przechowuje informacje
                 o tabelach (włączając w to tabele połączone) w klauzuli <constant>FROM</constant>.
             </para>
