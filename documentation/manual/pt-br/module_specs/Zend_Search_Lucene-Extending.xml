<?xml version="1.0" encoding="UTF-8"?>
<!-- EN-Revision: 21829 -->
<!-- Reviewed: no -->
<sect1 id="zend.search.lucene.extending">
    <title>Extensibilidade</title>

    <sect2 id="zend.search.lucene.extending.analysis">
        <title>Análise de Texto</title>

        <para>
            A classe <classname>Zend_Search_Lucene_Analysis_Analyzer</classname> é usada pelo
            indexador para separar em tokens os campos de texto do documento.
        </para>

        <para>
            Os métodos <methodname>Zend_Search_Lucene_Analysis_Analyzer::getDefault()</methodname> e
            <code>Zend_Search_Lucene_Analysis_Analyzer::setDefault()</code> são usados para obter e
            setar, respectivamente, o analisador padrão.
        </para>

        <para>
<<<<<<< HEAD
            Você pode estipular o seu próprio analisador de textos ou selecioná-lo dentre uma lista
=======
            Você pode atribuir o seu próprio analisador de textos ou selecioná-lo dentre uma lista
>>>>>>> 85a932b0
            de analisadores pré-definidos:
            <classname>Zend_Search_Lucene_Analysis_Analyzer_Common_Text</classname> e
            <classname>Zend_Search_Lucene_Analysis_Analyzer_Common_Text_CaseInsensitive</classname>
            (padrão). Ambos interpretam os tokens como sequências de letras.
            <classname>Zend_Search_Lucene_Analysis_Analyzer_Common_Text_CaseInsensitive</classname>
            converte todos os tokens para minúsculas.
        </para>

        <para>
            Para selecionar um analisador:
        </para>

        <programlisting language="php"><![CDATA[
Zend_Search_Lucene_Analysis_Analyzer::setDefault(
    new Zend_Search_Lucene_Analysis_Analyzer_Common_Text());
...
$index->addDocument($doc);
]]></programlisting>

        <para>
            A classe <classname>Zend_Search_Lucene_Analysis_Analyzer_Common</classname> foi
            projetada para ser um antepassado de todos os analisadores definidos pelo usuário. O
            usuário só precisa definir os métodos <methodname>reset()</methodname> e
            <methodname>nextToken()</methodname>, que receberá a string do membro $_input e
            retornará os tokens um por um (um valor <constant>NULL</constant> indica o fim do
            fluxo).
        </para>

        <para>
            O método <methodname>nextToken()</methodname> deve chamar o método
            <methodname>normalize()</methodname> em cada token. Isso te permite usar filtros de
            token junto com o seu analisador.
        </para>

        <para>
            Aqui está um exemplo de um analisador customizado, que aceita palavras contendo dígitos
            como termos:

            <example id="zend.search.lucene.extending.analysis.example-1">
                <title>Analisador de Texto Customizado</title>

                <programlisting language="php"><![CDATA[
/**
 * Aqui está um analisador de texto personalizado, que trata as palavras com
 * dígitos como um termo
 */

class My_Analyzer extends Zend_Search_Lucene_Analysis_Analyzer_Common
{
    private $_position;

    /**
     * Reinicia o fluxo do token
     */
    public function reset()
    {
        $this->_position = 0;
    }

    /**
     * API do fluxo de separação de tokens
     * Obtém o próximo token
     * Retorna null no final do fluxo
     *
     * @return Zend_Search_Lucene_Analysis_Token|null
     */
    public function nextToken()
    {
        if ($this->_input === null) {
            return null;
        }

        while ($this->_position < strlen($this->_input)) {
            // ignora os espaços em branco
            while ($this->_position < strlen($this->_input) &&
                   !ctype_alnum( $this->_input[$this->_position] )) {
                $this->_position++;
            }

            $termStartPosition = $this->_position;

            // lê o token
            while ($this->_position < strlen($this->_input) &&
                   ctype_alnum( $this->_input[$this->_position] )) {
                $this->_position++;
            }

            // Token vazio, fim do fluxo.
            if ($this->_position == $termStartPosition) {
                return null;
            }

            $token = new Zend_Search_Lucene_Analysis_Token(
                                      substr($this->_input,
                                             $termStartPosition,
                                             $this->_position -
                                             $termStartPosition),
                                      $termStartPosition,
                                      $this->_position);
            $token = $this->normalize($token);
            if ($token !== null) {
                return $token;
            }
            // Continua se o token for ignorado
        }

        return null;
    }
}

Zend_Search_Lucene_Analysis_Analyzer::setDefault(
    new My_Analyzer());
]]></programlisting>
            </example>
        </para>
    </sect2>

    <sect2 id="zend.search.lucene.extending.filters">
        <title>Filtragem de Tokens</title>

        <para>
            O analisador <classname>Zend_Search_Lucene_Analysis_Analyzer_Common</classname> também
            oferece um mecanismo de filtragem de token.
        </para>

        <para>
            A classe <classname>Zend_Search_Lucene_Analysis_TokenFilter</classname> fornece uma
            interface abstrata para estes filtros. Seus próprios filtros devem estender esta classe,
            diretamente ou indiretamente.
        </para>

        <para>
            Qualquer filtro personalizado deve implementar o método
            <methodname>normalize()</methodname> que pode transformar o token de entrada ou
            sinalizar que o token corrente deve ser ignorado.
        </para>

        <para>
            Aí estão três filtros já definidos no subpacote de análise:

            <itemizedlist>
                <listitem>
                    <para>
                        <classname>Zend_Search_Lucene_Analysis_TokenFilter_LowerCase</classname>
                    </para>
                </listitem>

                <listitem>
                    <para>
                        <classname>Zend_Search_Lucene_Analysis_TokenFilter_ShortWords</classname>
                    </para>
                </listitem>

                <listitem>
                    <para>
                        <classname>Zend_Search_Lucene_Analysis_TokenFilter_StopWords</classname>
                    </para>
                </listitem>
            </itemizedlist>
        </para>

        <para>
            O filtro <code>LowerCase</code> já é utilizado pelo analisador
            <classname>Zend_Search_Lucene_Analysis_Analyzer_Common_Text_CaseInsensitive</classname>
            por padrão.
        </para>

        <para>
            Os filtros <code>ShortWords</code> e <code>StopWords</code> podem ser utilizados com
            analisadores pré-definidos ou personalizados desta forma:
        </para>

        <programlisting language="php"><![CDATA[
$stopWords = array('a', 'an', 'at', 'the', 'and', 'or', 'is', 'am');
$stopWordsFilter =
    new Zend_Search_Lucene_Analysis_TokenFilter_StopWords($stopWords);

$analyzer =
    new Zend_Search_Lucene_Analysis_Analyzer_Common_TextNum_CaseInsensitive();
$analyzer->addFilter($stopWordsFilter);

Zend_Search_Lucene_Analysis_Analyzer::setDefault($analyzer);
]]></programlisting>

        <programlisting language="php"><![CDATA[
$shortWordsFilter = new Zend_Search_Lucene_Analysis_TokenFilter_ShortWords();

$analyzer =
    new Zend_Search_Lucene_Analysis_Analyzer_Common_TextNum_CaseInsensitive();
$analyzer->addFilter($shortWordsFilter);

Zend_Search_Lucene_Analysis_Analyzer::setDefault($analyzer);
]]></programlisting>

        <para>
            O construtor <classname>Zend_Search_Lucene_Analysis_TokenFilter_StopWords</classname>
            recebe uma matriz de stop-words como uma entrada. Mas as stop-words podem também ser
            carregadas a partir de um arquivo:
        </para>

        <programlisting language="php"><![CDATA[
$stopWordsFilter = new Zend_Search_Lucene_Analysis_TokenFilter_StopWords();
$stopWordsFilter->loadFromFile($my_stopwords_file);

$analyzer =
   new Zend_Search_Lucene_Analysis_Analyzer_Common_TextNum_CaseInsensitive();
$analyzer->addFilter($stopWordsFilter);

Zend_Search_Lucene_Analysis_Analyzer::setDefault($analyzer);
]]></programlisting>

        <para>
            Este arquivo deve ser um arquivo de texto comum com uma palavra em cada linha. O
            caractere '#' marca uma linha como um comentário.
        </para>

        <para>
            O construtor <classname>Zend_Search_Lucene_Analysis_TokenFilter_ShortWords</classname> é
            um argumento opcional. Este é o limite do comprimento de palavra, definido por padrão
            para 2.
        </para>
    </sect2>

    <sect2 id="zend.search.lucene.extending.scoring">
        <title>Algoritmos de Pontuação</title>

        <para>
            A pontuação de um documento <literal>d</literal> para uma consulta <literal>q</literal>
            é definida como segue:
        </para>

        <para>
            <code>score(q,d) = sum( tf(t in d) * idf(t) * getBoost(t.field in d) *
                lengthNorm(t.field in d) ) * coord(q,d) * queryNorm(q)</code>
        </para>

        <para>
            tf(t in d) - <methodname>Zend_Search_Lucene_Search_Similarity::tf($freq)</methodname> -
            um fator de pontuação baseado na frequência de um termo ou frase em um documento.
        </para>

        <para>
            idf(t) - <methodname>Zend_Search_Lucene_Search_Similarity::idf($input,
                $reader)</methodname> - um fator de pontuação para um termo simples com o índice
            especificado.
        </para>

        <para>
            getBoost(t.field in d) - o fator de reforço para o campo.
        </para>

        <para>
            lengthNorm($term) - O valor de normalização para um campo, dado o número total de termos
            contido nele. Este valor é armazenado junto com o índice. Estes valores, juntamente com
            os campos de reforço, são armazenados em um índice e multiplicados nas pontuações de
            acerto em cada campo, pelo código de busca.
        </para>

        <para>
            Comparações em campos longos são menos precisas, e implementações deste método
            usualmente retornam valores pequenos quando o número de "tokens" é grande, e valores
            grandes quando o número de "tokens" for pequeno.
        </para>

        <para>
            coord(q,d) - <methodname>Zend_Search_Lucene_Search_Similarity::coord($overlap,
                $maxOverlap)</methodname> - um fator de pontuação baseado no quociente de todos os
            termos de busca que um documento contém.
        </para>

        <para>
            A existência de uma grande quantidade de termos de busca indica um grau maior de
            comparação. As implementações deste método usualmente retornam valores significativos
            quando a razão entre estes parâmetros é grande e vice versa.
        </para>

        <para>
            queryNorm(q) - o valor de normalização para uma consulta dado a soma das relevâncias ao
            quadrado de cada termo da consulta. Este valor é então multiplicado pela relevância de
            cada item da consulta.
        </para>

        <para>
            Isto não afeta a pontuação, mas a quantidade de tentativas para gerar pontuações em
            comparações entre consultas.
        </para>

        <para>
            O algoritmo de pontuação pode ser customizado pela implementação da sua própria classe
            de similaridade. Para isso crie uma classe descendente de
            <classname>Zend_Search_Lucene_Search_Similarity</classname> como mostrado abaixo, então
            use o método
            <classname>Zend_Search_Lucene_Search_Similarity::setDefault($similarity);</classname>
            para defini-la como padrão.
        </para>

        <programlisting language="php"><![CDATA[
class MySimilarity extends Zend_Search_Lucene_Search_Similarity {
    public function lengthNorm($fieldName, $numTerms) {
        return 1.0/sqrt($numTerms);
    }

    public function queryNorm($sumOfSquaredWeights) {
        return 1.0/sqrt($sumOfSquaredWeights);
    }

    public function tf($freq) {
        return sqrt($freq);
    }

    /**
     * It's not used now. Computes the amount of a sloppy phrase match,
     * based on an edit distance.
     */
    public function sloppyFreq($distance) {
        return 1.0;
    }

    public function idfFreq($docFreq, $numDocs) {
        return log($numDocs/(float)($docFreq+1)) + 1.0;
    }

    public function coord($overlap, $maxOverlap) {
        return $overlap/(float)$maxOverlap;
    }
}

$mySimilarity = new MySimilarity();
Zend_Search_Lucene_Search_Similarity::setDefault($mySimilarity);
]]></programlisting>
    </sect2>

    <sect2 id="zend.search.lucene.extending.storage">
        <title>Recipientes de Armazenagem</title>

        <para>
            A classe abstrata <classname>Zend_Search_Lucene_Storage_Directory</classname> define a
            funcionalidade de diretório.
        </para>

        <para>
            O construtor do <classname>Zend_Search_Lucene</classname> usa como entrada uma string ou
            um objeto da classe <classname>Zend_Search_Lucene_Storage_Directory</classname>.
        </para>

        <para>
            A classe <classname>Zend_Search_Lucene_Storage_Directory_Filesystem</classname>
            implementa a funcionalidade de diretório para o sistema de arquivos.
        </para>

        <para>
            Se uma string for usada como entrada para o construtor do
            <classname>Zend_Search_Lucene</classname>, então o leitor do índice (um objeto
            <classname>Zend_Search_Lucene</classname>) a tratará como um caminho para o sistema de
            arquivos e instanciará um objeto
            <classname>Zend_Search_Lucene_Storage_Directory_Filesystem</classname>.
        </para>

        <para>
            Você pode definir a sua própria implementação de diretório estendendo a classe
            <classname>Zend_Search_Lucene_Storage_Directory</classname>.
        </para>

        <para>
            Métodos de <classname>Zend_Search_Lucene_Storage_Directory</classname>:
        </para>

        <programlisting language="php"><![CDATA[
abstract class Zend_Search_Lucene_Storage_Directory {
/**
 * Closes the store.
 *
 * @return void
 */
abstract function close();

/**
 * Creates a new, empty file in the directory with the given $filename.
 *
 * @param string $name
 * @return void
 */
abstract function createFile($filename);

/**
 * Removes an existing $filename in the directory.
 *
 * @param string $filename
 * @return void
 */
abstract function deleteFile($filename);

/**
 * Returns true if a file with the given $filename exists.
 *
 * @param string $filename
 * @return boolean
 */
abstract function fileExists($filename);

/**
 * Returns the length of a $filename in the directory.
 *
 * @param string $filename
 * @return integer
 */
abstract function fileLength($filename);

/**
 * Returns the UNIX timestamp $filename was last modified.
 *
 * @param string $filename
 * @return integer
 */
abstract function fileModified($filename);

/**
 * Renames an existing file in the directory.
 *
 * @param string $from
 * @param string $to
 * @return void
 */
abstract function renameFile($from, $to);

/**
 * Sets the modified time of $filename to now.
 *
 * @param string $filename
 * @return void
 */
abstract function touchFile($filename);

/**
 * Returns a Zend_Search_Lucene_Storage_File object for a given
 * $filename in the directory.
 *
 * @param string $filename
 * @return Zend_Search_Lucene_Storage_File
 */
abstract function getFileObject($filename);

}
]]></programlisting>

        <para>
            O método <methodname>getFileObject($filename)</methodname> de uma instância
            <classname>Zend_Search_Lucene_Storage_Directory</classname> retorna um objeto
            <classname>Zend_Search_Lucene_Storage_File</classname>.
        </para>

        <para>
            A classe abstrata <classname>Zend_Search_Lucene_Storage_File</classname> implementa a
            abstração de arquivo e as primitivas de leitura de arquivos de índice.
        </para>

        <para>
            Se fizer isso, você também terá que estender
            <classname>Zend_Search_Lucene_Storage_File</classname> para a sua implementação de
            diretório.
        </para>

        <para>
            Somente dois métodos de <classname>Zend_Search_Lucene_Storage_File</classname> devem ser
            substituídos em sua implementação:
        </para>

        <programlisting language="php"><![CDATA[
class MyFile extends Zend_Search_Lucene_Storage_File {
    /**
     * Sets the file position indicator and advances the file pointer.
     * The new position, measured in bytes from the beginning of the file,
     * is obtained by adding offset to the position specified by whence,
     * whose values are defined as follows:
     * SEEK_SET - Set position equal to offset bytes.
     * SEEK_CUR - Set position to current location plus offset.
     * SEEK_END - Set position to end-of-file plus offset. (To move to
     * a position before the end-of-file, you need to pass a negative value
     * in offset.)
     * Upon success, returns 0; otherwise, returns -1
     *
     * @param integer $offset
     * @param integer $whence
     * @return integer
     */
    public function seek($offset, $whence=SEEK_SET) {
        ...
    }

    /**
     * Read a $length bytes from the file and advance the file pointer.
     *
     * @param integer $length
     * @return string
     */
    protected function _fread($length=1) {
        ...
    }
}
]]></programlisting>
    </sect2>
</sect1>
<!--
vim:se ts=4 sw=4 et:
--><|MERGE_RESOLUTION|>--- conflicted
+++ resolved
@@ -19,11 +19,7 @@
         </para>
 
         <para>
-<<<<<<< HEAD
-            Você pode estipular o seu próprio analisador de textos ou selecioná-lo dentre uma lista
-=======
             Você pode atribuir o seu próprio analisador de textos ou selecioná-lo dentre uma lista
->>>>>>> 85a932b0
             de analisadores pré-definidos:
             <classname>Zend_Search_Lucene_Analysis_Analyzer_Common_Text</classname> e
             <classname>Zend_Search_Lucene_Analysis_Analyzer_Common_Text_CaseInsensitive</classname>
