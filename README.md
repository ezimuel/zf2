### Welcome to the *Zend Framework 2.0.0* Release!

Master: [![Build Status](https://secure.travis-ci.org/zendframework/zf2.png?branch=master)](http://travis-ci.org/zendframework/zf2)

## RELEASE INFORMATION

*Zend Framework 2.0.0rc6*

This is the fifth release candidate for 2.0.0. We will be releasing RCs
on a weekly basis until we feel all critical issues are addressed. At
this time, we anticipate few API changes before the stable release, and
recommend testing your production applications against it.

XX August 2012

### UPDATES IN RC6

- Zend\Db
  - ResultInterface adds isBuffered() method for checking if the resultset is
    buffered or not. Allows for more fine grained control of result set
    buffering, including using the database engine's native buffering.
- Zend\Form
  - You can now omit error messages on elements when rendering via formRow(), by
    passing a boolean false as the third argument of the helper.
  - You can now use concrete hydrator instances with the factory.
  - You may now set the CSRF validator class and/or options to use on the Csrf
    element
- Zend\Mvc
  - Application no longer defines the "application" identifier for its composed
    EventManager instance. If you had listeners listening on that context,
    update them to use "Zend\Mvc\Application". See this thread for more details:

      http://zend-framework-community.634137.n4.nabble.com/Change-to-Zend-Mvc-Application-s-event-identifiers-tp4656517.html

<<<<<<< HEAD
  - The PRG plugin now allows passing no arguments; if you do so, the currently
    matched route will be used for the redirect.
- Zend\Paginator
  - Removes the factory() and related methods. This was done to be more
    consistent with other components, and also because the utility was not
    terribly useful; in most cases, developers needed to configure the adapter
    up-front anyways.
- Zend\Stdlib
  - ClassMethods Hydrator now supports boolean getters prefixed with "is"
=======
 - Zend\I18n\Translator
   - Loader\LoaderInterface was splitted into Loader\FileLoaderInterface and
     Loader\RemoteLoaderInterface. The latter one will be used in ZF 2.1 for
     a database loader.
   - Translator::addTranslationPattern() and the option "translation_patterns"
     were renamed to Translator::addTranslationFilePattern and
     "translation_file_patterns".
   - A new method Translator::addRemoteTranslations() was added.
>>>>>>> 3befeac0

More than XX pull requests for a variety of features and bugfixes were handled
since RC5, as well as around XX documentation changes!

### SYSTEM REQUIREMENTS

Zend Framework 2 requires PHP 5.3.3 or later; we recommend using the
latest PHP version whenever possible.

### INSTALLATION

Please see INSTALL.md.

### CONTRIBUTING

If you wish to contribute to Zend Framework 2.0, please read both the
README-DEV.md and README-GIT.md file.

### QUESTIONS AND FEEDBACK

Online documentation can be found at http://framework.zend.com/manual.
Questions that are not addressed in the manual should be directed to the
appropriate mailing list:

http://framework.zend.com/wiki/display/ZFDEV/Mailing+Lists

If you find code in this release behaving in an unexpected manner or
contrary to its documented behavior, please create an issue in the Zend
Framework issue tracker at:

http://framework.zend.com/issues/browse/ZF2

If you would like to be notified of new releases, you can subscribe to
the fw-announce mailing list by sending a blank message to
<fw-announce-subscribe@lists.zend.com>.

### LICENSE

The files in this archive are released under the Zend Framework license.
You can find a copy of this license in LICENSE.txt.

### ACKNOWLEDGEMENTS

The Zend Framework team would like to thank all the [contributors](https://github.com/zendframework/zf2/contributors) to the Zend
Framework project, our corporate sponsor, and you, the Zend Framework user.
Please visit us sometime soon at http://framework.zend.com.<|MERGE_RESOLUTION|>--- conflicted
+++ resolved
@@ -25,6 +25,14 @@
   - You can now use concrete hydrator instances with the factory.
   - You may now set the CSRF validator class and/or options to use on the Csrf
     element
+ - Zend\I18n\Translator
+   - Loader\LoaderInterface was splitted into Loader\FileLoaderInterface and
+     Loader\RemoteLoaderInterface. The latter one will be used in ZF 2.1 for
+     a database loader.
+   - Translator::addTranslationPattern() and the option "translation_patterns"
+     were renamed to Translator::addTranslationFilePattern and
+     "translation_file_patterns".
+   - A new method Translator::addRemoteTranslations() was added.
 - Zend\Mvc
   - Application no longer defines the "application" identifier for its composed
     EventManager instance. If you had listeners listening on that context,
@@ -32,7 +40,6 @@
 
       http://zend-framework-community.634137.n4.nabble.com/Change-to-Zend-Mvc-Application-s-event-identifiers-tp4656517.html
 
-<<<<<<< HEAD
   - The PRG plugin now allows passing no arguments; if you do so, the currently
     matched route will be used for the redirect.
 - Zend\Paginator
@@ -42,16 +49,6 @@
     up-front anyways.
 - Zend\Stdlib
   - ClassMethods Hydrator now supports boolean getters prefixed with "is"
-=======
- - Zend\I18n\Translator
-   - Loader\LoaderInterface was splitted into Loader\FileLoaderInterface and
-     Loader\RemoteLoaderInterface. The latter one will be used in ZF 2.1 for
-     a database loader.
-   - Translator::addTranslationPattern() and the option "translation_patterns"
-     were renamed to Translator::addTranslationFilePattern and
-     "translation_file_patterns".
-   - A new method Translator::addRemoteTranslations() was added.
->>>>>>> 3befeac0
 
 More than XX pull requests for a variety of features and bugfixes were handled
 since RC5, as well as around XX documentation changes!
