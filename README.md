### Welcome to the *Zend Framework 2.4* Release!

Master:
[![Build Status](https://secure.travis-ci.org/zendframework/zf2.png?branch=master)](http://travis-ci.org/zendframework/zf2)
[![Coverage Status](https://coveralls.io/repos/zendframework/zf2/badge.png?branch=master)](https://coveralls.io/r/zendframework/zf2)
Develop:
[![Build Status](https://secure.travis-ci.org/zendframework/zf2.png?branch=develop)](http://travis-ci.org/zendframework/zf2)
[![Coverage Status](https://coveralls.io/repos/zendframework/zf2/badge.png?branch=develop)](https://coveralls.io/r/zendframework/zf2)

## RELEASE INFORMATION

<<<<<<< HEAD
*Zend Framework 2.4.0dev*
=======
*Zend Framework 2.3.1*
>>>>>>> 89afe1a8

This is the fourth minor (feature) release for the version 2 series.

15 Apr 2014

### UPDATES IN 2.4.0

**This release contains security updates:**

- **ZF2014-03:** Potential XSS vector in multiple view helpers due to
  inappropriate HTML attribute escaping. Many view helpers were using the
  `escapeHtml()` view helper in order to escape HTML attributes. This release
  patches them to use the `escapeHtmlAttr()` view helper in these situations.
  If you use form or navigation view helpers, or "HTML element" view helpers
  (such as `gravatar()`, `htmlFlash()`, `htmlPage()`, or `htmlQuicktime()`), we
  recommend upgrading immediately.

Please see [CHANGELOG.md](CHANGELOG.md).

### SYSTEM REQUIREMENTS

Zend Framework 2 requires PHP 5.3.23 or later; we recommend using the
latest PHP version whenever possible.

### INSTALLATION

Please see [INSTALL.md](INSTALL.md).

### CONTRIBUTING

If you wish to contribute to Zend Framework, please read both the
[CONTRIBUTING.md](CONTRIBUTING.md) and [README-GIT.md](README-GIT.md) file.

### QUESTIONS AND FEEDBACK

Online documentation can be found at http://framework.zend.com/manual.
Questions that are not addressed in the manual should be directed to the
appropriate mailing list:

http://framework.zend.com/archives/subscribe/

If you find code in this release behaving in an unexpected manner or
contrary to its documented behavior, please create an issue in our GitHub
issue tracker:

https://github.com/zendframework/zf2/issues

If you would like to be notified of new releases, you can subscribe to
the fw-announce mailing list by sending a blank message to
<fw-announce-subscribe@lists.zend.com>.

## Reporting Potential Security Issues

If you have encountered a potential security vulnerability in Zend Framework, please report it to us at [zf-security@zend.com](mailto:zf-security@zend.com). We will work with you to verify the vulnerability and patch it.

When reporting issues, please provide the following information:

- Component(s) affected
- A description indicating how to reproduce the issue
- A summary of the security vulnerability and impact

We request that you contact us via the email address above and give the project contributors a chance to resolve the vulnerability and issue a new release prior to any public exposure; this helps protect Zend Framework users and provides them with a chance to upgrade and/or update in order to protect their applications.

For sensitive email communications, please use [our PGP key](http://framework.zend.com/zf-security-pgp-key.asc).

### LICENSE

The files in this archive are released under the Zend Framework license.
You can find a copy of this license in [LICENSE.txt](LICENSE.txt).

### ACKNOWLEDGEMENTS

The Zend Framework team would like to thank all the [contributors](https://github.com/zendframework/zf2/contributors) to the Zend
Framework project, our corporate sponsor, and you, the Zend Framework user.
Please visit us sometime soon at http://framework.zend.com.<|MERGE_RESOLUTION|>--- conflicted
+++ resolved
@@ -9,27 +9,13 @@
 
 ## RELEASE INFORMATION
 
-<<<<<<< HEAD
 *Zend Framework 2.4.0dev*
-=======
-*Zend Framework 2.3.1*
->>>>>>> 89afe1a8
 
 This is the fourth minor (feature) release for the version 2 series.
 
-15 Apr 2014
+DD MMM YYY
 
 ### UPDATES IN 2.4.0
-
-**This release contains security updates:**
-
-- **ZF2014-03:** Potential XSS vector in multiple view helpers due to
-  inappropriate HTML attribute escaping. Many view helpers were using the
-  `escapeHtml()` view helper in order to escape HTML attributes. This release
-  patches them to use the `escapeHtmlAttr()` view helper in these situations.
-  If you use form or navigation view helpers, or "HTML element" view helpers
-  (such as `gravatar()`, `htmlFlash()`, `htmlPage()`, or `htmlQuicktime()`), we
-  recommend upgrading immediately.
 
 Please see [CHANGELOG.md](CHANGELOG.md).
 
