### Welcome to the *Zend Framework 2.4* Release!

Master:
[![Build Status](https://secure.travis-ci.org/zendframework/zf2.png?branch=master)](http://travis-ci.org/zendframework/zf2)
[![Coverage Status](https://coveralls.io/repos/zendframework/zf2/badge.png?branch=master)](https://coveralls.io/r/zendframework/zf2)
Develop:
[![Build Status](https://secure.travis-ci.org/zendframework/zf2.png?branch=develop)](http://travis-ci.org/zendframework/zf2)
[![Coverage Status](https://coveralls.io/repos/zendframework/zf2/badge.png?branch=develop)](https://coveralls.io/r/zendframework/zf2)

## RELEASE INFORMATION

<<<<<<< HEAD
*Zend Framework 2.4.0dev*
=======
*Zend Framework 2.3.3*
>>>>>>> 0be3f069

This is the fourth minor (feature) release for the version 2 series.

DD MMM YYY

### UPDATES IN 2.4.0

- [#6154](https://github.com/zendframework/zf2/pull/6154) updates

17 Sep 2014

### UPDATES IN 2.3.3
>>>>>>> version/bump

**This release contains security updates:**

- **ZF2014-05:** Due to an issue that existed in PHP's LDAP extension, it is
  possible to perform an unauthenticated simple bind against a LDAP server by
  using a null byte for the password, regardless of whether or not the user
  normally requires a password. We have provided a patch in order to protect
  users of unpatched PHP versions (PHP 5.5 <= 5.5.11, PHP 5.4 <= 5.4.27, all
  versions of PHP 5.3 and below). If you use `Zend\Ldap` and are on an affected
  version of PHP, we recommend upgrading immediately.


**This release contains security updates:**

- **ZF2014-05:** Due to an issue that existed in PHP's LDAP extension, it is
  possible to perform an unauthenticated simple bind against a LDAP server by
  using a null byte for the password, regardless of whether or not the user
  normally requires a password. We have provided a patch in order to protect
  users of unpatched PHP versions (PHP 5.5 <= 5.5.11, PHP 5.4 <= 5.4.27, all
  versions of PHP 5.3 and below). If you use `Zend\Ldap` and are on an affected
  version of PHP, we recommend upgrading immediately.
- **ZF2014-06:** A potential SQL injection vector existed when using a SQL
  Server adapter to manually quote values due to the fact that it was not
  escaping null bytes. Code was added to ensure null bytes are escaped, and
  thus mitigate the SQLi vector. We do not recommend manually quoting values,
  but if you do, and use the SQL Server adapter without PDO, we recommend
  upgrading immediately.

Please see [CHANGELOG.md](CHANGELOG.md).

### SYSTEM REQUIREMENTS

Zend Framework 2 requires PHP 5.3.23 or later; we recommend using the
latest PHP version whenever possible.

### INSTALLATION

Please see [INSTALL.md](INSTALL.md).

### CONTRIBUTING

If you wish to contribute to Zend Framework, please read both the
[CONTRIBUTING.md](CONTRIBUTING.md) and [README-GIT.md](README-GIT.md) file.

### QUESTIONS AND FEEDBACK

Online documentation can be found at http://framework.zend.com/manual.
Questions that are not addressed in the manual should be directed to the
appropriate mailing list:

http://framework.zend.com/archives/subscribe/

If you find code in this release behaving in an unexpected manner or
contrary to its documented behavior, please create an issue in our GitHub
issue tracker:

https://github.com/zendframework/zf2/issues

If you would like to be notified of new releases, you can subscribe to
the fw-announce mailing list by sending a blank message to
<fw-announce-subscribe@lists.zend.com>.

## Reporting Potential Security Issues

If you have encountered a potential security vulnerability in Zend Framework, please report it to us at [zf-security@zend.com](mailto:zf-security@zend.com). We will work with you to verify the vulnerability and patch it.

When reporting issues, please provide the following information:

- Component(s) affected
- A description indicating how to reproduce the issue
- A summary of the security vulnerability and impact

We request that you contact us via the email address above and give the project contributors a chance to resolve the vulnerability and issue a new release prior to any public exposure; this helps protect Zend Framework users and provides them with a chance to upgrade and/or update in order to protect their applications.

For sensitive email communications, please use [our PGP key](http://framework.zend.com/zf-security-pgp-key.asc).

### LICENSE

The files in this archive are released under the Zend Framework license.
You can find a copy of this license in [LICENSE.txt](LICENSE.txt).

### ACKNOWLEDGEMENTS

The Zend Framework team would like to thank all the [contributors](https://github.com/zendframework/zf2/contributors) to the Zend
Framework project, our corporate sponsor, and you, the Zend Framework user.
Please visit us sometime soon at http://framework.zend.com.<|MERGE_RESOLUTION|>--- conflicted
+++ resolved
@@ -9,11 +9,7 @@
 
 ## RELEASE INFORMATION
 
-<<<<<<< HEAD
 *Zend Framework 2.4.0dev*
-=======
-*Zend Framework 2.3.3*
->>>>>>> 0be3f069
 
 This is the fourth minor (feature) release for the version 2 series.
 
@@ -22,38 +18,11 @@
 ### UPDATES IN 2.4.0
 
 - [#6154](https://github.com/zendframework/zf2/pull/6154) updates
-
-17 Sep 2014
-
-### UPDATES IN 2.3.3
->>>>>>> version/bump
-
-**This release contains security updates:**
-
-- **ZF2014-05:** Due to an issue that existed in PHP's LDAP extension, it is
-  possible to perform an unauthenticated simple bind against a LDAP server by
-  using a null byte for the password, regardless of whether or not the user
-  normally requires a password. We have provided a patch in order to protect
-  users of unpatched PHP versions (PHP 5.5 <= 5.5.11, PHP 5.4 <= 5.4.27, all
-  versions of PHP 5.3 and below). If you use `Zend\Ldap` and are on an affected
-  version of PHP, we recommend upgrading immediately.
-
-
-**This release contains security updates:**
-
-- **ZF2014-05:** Due to an issue that existed in PHP's LDAP extension, it is
-  possible to perform an unauthenticated simple bind against a LDAP server by
-  using a null byte for the password, regardless of whether or not the user
-  normally requires a password. We have provided a patch in order to protect
-  users of unpatched PHP versions (PHP 5.5 <= 5.5.11, PHP 5.4 <= 5.4.27, all
-  versions of PHP 5.3 and below). If you use `Zend\Ldap` and are on an affected
-  version of PHP, we recommend upgrading immediately.
-- **ZF2014-06:** A potential SQL injection vector existed when using a SQL
-  Server adapter to manually quote values due to the fact that it was not
-  escaping null bytes. Code was added to ensure null bytes are escaped, and
-  thus mitigate the SQLi vector. We do not recommend manually quoting values,
-  but if you do, and use the SQL Server adapter without PDO, we recommend
-  upgrading immediately.
+  `Zend\InputFilter\BaseInputFilter::isValid()` to accept an optional `$context`
+  parameter; if used, this value will be passed to all composed inputs as
+  context, instead of the value provided to `setData()`. For classes overriding
+  the `isValid()` method of an InputFilter, you will need to add
+  `$context = null` as an argument.
 
 Please see [CHANGELOG.md](CHANGELOG.md).
 
