--- conflicted
+++ resolved
@@ -9,23 +9,13 @@
 
 ## RELEASE INFORMATION
 
-<<<<<<< HEAD
 *Zend Framework 2.4.0dev*
 
 This is the fourth minor (feature) release for the version 2 series.
 
-12 Mar 2014
+DD MMM YYYY
 
 ### UPDATES IN 2.4.0
-=======
-*Zend Framework 2.3.1dev*
-
-This is the first maintenance release for the version 2.3 series.
-
-DD MMM YYYY
-
-### UPDATES IN 2.3.1
->>>>>>> 3dadb1dc
 
 Please see [CHANGELOG.md](CHANGELOG.md).
 
